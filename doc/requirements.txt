# sphinx version requirement for readthedocs.
<<<<<<< HEAD
sphinx==6.2.1
sphinx-rtd-theme==2.0.0
sphinxcontrib-spelling==8.0.0
=======
sphinx==8.2.3
sphinx-rtd-theme==3.0.2
sphinxcontrib-spelling==8.0.0
certifi>=2023.7.22 # not directly required, pinned by Snyk to avoid a vulnerability
jinja2>=3.1.3 # not directly required, pinned by Snyk to avoid a vulnerability
pygments>=2.15.0 # not directly required, pinned by Snyk to avoid a vulnerability
requests>=2.32.0 # not directly required, pinned by Snyk to avoid a vulnerability
>>>>>>> a4d61461
<|MERGE_RESOLUTION|>--- conflicted
+++ resolved
@@ -1,14 +1,8 @@
 # sphinx version requirement for readthedocs.
-<<<<<<< HEAD
-sphinx==6.2.1
-sphinx-rtd-theme==2.0.0
-sphinxcontrib-spelling==8.0.0
-=======
 sphinx==8.2.3
 sphinx-rtd-theme==3.0.2
 sphinxcontrib-spelling==8.0.0
 certifi>=2023.7.22 # not directly required, pinned by Snyk to avoid a vulnerability
 jinja2>=3.1.3 # not directly required, pinned by Snyk to avoid a vulnerability
 pygments>=2.15.0 # not directly required, pinned by Snyk to avoid a vulnerability
-requests>=2.32.0 # not directly required, pinned by Snyk to avoid a vulnerability
->>>>>>> a4d61461
+requests>=2.32.0 # not directly required, pinned by Snyk to avoid a vulnerability