--- conflicted
+++ resolved
@@ -49,12 +49,7 @@
   client.put(('test', 'cats', 'mr. peppy'), {'breed':'persian'}, policy={'exists': aerospike.POLICY_EXISTS_CREATE_OR_REPLACE})
   (key, meta, bins) = client.get(('test', 'cats', 'mr. peppy'))
   print("Before:", bins, "\n")
-<<<<<<< HEAD
-  meta = { 'ttl':5000 }
-  client.increment(key, 'lives', -1, 9, meta, policy={'key': aerospike.POLICY_KEY_SEND})
-=======
   client.increment(key, 'lives', -1)
->>>>>>> 29ea8328
   (key, meta, bins) = client.get(key)
   print("After:", bins, "\n")
   client.increment(key, 'lives', -1)
