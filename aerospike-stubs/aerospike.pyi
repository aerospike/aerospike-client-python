<<<<<<< HEAD
from typing import Any, Callable, Union, final, Literal, Optional, TypedDict
=======
from typing import Any, Callable, Union, final, Literal, Optional, Final
>>>>>>> ba127bf4

from aerospike_helpers.batch.records import BatchRecords
from aerospike_helpers.metrics import MetricsPolicy

AS_BOOL: Literal[1]
AS_BYTES_BLOB: Literal[4]
AS_BYTES_BOOL: Literal[17]
AS_BYTES_CSHARP: Literal[8]
AS_BYTES_DOUBLE: Literal[2]
AS_BYTES_ERLANG: Literal[12]
AS_BYTES_GEOJSON: Literal[23]
AS_BYTES_HLL: Literal[18]
AS_BYTES_INTEGER: Literal[1]
AS_BYTES_JAVA: Literal[7]
AS_BYTES_LIST: Literal[20]
AS_BYTES_MAP: Literal[19]
AS_BYTES_PHP: Literal[11]
AS_BYTES_PYTHON: Literal[9]
AS_BYTES_RUBY: Literal[10]
AS_BYTES_STRING: Literal[3]
AS_BYTES_TYPE_MAX: Literal[24]
AS_BYTES_UNDEF: Literal[0]
AUTH_EXTERNAL: Literal[1]
AUTH_EXTERNAL_INSECURE: Literal[2]
AUTH_INTERNAL: Literal[0]
AUTH_PKI: Literal[3]
BIT_OVERFLOW_FAIL: Literal[0]
BIT_OVERFLOW_SATURATE: Literal[2]
BIT_OVERFLOW_WRAP: Literal[4]
BIT_RESIZE_DEFAULT: Literal[0]
BIT_RESIZE_FROM_FRONT: Literal[1]
BIT_RESIZE_GROW_ONLY: Literal[2]
BIT_RESIZE_SHRINK_ONLY: Literal[4]
BIT_WRITE_CREATE_ONLY: Literal[1]
BIT_WRITE_DEFAULT: Literal[0]
BIT_WRITE_NO_FAIL: Literal[4]
BIT_WRITE_PARTIAL: Literal[8]
BIT_WRITE_UPDATE_ONLY: Literal[2]
CDT_CTX_LIST_INDEX: Literal[0x10]
CDT_CTX_LIST_INDEX_CREATE: Literal[0x14]
CDT_CTX_LIST_RANK: Literal[0x11]
CDT_CTX_LIST_VALUE: Literal[0x13]
CDT_CTX_MAP_INDEX: Literal[0x20]
CDT_CTX_MAP_KEY: Literal[0x22]
CDT_CTX_MAP_KEY_CREATE: Literal[0x24]
CDT_CTX_MAP_RANK: Literal[0x21]
CDT_CTX_MAP_VALUE: Literal[0x23]
EXP_READ_DEFAULT: Literal[0]
EXP_READ_EVAL_NO_FAIL: Literal[16]
EXP_WRITE_ALLOW_DELETE: Literal[4]
EXP_WRITE_CREATE_ONLY: Literal[1]
EXP_WRITE_DEFAULT: Literal[0]
EXP_WRITE_EVAL_NO_FAIL: Literal[16]
EXP_WRITE_POLICY_NO_FAIL: Literal[8]
EXP_WRITE_UPDATE_ONLY: Literal[2]
HLL_WRITE_ALLOW_FOLD: Literal[8]
HLL_WRITE_CREATE_ONLY: Literal[1]
HLL_WRITE_DEFAULT: Literal[0]
HLL_WRITE_NO_FAIL: Literal[4]
HLL_WRITE_UPDATE_ONLY: Literal[2]
INDEX_BLOB: Literal[3]
INDEX_GEO2DSPHERE: Literal[2]
INDEX_NUMERIC: Literal[1]
INDEX_STRING: Literal[0]
INDEX_TYPE_DEFAULT: Literal[0]
INDEX_TYPE_LIST: Literal[1]
INDEX_TYPE_MAPKEYS: Literal[2]
INDEX_TYPE_MAPVALUES: Literal[3]
INTEGER: Literal[0]
JOB_QUERY: Literal["query"]
JOB_SCAN: Literal["scan"]
JOB_STATUS_COMPLETED: Literal[2]
JOB_STATUS_INPROGRESS: Literal[1]
JOB_STATUS_UNDEF: Literal[0]
LIST_ORDERED: Literal[1]
LIST_RETURN_COUNT: Literal[5]
LIST_RETURN_EXISTS: Literal[13]
LIST_RETURN_INDEX: Literal[1]
LIST_RETURN_NONE: Literal[0]
LIST_RETURN_RANK: Literal[3]
LIST_RETURN_REVERSE_INDEX: Literal[2]
LIST_RETURN_REVERSE_RANK: Literal[4]
LIST_RETURN_VALUE: Literal[7]
LIST_SORT_DEFAULT: Literal[0]
LIST_SORT_DROP_DUPLICATES: Literal[2]
LIST_UNORDERED: Literal[0]
LIST_WRITE_DEFAULT: Literal[0]
LIST_WRITE_ADD_UNIQUE: Literal[1]
LIST_WRITE_INSERT_BOUNDED: Literal[2]
LIST_WRITE_NO_FAIL: Literal[4]
LIST_WRITE_PARTIAL: Literal[8]
LOG_LEVEL_DEBUG: Literal[3]
LOG_LEVEL_ERROR: Literal[0]
LOG_LEVEL_INFO: Literal[2]
LOG_LEVEL_OFF: Literal[-1]
LOG_LEVEL_TRACE: Literal[4]
LOG_LEVEL_WARN: Literal[1]
MAP_KEY_ORDERED: Literal[1]
MAP_KEY_VALUE_ORDERED: Literal[3]
MAP_RETURN_COUNT: Literal[5]
MAP_RETURN_EXISTS: Literal[13]
MAP_RETURN_INDEX: Literal[1]
MAP_RETURN_KEY: Literal[6]
MAP_RETURN_KEY_VALUE: Literal[8]
MAP_RETURN_NONE: Literal[0]
MAP_RETURN_RANK: Literal[3]
MAP_RETURN_REVERSE_INDEX: Literal[2]
MAP_RETURN_REVERSE_RANK: Literal[4]
MAP_RETURN_VALUE: Literal[7]
MAP_RETURN_ORDERED_MAP: Literal[17]
MAP_RETURN_UNORDERED_MAP: Literal[16]
MAP_UNORDERED: Literal[0]
MAP_WRITE_FLAGS_CREATE_ONLY: Literal[1]
MAP_WRITE_FLAGS_DEFAULT: Literal[0]
MAP_WRITE_FLAGS_NO_FAIL: Literal[4]
MAP_WRITE_FLAGS_PARTIAL: Literal[8]
MAP_WRITE_FLAGS_UPDATE_ONLY: Literal[2]
MAP_WRITE_NO_FAIL: Literal[4]
MAP_WRITE_PARTIAL: Literal[8]
OPERATOR_APPEND: Literal[9]
OPERATOR_DELETE: Literal[14]
OPERATOR_INCR: Literal[6]
OPERATOR_PREPEND: Literal[10]
OPERATOR_READ: Literal[0]
OPERATOR_TOUCH: Literal[11]
OPERATOR_WRITE: Literal[1]
OP_BIT_ADD: Literal[2010]
OP_BIT_AND: Literal[2006]
OP_BIT_COUNT: Literal[2015]
OP_BIT_GET: Literal[2014]
OP_BIT_GET_INT: Literal[2012]
OP_BIT_INSERT: Literal[2001]
OP_BIT_LSCAN: Literal[2016]
OP_BIT_LSHIFT: Literal[2008]
OP_BIT_NOT: Literal[2007]
OP_BIT_OR: Literal[2004]
OP_BIT_REMOVE: Literal[2002]
OP_BIT_RESIZE: Literal[2000]
OP_BIT_RSCAN: Literal[2017]
OP_BIT_RSHIFT: Literal[2009]
OP_BIT_SET: Literal[2003]
OP_BIT_SET_INT: Literal[2013]
OP_BIT_SUBTRACT: Literal[2011]
OP_BIT_XOR: Literal[2005]
OP_EXPR_READ: Literal[2200]
OP_EXPR_WRITE: Literal[2201]
OP_HLL_ADD: Literal[2100]
OP_HLL_DESCRIBE: Literal[2101]
OP_HLL_FOLD: Literal[2102]
OP_HLL_GET_COUNT: Literal[2103]
OP_HLL_GET_INTERSECT_COUNT: Literal[2104]
OP_HLL_GET_SIMILARITY: Literal[2105]
OP_HLL_GET_UNION: Literal[2106]
OP_HLL_GET_UNION_COUNT: Literal[2107]
OP_HLL_INIT: Literal[2108]
OP_HLL_MAY_CONTAIN: Literal[2111]
OP_HLL_REFRESH_COUNT: Literal[2109]
OP_HLL_SET_UNION: Literal[2110]
OP_LIST_APPEND: Literal[1001]
OP_LIST_APPEND_ITEMS: Literal[1002]
OP_LIST_CLEAR: Literal[1009]
OP_LIST_GET: Literal[1011]
OP_LIST_GET_BY_INDEX: Literal[1016]
OP_LIST_GET_BY_INDEX_RANGE: Literal[1017]
OP_LIST_GET_BY_INDEX_RANGE_TO_END: Literal[1035]
OP_LIST_GET_BY_RANK: Literal[1018]
OP_LIST_GET_BY_RANK_RANGE: Literal[1019]
OP_LIST_GET_BY_RANK_RANGE_TO_END: Literal[1036]
OP_LIST_GET_BY_VALUE: Literal[1020]
OP_LIST_GET_BY_VALUE_LIST: Literal[1021]
OP_LIST_GET_BY_VALUE_RANGE: Literal[1022]
OP_LIST_GET_BY_VALUE_RANK_RANGE_REL: Literal[1033]
OP_LIST_GET_BY_VALUE_RANK_RANGE_REL_TO_END: Literal[1034]
OP_LIST_GET_RANGE: Literal[1012]
OP_LIST_INCREMENT: Literal[1015]
OP_LIST_INSERT: Literal[1003]
OP_LIST_INSERT_ITEMS: Literal[1004]
OP_LIST_POP: Literal[1005]
OP_LIST_POP_RANGE: Literal[1006]
OP_LIST_REMOVE: Literal[1007]
OP_LIST_REMOVE_BY_INDEX: Literal[1023]
OP_LIST_REMOVE_BY_INDEX_RANGE: Literal[1024]
OP_LIST_REMOVE_BY_INDEX_RANGE_TO_END: Literal[1039]
OP_LIST_REMOVE_BY_RANK: Literal[1025]
OP_LIST_REMOVE_BY_RANK_RANGE: Literal[1026]
OP_LIST_REMOVE_BY_RANK_RANGE_TO_END: Literal[1040]
OP_LIST_REMOVE_BY_REL_RANK_RANGE: Literal[1038]
OP_LIST_REMOVE_BY_REL_RANK_RANGE_TO_END: Literal[1037]
OP_LIST_REMOVE_BY_VALUE: Literal[1027]
OP_LIST_REMOVE_BY_VALUE_LIST: Literal[1028]
OP_LIST_REMOVE_BY_VALUE_RANGE: Literal[1029]
OP_LIST_REMOVE_BY_VALUE_RANK_RANGE_REL: Literal[1032]
OP_LIST_REMOVE_RANGE: Literal[1008]
OP_LIST_SET: Literal[1010]
OP_LIST_SET_ORDER: Literal[1030]
OP_LIST_SIZE: Literal[1014]
OP_LIST_SORT: Literal[1031]
OP_LIST_TRIM: Literal[1013]
OP_LIST_CREATE: Literal[1041]
OP_MAP_CLEAR: Literal[1107]
OP_MAP_DECREMENT: Literal[1105]
OP_MAP_GET_BY_INDEX: Literal[1122]
OP_MAP_GET_BY_INDEX_RANGE: Literal[1123]
OP_MAP_GET_BY_INDEX_RANGE_TO_END: Literal[1142]
OP_MAP_GET_BY_KEY: Literal[1118]
OP_MAP_GET_BY_KEY_INDEX_RANGE_REL: Literal[1131]
OP_MAP_GET_BY_KEY_LIST: Literal[1127]
OP_MAP_GET_BY_KEY_RANGE: Literal[1119]
OP_MAP_GET_BY_KEY_REL_INDEX_RANGE: Literal[1140]
OP_MAP_GET_BY_KEY_REL_INDEX_RANGE_TO_END: Literal[1136]
OP_MAP_GET_BY_RANK: Literal[1124]
OP_MAP_GET_BY_RANK_RANGE: Literal[1125]
OP_MAP_GET_BY_RANK_RANGE_TO_END: Literal[1143]
OP_MAP_GET_BY_VALUE: Literal[1120]
OP_MAP_GET_BY_VALUE_LIST: Literal[1126]
OP_MAP_GET_BY_VALUE_RANGE: Literal[1121]
OP_MAP_GET_BY_VALUE_RANK_RANGE_REL: Literal[1130]
OP_MAP_GET_BY_VALUE_RANK_RANGE_REL_TO_END: Literal[1141]
OP_MAP_INCREMENT: Literal[1104]
OP_MAP_PUT: Literal[1102]
OP_MAP_PUT_ITEMS: Literal[1103]
OP_MAP_REMOVE_BY_INDEX: Literal[1114]
OP_MAP_REMOVE_BY_INDEX_RANGE: Literal[1115]
OP_MAP_REMOVE_BY_INDEX_RANGE_TO_END: Literal[1134]
OP_MAP_REMOVE_BY_KEY: Literal[1108]
OP_MAP_REMOVE_BY_KEY_INDEX_RANGE_REL: Literal[1129]
OP_MAP_REMOVE_BY_KEY_LIST: Literal[1109]
OP_MAP_REMOVE_BY_KEY_RANGE: Literal[1110]
OP_MAP_REMOVE_BY_KEY_REL_INDEX_RANGE: Literal[1137]
OP_MAP_REMOVE_BY_KEY_REL_INDEX_RANGE_TO_END: Literal[1132]
OP_MAP_REMOVE_BY_RANK: Literal[1116]
OP_MAP_REMOVE_BY_RANK_RANGE: Literal[1117]
OP_MAP_REMOVE_BY_RANK_RANGE_TO_END: Literal[1135]
OP_MAP_REMOVE_BY_VALUE: Literal[1111]
OP_MAP_REMOVE_BY_VALUE_LIST: Literal[1112]
OP_MAP_REMOVE_BY_VALUE_RANGE: Literal[1113]
OP_MAP_REMOVE_BY_VALUE_RANK_RANGE_REL: Literal[1128]
OP_MAP_REMOVE_BY_VALUE_REL_INDEX_RANGE: Literal[1138]
OP_MAP_REMOVE_BY_VALUE_REL_RANK_RANGE: Literal[1139]
OP_MAP_REMOVE_BY_VALUE_REL_RANK_RANGE_TO_END: Literal[1133]
OP_MAP_CREATE: Literal[1144]
OP_MAP_SET_POLICY: Literal[1101]
OP_MAP_SIZE: Literal[1106]
POLICY_COMMIT_LEVEL_ALL: Literal[0]
POLICY_COMMIT_LEVEL_MASTER: Literal[1]
POLICY_EXISTS_CREATE: Literal[1]
POLICY_EXISTS_CREATE_OR_REPLACE: Literal[4]
POLICY_EXISTS_IGNORE: Literal[0]
POLICY_EXISTS_REPLACE: Literal[3]
POLICY_EXISTS_UPDATE: Literal[2]
POLICY_GEN_EQ: Literal[1]
POLICY_GEN_GT: Literal[2]
POLICY_GEN_IGNORE: Literal[0]
POLICY_KEY_DIGEST: Literal[0]
POLICY_KEY_SEND: Literal[1]
POLICY_READ_MODE_AP_ALL: Literal[1]
POLICY_READ_MODE_AP_ONE: Literal[0]
POLICY_READ_MODE_SC_ALLOW_REPLICA: Literal[2]
POLICY_READ_MODE_SC_ALLOW_UNAVAILABLE: Literal[3]
POLICY_READ_MODE_SC_LINEARIZE: Literal[1]
POLICY_READ_MODE_SC_SESSION: Literal[0]
POLICY_REPLICA_ANY: Literal[1]
POLICY_REPLICA_MASTER: Literal[0]
POLICY_REPLICA_PREFER_RACK: Literal[3]
POLICY_REPLICA_SEQUENCE: Literal[2]
POLICY_RETRY_NONE: Literal[0]
POLICY_RETRY_ONCE: Literal[1]
PRIV_DATA_ADMIN: Literal[2]
PRIV_READ: Literal[10]
PRIV_READ_WRITE: Literal[11]
PRIV_READ_WRITE_UDF: Literal[12]
PRIV_SINDEX_ADMIN: Literal[4]
PRIV_SYS_ADMIN: Literal[1]
PRIV_TRUNCATE: Literal[14]
PRIV_UDF_ADMIN: Literal[3]
PRIV_USER_ADMIN: Literal[0]
PRIV_WRITE: Literal[13]
REGEX_EXTENDED: Literal[1]
REGEX_ICASE: Literal[2]
REGEX_NEWLINE: Literal[8]
REGEX_NONE: Literal[0]
REGEX_NOSUB: Literal[4]
SERIALIZER_JSON: Literal[2]
SERIALIZER_NONE: Literal[0]
SERIALIZER_USER: Literal[3]
TTL_DONT_UPDATE: Literal[0xFFFFFFFE]
TTL_NAMESPACE_DEFAULT: Literal[0]
TTL_NEVER_EXPIRE: Literal[0xFFFFFFFF]
TTL_CLIENT_DEFAULT: Literal[0xFFFFFFFD]
UDF_TYPE_LUA: Literal[0]
QUERY_DURATION_LONG: Literal[0]
QUERY_DURATION_SHORT: Literal[1]
QUERY_DURATION_LONG_RELAX_AP: Literal[2]

MRT_COMMIT_OK: Literal[0]
MRT_COMMIT_ALREADY_COMMITTED: Literal[1]
MRT_COMMIT_ALREADY_ABORTED: Literal[2]
MRT_COMMIT_VERIFY_FAILED: Literal[3]
MRT_COMMIT_MARK_ROLL_FORWARD_ABANDONED: Literal[4]
MRT_COMMIT_ROLL_FORWARD_ABANDONED: Literal[5]
MRT_COMMIT_CLOSE_ABANDONED: Literal[6]

MRT_ABORT_OK: Literal[0]
MRT_ABORT_ALREADY_COMMITTED: Literal[1]
MRT_ABORT_ALREADY_ABORTED: Literal[2]
MRT_ABORT_ROLL_BACK_ABANDONED: Literal[3]
MRT_ABORT_CLOSE_ABANDONED: Literal[4]

MRT_STATE_OPEN: Literal[0]
MRT_STATE_VERIFIED: Literal[1]
MRT_STATE_COMMITTED: Literal[2]
MRT_STATE_ABORTED: Literal[3]

@final
class CDTInfinite:
    def __init__(self, *args, **kwargs) -> None: ...

@final
class CDTWildcard:
    def __init__(self, *args, **kwargs) -> None: ...

@final
class Transaction:
    def __init__(self, reads_capacity: int = 128, writes_capacity: int = 128) -> None: ...
    id: int
    in_doubt: bool
    state: int
    timeout: int

class Client:
    def __init__(self, *args, **kwargs) -> None: ...
    def admin_change_password(self, username: str, password: str, policy: dict = ...) -> None: ...
    def admin_create_role(self, role: str, privileges: list, policy: dict = ..., whitelist: list = ..., read_quota: int = ..., write_quota: int = ...) -> None: ...
    def admin_create_user(self, username: str, password: str, roles: list, policy: dict = ...) -> None: ...
    def admin_drop_role(self, role: str, policy: dict = ...) -> None: ...
    def admin_drop_user(self, username: str, policy: dict = ...) -> None: ...
    def admin_get_role(self, role: str, policy: dict = ...) -> dict: ...
    def admin_get_roles(self, policy: dict = ...) -> dict: ...
    def admin_grant_privileges(self, role: str, privileges: list, policy: dict = ...) -> None: ...
    def admin_grant_roles(self, username: str, roles: list, policy: dict = ...) -> None: ...
    def admin_query_role(self, role: str, policy: dict = ...) -> list: ...
    def admin_query_roles(self, policy: dict = ...) -> dict: ...
    def admin_query_user(self, username: str, policy: dict = ...) -> list: ...
    def admin_query_user_info(self, *args, **kwargs) -> Any: ...
    def admin_query_users(self, policy: dict = ...) -> dict: ...
    def admin_query_users_info(self, *args, **kwargs) -> Any: ...
    def admin_revoke_privileges(self, role: str, privileges: list, policy: dict = ...) -> None: ...
    def admin_revoke_roles(self, username: str, roles: list, policy: dict = ...) -> None: ...
    def admin_set_password(self, username: str, password: str, policy: dict = ...) -> None: ...
    def admin_set_quotas(self, role: str, read_quota: int = ..., write_quota: int = ..., policy: dict = ...) -> None: ...
    def admin_set_whitelist(self, role: str, whitelist: list, policy: dict = ...) -> None: ...
    def append(self, key: tuple, bin: str, val: str, meta: dict = ..., policy: dict = ...) -> None: ...
    def apply(self, key: tuple, module: str, function: str, args: list, policy: dict = ...) -> Union[str, int, float, bytearray, list, dict]: ...
    def batch_apply(self, keys: list, module: str, function: str, args: list, policy_batch: dict = ..., policy_batch_apply: dict = ...) -> BatchRecords: ...
    def batch_get_ops(self, keys: list, ops: list, policy: dict) -> list: ...
    def batch_operate(self, keys: list, ops: list, policy_batch: dict = ..., policy_batch_write: dict = ..., ttl: int = ...) -> BatchRecords: ...
    def batch_remove(self, keys: list, policy_batch: dict = ..., policy_batch_remove: dict = ...) -> BatchRecords: ...
    def batch_read(self, keys: list, bins: list[str] = ..., policy_batch: dict = ...) -> BatchRecords: ...
    def batch_write(self, batch_records: BatchRecords, policy_batch: dict = ...) -> BatchRecords: ...
    def close(self) -> None: ...
    def connect(self, username: str = ..., password: str = ...) -> Client: ...
    def exists(self, key: tuple, policy: dict = ...) -> tuple: ...
    def exists_many(self, keys: list, policy: dict = ...) -> list: ...
    def get(self, key: tuple, policy: dict = ...) -> tuple: ...
    def get_cdtctx_base64(self, ctx: list) -> str: ...
    def get_expression_base64(self, expression) -> str: ...
    def get_key_partition_id(self, ns, set, key) -> int: ...
    def get_many(self, keys: list, policy: dict = ...) -> list: ...
    def get_node_names(self) -> list: ...
    def get_nodes(self) -> list: ...
    def increment(self, key: tuple, bin: str, offset: int, meta: dict = ..., policy: dict = ...) -> None: ...
    def index_cdt_create(self, *args, **kwargs) -> Any: ...
    def index_geo2dsphere_create(self, ns: str, set: str, bin: str, name: str, policy: dict = ...) -> None: ...
    def index_integer_create(self, ns: str, set: str, bin: str, name: str, policy: dict = ...) -> None: ...
    def index_list_create(self, ns: str, set: str, bin: str, index_datatype, name: str, policy: dict = ...) -> None: ...
    def index_map_keys_create(self, ns: str, set: str, bin: str, index_datatype, name: str, policy: dict = ...) -> None: ...
    def index_map_values_create(self, ns: str, set: str, bin: str, index_datatype, name: str, policy: dict = ...) -> None: ...
    def index_remove(self, ns, name: str, policy: dict = ...) -> None: ...
    def index_string_create(self, ns: str, set: str, bin: str, name: str, policy: dict = ...) -> None: ...
    def index_blob_create(self, ns: str, set: str, bin: str, name: str, policy: dict = ...) -> None: ...
    def info_all(self, command: str, policy: dict = ...) -> dict: ...
    def info_random_node(self, command: str, policy: dict = ...) -> str: ...
    def info_single_node(self, command: str, host: str, policy: dict = ...) -> str: ...
    def is_connected(self) -> bool: ...
    def job_info(self, job_id: int, module, policy: dict = ...) -> dict: ...
    def enable_metrics(self, policy: Optional[MetricsPolicy] = None) -> None: ...
    def disable_metrics(self) -> None: ...
    def operate(self, key: tuple, list: list, meta: dict = ..., policy: dict = ...) -> tuple: ...
    def operate_ordered(self, key: tuple, list: list, meta: dict = ..., policy: dict = ...) -> list: ...
    def prepend(self, key: tuple, bin: str, val: str, meta: dict = ..., policy: dict = ...) -> None: ...
    def put(self, key: tuple, bins: dict, meta: dict = ..., policy: dict = ..., serializer = ...) -> None: ...
    def query(self, namespace: str, set: str = ...) -> Query: ...
    def query_apply(self, ns: str, set: str, predicate: tuple, module: str, function: str, args: list = ..., policy: dict = ...) -> int: ...
    def remove(self, key: tuple, meta: dict = ..., policy: dict = ...) -> None: ...
    def remove_bin(self, key: tuple, list: list, meta: dict = ..., policy: dict = ...) -> None: ...
    def scan(self, namespace: str, set: str = ...) -> Scan: ...
    def scan_apply(self, ns: str, set: str, module: str, function: str, args: list = ..., policy: dict = ..., options: dict = ...) -> int: ...
    def select(self, *args, **kwargs) -> tuple: ...
    def select_many(self, keys: list, bins: list, policy: dict = ...) -> list: ...
    def set_xdr_filter(self, data_center: str, namespace: str, expression_filter, policy: dict = ...) -> str: ...
    def shm_key(self) -> Union[int, None]: ...
    def touch(self, key: tuple, val: int = ..., meta: dict = ..., policy: dict = ...) -> None: ...
    def truncate(self, namespace: str, set: str, nanos: int, policy: dict = ...) -> int: ...
    def udf_get(self, module: str, language: int = ..., policy: dict = ...) -> str: ...
    def udf_list(self, policy: dict = ...) -> list: ...
    def udf_put(self, filename: str, udf_type = ..., policy: dict = ...) -> None: ...
    def udf_remove(self, module: str, policy: dict = ...) -> None: ...
    def commit(self, transaction: Transaction) -> int: ...
    def abort(self, transaction: Transaction) -> int: ...

class GeoJSON:
    geo_data: Any
    def __init__(self, geo_data: Union[str, dict] = ...) -> None: ...
    def dumps(self) -> str: ...
    def loads(self, raw_geo: str) -> None: ...
    def unwrap(self) -> dict: ...
    def wrap(self, geo_data: dict) -> None: ...

class KeyOrderedDict(dict):
    def __init__(self, *args, **kwargs) -> None: ...

class Query:
    max_records: int
    records_per_second: int
    ttl: int
    def __init__(self, *args, **kwargs) -> None: ...
    def add_ops(self, ops: list) -> None: ...
    def apply(self, module: str, function: str, arguments: list = ...) -> Any: ...
    def execute_background(self, policy: dict = ...) -> int: ...
    def foreach(self, callback: Callable, policy: dict = ..., options: dict = ...) -> None: ...
    def get_partitions_status(self) -> tuple: ...
    def is_done(self) -> bool: ...
    def paginate(self) -> None: ...
    def results(self, policy: dict = ..., options: dict = ...) -> list: ...
    # TODO: this isn't an infinite list of bins
    def select(self, *args, **kwargs) -> None: ...
    def where(self, predicate: tuple, ctx: list = ...) -> None: ...

class Scan:
    ttl: int
    def __init__(self, *args, **kwargs) -> None: ...
    def add_ops(self, ops: list) -> None: ...
    def apply(self, module: str, function: str, arguments: list = ...) -> Any: ...
    def foreach(self, callback: Callable, policy: dict = ..., options: dict = ..., nodename: str = ...) -> None: ...
    def execute_background(self, policy: dict = ...) -> int: ...
    def get_partitions_status(self) -> tuple: ...
    def is_done(self) -> bool: ...
    def paginate(self) -> None: ...
    def results(self, policy: dict = ..., nodename: str = ...) -> list: ...
    # TODO: this isn't an infinite list of bins
    def select(self, *args, **kwargs) -> None: ...

@final
class null:
    def __init__(self, *args, **kwargs) -> None: ...

class LuaDict(TypedDict):
    system_path: str
    user_path: str

class ClientConfigDict(TypedDict, total=False):
    # TODO: create named tuple for host
    hosts: list
    user: str
    password: str
    lua: LuaDict
    policies: dict
    shm: dict
    # TODO: not done

def calc_digest(ns: str, set: str, key: Union[str, int, bytearray]) -> bytearray: ...
def client(config: ClientConfigDict) -> Client: ...
def geodata(geo_data: dict) -> GeoJSON: ...
def geojson(geojson_str: str) -> GeoJSON: ...
def get_cdtctx_base64(ctx: list) -> str: ...
def get_expression_base64(expression) -> str: ...
def get_partition_id(*args, **kwargs) -> Any: ...
def set_deserializer(callback: Callable) -> None: ...
def set_log_handler(callback: Callable = ...) -> None: ...
def set_log_level(log_level: int) -> None: ...
def set_serializer(callback: Callable) -> None: ...
def unset_serializers() -> None: ...<|MERGE_RESOLUTION|>--- conflicted
+++ resolved
@@ -1,8 +1,4 @@
-<<<<<<< HEAD
 from typing import Any, Callable, Union, final, Literal, Optional, TypedDict
-=======
-from typing import Any, Callable, Union, final, Literal, Optional, Final
->>>>>>> ba127bf4
 
 from aerospike_helpers.batch.records import BatchRecords
 from aerospike_helpers.metrics import MetricsPolicy
