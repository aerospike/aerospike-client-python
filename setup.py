# -*- coding: utf-8 -*-
################################################################################
# Copyright 2013-2021 Aerospike, Inc.
#
# Licensed under the Apache License, Version 2.0 (the "License");
# you may not use this file except in compliance with the License.
# You may obtain a copy of the License at
#
#     http://www.apache.org/licenses/LICENSE-2.0
#
# Unless required by applicable law or agreed to in writing, software
# distributed under the License is distributed on an "AS IS" BASIS,
# WITHOUT WARRANTIES OR CONDITIONS OF ANY KIND, either express or implied.
# See the License for the specific language governing permissions and
# limitations under the License.
################################################################################

from __future__ import print_function
import os
import platform
import sys
<<<<<<< HEAD
import subprocess
=======
from subprocess import Popen
from subprocess import call, run
>>>>>>> 5a7a7fcd
from setuptools import setup, Extension
from distutils.command.build import build
from distutils.command.clean import clean
import io
<<<<<<< HEAD
=======
import xml.etree.ElementTree as ET
>>>>>>> 5a7a7fcd
import glob

################################################################################
# ENVIRONMENT VARIABLES
################################################################################
machine = platform.machine()
os.putenv('ARCHFLAGS', '-arch ' + machine)
os.environ['ARCHFLAGS'] = '-arch ' + machine
BASEPATH = os.path.dirname(os.path.abspath(__file__))
AEROSPIKE_C_HOME = os.path.join(BASEPATH, 'aerospike-client-c')

AEROSPIKE_C_TARGET = None
PLATFORM = platform.platform(1)
LINUX = 'Linux' in PLATFORM
DARWIN = 'Darwin' in PLATFORM or 'macOS' in PLATFORM
WINDOWS = 'Windows' in PLATFORM

CWD = os.path.abspath(os.path.dirname(__file__))

SSL_LIB_PATH = os.getenv('SSL_LIB_PATH')
# COVERAGE environment variable only meant for CI/CD workflow to generate C coverage data
# Not for developers to use, unless you know what the workflow is doing!
COVERAGE = os.getenv('COVERAGE')

# Applies no optimizations on both the C client and Python client
UNOPTIMIZED = os.getenv('UNOPTIMIZED')

# Include debug information on macOS (not included by default)
INCLUDE_DSYM = os.getenv('INCLUDE_DSYM')

################################################################################
# GENERIC BUILD SETTINGS
################################################################################

include_dirs = [
    'src/include',
    '/usr/local/opt/openssl/include',
    'aerospike-client-c/modules/common/src/include'
]
include_dirs.extend([x for x in os.getenv('CPATH', '').split(':') if len(x) > 0])

extra_compile_args = [
<<<<<<< HEAD
    '-std=gnu99',
    '-g',
    '-Wall',
    '-fPIC',
    '-O1',
    '-DDEBUG',
    '-fno-common',
    '-fno-strict-aliasing',
    '-Wno-strict-prototypes',
    '-D_FILE_OFFSET_BITS=64',
    '-D_REENTRANT',
=======
    '-std=gnu99', '-g', '-Wall', '-fPIC', '-DDEBUG', '-O1',
    '-fno-common', '-fno-strict-aliasing',
    '-D_FILE_OFFSET_BITS=64', '-D_REENTRANT',
>>>>>>> 5a7a7fcd
    '-DMARCH_' + machine,
]

<<<<<<< HEAD
=======
if not WINDOWS:
    # Windows does not have this flag
    extra_compile_args.append("-Wno-strict-prototypes")

>>>>>>> 5a7a7fcd
if machine == 'x86_64':
    extra_compile_args.append('-march=nocona')
extra_objects = []

extra_link_args = []
<<<<<<< HEAD
library_dirs = [
    '/usr/local/lib'
]
libraries = [
    'pthread',
    'm',
    'z'
]
=======

SANITIZER=os.getenv('SANITIZER')
if SANITIZER:
    sanitizer_c_and_ld_flags = [
        '-fsanitize=address',
        '-fno-omit-frame-pointer'
    ]
    sanitizer_cflags = sanitizer_c_and_ld_flags.copy()
    sanitizer_cflags.append('-fsanitize-recover=all')
    extra_compile_args.extend(sanitizer_cflags)

    sanitizer_ldflags = sanitizer_c_and_ld_flags.copy()
    extra_link_args.extend(sanitizer_ldflags)

library_dirs = ['/usr/local/opt/openssl/lib', '/usr/local/lib']
if not WINDOWS:
    libraries = [
        'm',
        'z',
        'yaml',
        'ssl',
        'crypto',
        'pthread'
]
else:
    libraries = []

##########################
# GITHUB ACTIONS SETTINGS
##########################

if COVERAGE:
    extra_compile_args.append('-fprofile-arcs')
    extra_compile_args.append('-ftest-coverage')
    extra_link_args.append('-lgcov')

if UNOPTIMIZED:
    extra_compile_args.append('-O0')
>>>>>>> 5a7a7fcd

################################################################################
# STATIC SSL LINKING BUILD SETTINGS
################################################################################

STATIC_SSL = os.getenv('STATIC_SSL')

if STATIC_SSL:
<<<<<<< HEAD
    # Statically link openssl
    extra_objects.append(SSL_LIB_PATH + 'libssl.a')
    extra_objects.append(SSL_LIB_PATH + 'libcrypto.a')
else:
    # Dynamically link openssl
    libraries.append('ssl')
    libraries.append('crypto')
    library_dirs.append('/usr/local/opt/openssl/lib')
=======
    extra_objects.extend(
        [SSL_LIB_PATH + 'libssl.a', SSL_LIB_PATH + 'libcrypto.a'])
    libraries.remove('ssl')
    libraries.remove('crypto')
    library_dirs.remove('/usr/local/opt/openssl/lib')
elif os.path.exists("/usr/local/opt/openssl/lib") is False:
    library_dirs.remove('/usr/local/opt/openssl/lib')
>>>>>>> 5a7a7fcd

################################################################################
# PLATFORM SPECIFIC BUILD SETTINGS
################################################################################

if WINDOWS:
    AEROSPIKE_C_TARGET = AEROSPIKE_C_HOME
    tree = ET.parse(f"{AEROSPIKE_C_TARGET}/vs/aerospike/packages.config")
    packages = tree.getroot()
    package = packages[0]
    c_client_dependencies_version = package.attrib["version"]

if DARWIN:
    # ---------------------------------------------------------------------------
    # Mac Specific Compiler and Linker Settings
    # ---------------------------------------------------------------------------
    extra_compile_args.append('-D_DARWIN_UNLIMITED_SELECT')

    AEROSPIKE_C_TARGET = AEROSPIKE_C_HOME + '/target/Darwin-' + machine

elif LINUX:
    # ---------------------------------------------------------------------------
    # Linux Specific Compiler and Linker Settings
    # ---------------------------------------------------------------------------
    extra_compile_args.append('-rdynamic')
    extra_compile_args.append('-finline-functions')

    libraries.append('rt')
    AEROSPIKE_C_TARGET = AEROSPIKE_C_HOME + '/target/Linux-' + machine
elif WINDOWS:
    libraries.append("pthreadVC2")
    extra_compile_args.append("-DAS_SHARED_IMPORT")
    include_dirs.append(f"{AEROSPIKE_C_TARGET}/vs/packages/aerospike-client-c-dependencies.{c_client_dependencies_version}/build/native/include")
else:
    print("error: OS not supported:", PLATFORM, file=sys.stderr)
    sys.exit(8)

<<<<<<< HEAD
include_dirs.append('/usr/local/opt/openssl/include')
include_dirs.append(AEROSPIKE_C_TARGET + '/include')

extra_objects.append(AEROSPIKE_C_TARGET + '/lib/libaerospike.a')
=======
include_dirs = include_dirs + [
    '/usr/local/opt/openssl/include',

]
if not WINDOWS:
    include_dirs.append(AEROSPIKE_C_TARGET + '/include')
    extra_objects = extra_objects + [
        AEROSPIKE_C_TARGET + '/lib/libaerospike.a'
    ]
else:
    include_dirs.append(AEROSPIKE_C_TARGET + '/src/include')
    library_dirs.append(f"{AEROSPIKE_C_TARGET}/vs/packages/aerospike-client-c-dependencies.{c_client_dependencies_version}/build/native/lib/x64/Release")
    # Needed for linking the Python client with the C client
    extra_objects.append(AEROSPIKE_C_TARGET + "/vs/x64/Release/aerospike.lib")
>>>>>>> 5a7a7fcd

os.putenv('CPATH', ':'.join(include_dirs))
os.environ['CPATH'] = ':'.join(include_dirs)

################################################################################
# SETUP
################################################################################

# Get the long description from the relevant file
with io.open(os.path.join(CWD, 'README.rst'), "r", encoding='utf-8') as f:
    long_description = f.read()

# Get the version from the relevant file
with io.open(os.path.join(CWD, 'VERSION'), "r", encoding='utf-8') as f:
    version = f.read()

BASEPATH = os.path.dirname(os.path.abspath(__file__))
CCLIENT_PATH = os.path.join(BASEPATH, 'aerospike-client-c')

<<<<<<< HEAD
if EVENT_LIB == "libuv":
    extra_compile_args.append('-DAS_EVENT_LIB_DEFINED')
    library_dirs.append('/usr/local/lib/')
    libraries.append('uv')
elif EVENT_LIB == "libevent":
    extra_compile_args.append('-DAS_EVENT_LIB_DEFINED')
    library_dirs.append('/usr/local/lib/')
    libraries.append('event_core')
    libraries.append('event_pthreads')
elif EVENT_LIB == "libev":
    extra_compile_args.append('-DAS_EVENT_LIB_DEFINED')
    library_dirs.append('/usr/local/lib/')
    libraries.append('ev')
else:
    print("Building aerospike with no-async support\n")

=======
>>>>>>> 5a7a7fcd

class CClientBuild(build):

    def run(self):
        if self.force == 1:
            # run original c-extension clean task
            # clean.run(self)
            cmd = [
                'make',
                'clean'
            ]

            def clean():
                subprocess.run(cmd, cwd=CCLIENT_PATH)

            self.execute(clean, [], 'Clean core aerospike-client-c previous builds')

        os.putenv('LD_LIBRARY_PATH', ':'.join(library_dirs))
        os.environ['LD_LIBRARY_PATH'] = ':'.join(library_dirs)
        os.putenv('DYLD_LIBRARY_PATH', ':'.join(library_dirs))
        os.environ['DYLD_LIBRARY_PATH'] = ':'.join(library_dirs)

        # build core client
<<<<<<< HEAD
        cmd = [
            'make',
            'V=' + str(self.verbose),
        ]
        if EVENT_LIB is not None:
            cmd.append('EVENT_LIB=' + EVENT_LIB)
=======
        if WINDOWS:
            cmd = [
                'msbuild',
                'vs/aerospike.sln',
                '/property:Configuration=Release'
            ]
        else:
            cmd = [
                'make',
                'V=' + str(self.verbose),
            ]
            if UNOPTIMIZED:
                cmd.append('O=0')
            if SANITIZER:
                ext_cflags = " ".join(sanitizer_cflags)
                cmd.append(f"EXT_CFLAGS={ext_cflags}")
                ldflags = " ".join(sanitizer_ldflags)
                cmd.append(f"LDFLAGS={ldflags}")
>>>>>>> 5a7a7fcd

        def compile():
            print(cmd, library_dirs, libraries)
            subprocess.run(cmd, cwd=CCLIENT_PATH)

        self.execute(compile, [], 'Compiling core aerospike-client-c')
        # run original c-extension build code
        build.run(self)

        # For debugging in macOS, we need to generate and include the debug info for the CPython
        # extension in the wheel, since this isn't done automatically
        if DARWIN and INCLUDE_DSYM:
            print("Generating debug information on macOS")
            shared_library_paths = glob.glob(pathname="**/aerospike*.so", recursive=True)

            # Sanity check
            print(f"List of shared libraries: {shared_library_paths}")
            if len(shared_library_paths) > 1:
                print("error: only one shared library should be present.", file=sys.stderr)
                exit(1)

            shared_library_path = shared_library_paths[0]
            run(["dsymutil", shared_library_path], check=True)

            dsym_path = f"{shared_library_path}.dSYM"
            print("Including debug information with wheel")
            extra_objects.append(dsym_path)

class CClientClean(clean):

    def run(self):
        # run original c-extension clean task
        # clean.run(self)
        cmd = [
            'make',
            'clean'
        ]

        def clean():
            subprocess.run(cmd, cwd=CCLIENT_PATH)

        self.execute(clean, [], 'Clean core aerospike-client-c')

source_files = glob.glob(pathname="src/main/**/*.c", recursive=True)

# Get all C source files in src/main
src_files = glob.glob("src/main/**/*.c", recursive=True)

setup(
    version=version.strip(),
    # Data files
    ext_modules=[
        Extension(
<<<<<<< HEAD
            name='aerospike',
            sources=src_files,
=======
            # Extension Name
            'aerospike',
>>>>>>> 5a7a7fcd

            # Compile
            sources=source_files,
            include_dirs=include_dirs,
            extra_compile_args=extra_compile_args,

            # Link
            library_dirs=library_dirs,
            libraries=libraries,
            extra_objects=extra_objects,
            extra_link_args=extra_link_args,
        )
    ],
<<<<<<< HEAD
    packages=[
        'aerospike_helpers',
        'aerospike_helpers.operations',
        'aerospike_helpers.batch',
        'aerospike_helpers.expressions',
        'aerospike_helpers.awaitable'
    ],

=======
    package_data={
        "aerospike-stubs": [
            "__init__.pyi",
            "aerospike.pyi",
            "exception.pyi",
            "predicates.pyi",
        ]
    },
    packages=['aerospike_helpers', 'aerospike_helpers.operations', 'aerospike_helpers.batch',
              'aerospike_helpers.expressions',
              'aerospike_helpers.metrics',
              'aerospike-stubs'],
>>>>>>> 5a7a7fcd
    cmdclass={
        'build': CClientBuild,
        'clean': CClientClean
    }
)<|MERGE_RESOLUTION|>--- conflicted
+++ resolved
@@ -19,20 +19,12 @@
 import os
 import platform
 import sys
-<<<<<<< HEAD
 import subprocess
-=======
-from subprocess import Popen
-from subprocess import call, run
->>>>>>> 5a7a7fcd
 from setuptools import setup, Extension
 from distutils.command.build import build
 from distutils.command.clean import clean
 import io
-<<<<<<< HEAD
-=======
 import xml.etree.ElementTree as ET
->>>>>>> 5a7a7fcd
 import glob
 
 ################################################################################
@@ -75,7 +67,6 @@
 include_dirs.extend([x for x in os.getenv('CPATH', '').split(':') if len(x) > 0])
 
 extra_compile_args = [
-<<<<<<< HEAD
     '-std=gnu99',
     '-g',
     '-Wall',
@@ -84,41 +75,22 @@
     '-DDEBUG',
     '-fno-common',
     '-fno-strict-aliasing',
-    '-Wno-strict-prototypes',
     '-D_FILE_OFFSET_BITS=64',
     '-D_REENTRANT',
-=======
-    '-std=gnu99', '-g', '-Wall', '-fPIC', '-DDEBUG', '-O1',
-    '-fno-common', '-fno-strict-aliasing',
-    '-D_FILE_OFFSET_BITS=64', '-D_REENTRANT',
->>>>>>> 5a7a7fcd
     '-DMARCH_' + machine,
 ]
 
-<<<<<<< HEAD
-=======
 if not WINDOWS:
     # Windows does not have this flag
     extra_compile_args.append("-Wno-strict-prototypes")
 
->>>>>>> 5a7a7fcd
 if machine == 'x86_64':
     extra_compile_args.append('-march=nocona')
 extra_objects = []
 
 extra_link_args = []
-<<<<<<< HEAD
-library_dirs = [
-    '/usr/local/lib'
-]
-libraries = [
-    'pthread',
-    'm',
-    'z'
-]
-=======
-
-SANITIZER=os.getenv('SANITIZER')
+
+SANITIZER = os.getenv('SANITIZER')
 if SANITIZER:
     sanitizer_c_and_ld_flags = [
         '-fsanitize=address',
@@ -140,7 +112,7 @@
         'ssl',
         'crypto',
         'pthread'
-]
+    ]
 else:
     libraries = []
 
@@ -155,7 +127,6 @@
 
 if UNOPTIMIZED:
     extra_compile_args.append('-O0')
->>>>>>> 5a7a7fcd
 
 ################################################################################
 # STATIC SSL LINKING BUILD SETTINGS
@@ -164,7 +135,6 @@
 STATIC_SSL = os.getenv('STATIC_SSL')
 
 if STATIC_SSL:
-<<<<<<< HEAD
     # Statically link openssl
     extra_objects.append(SSL_LIB_PATH + 'libssl.a')
     extra_objects.append(SSL_LIB_PATH + 'libcrypto.a')
@@ -172,16 +142,8 @@
     # Dynamically link openssl
     libraries.append('ssl')
     libraries.append('crypto')
-    library_dirs.append('/usr/local/opt/openssl/lib')
-=======
-    extra_objects.extend(
-        [SSL_LIB_PATH + 'libssl.a', SSL_LIB_PATH + 'libcrypto.a'])
-    libraries.remove('ssl')
-    libraries.remove('crypto')
-    library_dirs.remove('/usr/local/opt/openssl/lib')
-elif os.path.exists("/usr/local/opt/openssl/lib") is False:
-    library_dirs.remove('/usr/local/opt/openssl/lib')
->>>>>>> 5a7a7fcd
+    if os.path.exists("/usr/local/opt/openssl/lib"):
+        library_dirs.remove('/usr/local/opt/openssl/lib')
 
 ################################################################################
 # PLATFORM SPECIFIC BUILD SETTINGS
@@ -214,32 +176,23 @@
 elif WINDOWS:
     libraries.append("pthreadVC2")
     extra_compile_args.append("-DAS_SHARED_IMPORT")
-    include_dirs.append(f"{AEROSPIKE_C_TARGET}/vs/packages/aerospike-client-c-dependencies.{c_client_dependencies_version}/build/native/include")
+    include_dirs.append(f"{AEROSPIKE_C_TARGET}/vs/packages/aerospike-client-c-dependencies.\
+                        {c_client_dependencies_version}/build/native/include")
 else:
     print("error: OS not supported:", PLATFORM, file=sys.stderr)
     sys.exit(8)
 
-<<<<<<< HEAD
 include_dirs.append('/usr/local/opt/openssl/include')
-include_dirs.append(AEROSPIKE_C_TARGET + '/include')
-
-extra_objects.append(AEROSPIKE_C_TARGET + '/lib/libaerospike.a')
-=======
-include_dirs = include_dirs + [
-    '/usr/local/opt/openssl/include',
-
-]
+
 if not WINDOWS:
     include_dirs.append(AEROSPIKE_C_TARGET + '/include')
-    extra_objects = extra_objects + [
-        AEROSPIKE_C_TARGET + '/lib/libaerospike.a'
-    ]
+    extra_objects.append(AEROSPIKE_C_TARGET + '/lib/libaerospike.a')
 else:
     include_dirs.append(AEROSPIKE_C_TARGET + '/src/include')
-    library_dirs.append(f"{AEROSPIKE_C_TARGET}/vs/packages/aerospike-client-c-dependencies.{c_client_dependencies_version}/build/native/lib/x64/Release")
+    library_dirs.append(f"{AEROSPIKE_C_TARGET}/vs/packages/aerospike-client-c-dependencies.\
+                        {c_client_dependencies_version}/build/native/lib/x64/Release")
     # Needed for linking the Python client with the C client
     extra_objects.append(AEROSPIKE_C_TARGET + "/vs/x64/Release/aerospike.lib")
->>>>>>> 5a7a7fcd
 
 os.putenv('CPATH', ':'.join(include_dirs))
 os.environ['CPATH'] = ':'.join(include_dirs)
@@ -259,25 +212,6 @@
 BASEPATH = os.path.dirname(os.path.abspath(__file__))
 CCLIENT_PATH = os.path.join(BASEPATH, 'aerospike-client-c')
 
-<<<<<<< HEAD
-if EVENT_LIB == "libuv":
-    extra_compile_args.append('-DAS_EVENT_LIB_DEFINED')
-    library_dirs.append('/usr/local/lib/')
-    libraries.append('uv')
-elif EVENT_LIB == "libevent":
-    extra_compile_args.append('-DAS_EVENT_LIB_DEFINED')
-    library_dirs.append('/usr/local/lib/')
-    libraries.append('event_core')
-    libraries.append('event_pthreads')
-elif EVENT_LIB == "libev":
-    extra_compile_args.append('-DAS_EVENT_LIB_DEFINED')
-    library_dirs.append('/usr/local/lib/')
-    libraries.append('ev')
-else:
-    print("Building aerospike with no-async support\n")
-
-=======
->>>>>>> 5a7a7fcd
 
 class CClientBuild(build):
 
@@ -301,14 +235,6 @@
         os.environ['DYLD_LIBRARY_PATH'] = ':'.join(library_dirs)
 
         # build core client
-<<<<<<< HEAD
-        cmd = [
-            'make',
-            'V=' + str(self.verbose),
-        ]
-        if EVENT_LIB is not None:
-            cmd.append('EVENT_LIB=' + EVENT_LIB)
-=======
         if WINDOWS:
             cmd = [
                 'msbuild',
@@ -327,7 +253,6 @@
                 cmd.append(f"EXT_CFLAGS={ext_cflags}")
                 ldflags = " ".join(sanitizer_ldflags)
                 cmd.append(f"LDFLAGS={ldflags}")
->>>>>>> 5a7a7fcd
 
         def compile():
             print(cmd, library_dirs, libraries)
@@ -350,11 +275,12 @@
                 exit(1)
 
             shared_library_path = shared_library_paths[0]
-            run(["dsymutil", shared_library_path], check=True)
+            subprocess.run(["dsymutil", shared_library_path], check=True)
 
             dsym_path = f"{shared_library_path}.dSYM"
             print("Including debug information with wheel")
             extra_objects.append(dsym_path)
+
 
 class CClientClean(clean):
 
@@ -371,6 +297,7 @@
 
         self.execute(clean, [], 'Clean core aerospike-client-c')
 
+
 source_files = glob.glob(pathname="src/main/**/*.c", recursive=True)
 
 # Get all C source files in src/main
@@ -381,13 +308,7 @@
     # Data files
     ext_modules=[
         Extension(
-<<<<<<< HEAD
             name='aerospike',
-            sources=src_files,
-=======
-            # Extension Name
-            'aerospike',
->>>>>>> 5a7a7fcd
 
             # Compile
             sources=source_files,
@@ -401,16 +322,6 @@
             extra_link_args=extra_link_args,
         )
     ],
-<<<<<<< HEAD
-    packages=[
-        'aerospike_helpers',
-        'aerospike_helpers.operations',
-        'aerospike_helpers.batch',
-        'aerospike_helpers.expressions',
-        'aerospike_helpers.awaitable'
-    ],
-
-=======
     package_data={
         "aerospike-stubs": [
             "__init__.pyi",
@@ -419,11 +330,15 @@
             "predicates.pyi",
         ]
     },
-    packages=['aerospike_helpers', 'aerospike_helpers.operations', 'aerospike_helpers.batch',
-              'aerospike_helpers.expressions',
-              'aerospike_helpers.metrics',
-              'aerospike-stubs'],
->>>>>>> 5a7a7fcd
+    packages=[
+        'aerospike_helpers',
+        'aerospike_helpers.operations',
+        'aerospike_helpers.batch',
+        'aerospike_helpers.expressions',
+        'aerospike_helpers.metrics',
+        'aerospike-stubs'
+    ],
+
     cmdclass={
         'build': CClientBuild,
         'clean': CClientClean
