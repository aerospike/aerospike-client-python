# -*- coding: utf-8 -*-
################################################################################
# Copyright 2013-2021 Aerospike, Inc.
#
# Licensed under the Apache License, Version 2.0 (the "License");
# you may not use this file except in compliance with the License.
# You may obtain a copy of the License at
#
#     http://www.apache.org/licenses/LICENSE-2.0
#
# Unless required by applicable law or agreed to in writing, software
# distributed under the License is distributed on an "AS IS" BASIS,
# WITHOUT WARRANTIES OR CONDITIONS OF ANY KIND, either express or implied.
# See the License for the specific language governing permissions and
# limitations under the License.
################################################################################

from __future__ import print_function
from subprocess import Popen
import os
import platform
import sys
from setuptools import setup, Extension

################################################################################
# ENVIRONMENT VARIABLES
################################################################################

os.putenv('ARCHFLAGS', '-arch x86_64')
os.environ['ARCHFLAGS'] = '-arch x86_64'
AEROSPIKE_C_VERSION = os.getenv('AEROSPIKE_C_VERSION')
if not AEROSPIKE_C_VERSION:
    AEROSPIKE_C_VERSION = '5.1.1'
DOWNLOAD_C_CLIENT = os.getenv('DOWNLOAD_C_CLIENT')
AEROSPIKE_C_HOME = os.getenv('AEROSPIKE_C_HOME')
PREFIX = None
PLATFORM = platform.platform(1)
LINUX = 'Linux' in PLATFORM
DARWIN = 'Darwin' in PLATFORM or 'macOS' in PLATFORM
CWD = os.path.abspath(os.path.dirname(__file__))
STATIC_SSL = os.getenv('STATIC_SSL')
SSL_LIB_PATH = os.getenv('SSL_LIB_PATH')

################################################################################
# HELPER FUNCTION FOR RESOLVING THE C CLIENT DEPENDENCY
################################################################################


def resolve_c_client():
    global PREFIX, AEROSPIKE_C_VERSION, DOWNLOAD_C_CLIENT
    global extra_objects, include_dirs

    if PREFIX:
        os.putenv('PREFIX', PREFIX)
        os.environ['PREFIX'] = PREFIX
    if AEROSPIKE_C_VERSION:
        os.putenv('AEROSPIKE_C_VERSION', AEROSPIKE_C_VERSION)
        os.environ['AEROSPIKE_C_VERSION'] = AEROSPIKE_C_VERSION
    if DOWNLOAD_C_CLIENT:
        os.putenv('DOWNLOAD_C_CLIENT', DOWNLOAD_C_CLIENT)
        os.environ['DOWNLOAD_C_CLIENT'] = DOWNLOAD_C_CLIENT

    print('info: Executing', './scripts/aerospike-client-c.sh', file=sys.stdout)
    os.chmod('./scripts/aerospike-client-c.sh', 0o0755)
    os.chmod('./scripts/os_version', 0o0755)
    p = Popen(['./scripts/aerospike-client-c.sh'], env=os.environ)
    rc = p.wait()

    if rc != 0:
        print("error: scripts/aerospike-client-c.sh", rc, file=sys.stderr)
        sys.exit(1)

    # Prefix for Aerospike C client libraries and headers
    aerospike_c_prefix = './aerospike-client-c'
    if not os.path.isdir(aerospike_c_prefix):
        print("error: Directory not found:", aerospike_c_prefix, file=sys.stderr)
        sys.exit(2)

    # -------------------------------------------------------------------------------
    # Check for aerospike.h
    # -------------------------------------------------------------------------------
    aerospike_h = aerospike_c_prefix + '/include/aerospike/aerospike.h'
    if not os.path.isfile(aerospike_h):
        print("error: aerospike.h not found:", aerospike_h, file=sys.stderr)
        sys.exit(3)
    print("info: aerospike.h found:", aerospike_h, file=sys.stdout)
    include_dirs = include_dirs + [
        '/usr/local/opt/openssl/include',
        aerospike_c_prefix + '/include',
        aerospike_c_prefix + '/include/ck'
        ]

    # -------------------------------------------------------------------------------
    # Check for libaerospike.a
    # -------------------------------------------------------------------------------
    aerospike_a = aerospike_c_prefix + '/lib/libaerospike.a'
    if not os.path.isfile(aerospike_a):
        print("error: libaerospike.a not found:", aerospike_a, file=sys.stderr)
        sys.exit(4)
    print("info: libaerospike.a found:", aerospike_a, file=sys.stdout)
    extra_objects = extra_objects + [
        aerospike_a
        ]

    # ---------------------------------------------------------------------------
    # Environment Variables
    # ---------------------------------------------------------------------------
    os.putenv('CPATH', ':'.join(include_dirs))
    os.environ['CPATH'] = ':'.join(include_dirs)
    os.putenv('LD_LIBRARY_PATH', ':'.join(library_dirs))
    os.environ['LD_LIBRARY_PATH'] = ':'.join(library_dirs)
    os.putenv('DYLD_LIBRARY_PATH', ':'.join(library_dirs))
    os.environ['DYLD_LIBRARY_PATH'] = ':'.join(library_dirs)

    # ---------------------------------------------------------------------------
    # Deploying the system lua files
    # ---------------------------------------------------------------------------

################################################################################
# GENERIC BUILD SETTINGS
################################################################################

include_dirs = ['src/include'] + [x for x in os.getenv('CPATH', '').split(':') if len(x) > 0]
extra_compile_args = [
    '-std=gnu99', '-g', '-Wall', '-fPIC', '-O1',
    '-fno-common', '-fno-strict-aliasing', '-Wno-strict-prototypes',
    '-march=nocona',
    '-D_FILE_OFFSET_BITS=64', '-D_REENTRANT', '-D_GNU_SOURCE'
    ]
extra_objects = []
extra_link_args = []
library_dirs = ['/usr/local/opt/openssl/lib']
libraries = [
  'ssl',
  'crypto',
  'pthread',
  'm',
  'z'
  ]

################################################################################
# STATIC SSL LINKING BUILD SETTINGS
################################################################################

if STATIC_SSL:
    extra_objects.extend([SSL_LIB_PATH + 'libssl.a', SSL_LIB_PATH + 'libcrypto.a'])
    libraries.remove('ssl')
    libraries.remove('crypto')
    library_dirs.remove('/usr/local/opt/openssl/lib')

################################################################################
# PLATFORM SPECIFIC BUILD SETTINGS
################################################################################

if DARWIN:
    # ---------------------------------------------------------------------------
    # Mac Specific Compiler and Linker Settings
    # ---------------------------------------------------------------------------
    extra_compile_args = extra_compile_args + [
        '-D_DARWIN_UNLIMITED_SELECT',
        '-DMARCH_x86_64'
        ]

    if AEROSPIKE_C_HOME:
        PREFIX = AEROSPIKE_C_HOME + '/target/Darwin-x86_64'

elif LINUX:
    # ---------------------------------------------------------------------------
    # Linux Specific Compiler and Linker Settings
    # ---------------------------------------------------------------------------
    extra_compile_args = extra_compile_args + [
        '-rdynamic', '-finline-functions',
        '-DMARCH_x86_64'
        ]
    libraries = libraries + ['rt']
    if AEROSPIKE_C_HOME:
        PREFIX = AEROSPIKE_C_HOME + '/target/Linux-x86_64'

else:
    print("error: OS not supported:", PLATFORM, file=sys.stderr)
    sys.exit(8)

################################################################################
# RESOLVE C CLIENT DEPENDENCY
################################################################################



# If the C client is packaged elsewhere, assume the libraries are available

if os.environ.get('NO_RESOLVE_C_CLIENT_DEP', None):
    has_c_client = True
    libraries = libraries + ['aerospike']
else:
    has_c_client = False


if not has_c_client:
    if (('build' in sys.argv or 'build_ext' in sys.argv or
         'install' in sys.argv or 'bdist_wheel' in sys.argv)):
        resolve_c_client()

################################################################################
# SETUP
################################################################################

# Get the long description from the relevant file
with open(os.path.join(CWD, 'README.rst')) as f:
    long_description = f.read()

# Get the version from the relevant file
with open(os.path.join(CWD, 'VERSION')) as f:
    version = f.read()

setup(
    name='aerospike',
    version=version.strip(),
    description='Aerospike Client Library for Python',
    long_description=long_description,
    author='Aerospike, Inc.',
    author_email='info@aerospike.com',
    url='http://aerospike.com',
    license='Apache Software License',
    keywords=['aerospike', 'nosql', 'database'],
    classifiers=[
        'License :: OSI Approved :: Apache Software License',
        'Operating System :: POSIX :: Linux',
        'Operating System :: MacOS :: MacOS X',
        'Programming Language :: Python :: 3.6',
        'Programming Language :: Python :: 3.7',
        'Programming Language :: Python :: 3.8',
        'Programming Language :: Python :: 3.9',
        'Programming Language :: Python :: Implementation :: CPython',
        'Topic :: Database'
    ],

    # Package Data Files
    zip_safe=False,
    include_package_data=True,

    # Data files
    ext_modules=[
        Extension(
            # Extension Name
            'aerospike',

            # Source Files
            [
                'src/main/aerospike.c',
                'src/main/exception.c',
                'src/main/log.c',
                'src/main/client/type.c',
                'src/main/client/apply.c',
                'src/main/client/bit_operate.c',
                'src/main/client/cdt_list_operate.c',
                'src/main/client/cdt_map_operate.c',
                'src/main/client/hll_operate.c',
                'src/main/client/cdt_operation_utils.c',
                'src/main/client/close.c',
                'src/main/client/connect.c',
                'src/main/client/exists.c',
                'src/main/client/exists_many.c',
                'src/main/client/get.c',
                'src/main/client/get_many.c',
                'src/main/client/select_many.c',
                'src/main/client/info_single_node.c',
                'src/main/client/info_random_node.c',
                'src/main/client/info_node.c',
                'src/main/client/info.c',
                'src/main/client/put.c',
                'src/main/client/operate_list.c',
                'src/main/client/operate_map.c',
                'src/main/client/operate.c',
                'src/main/client/query.c',
                'src/main/client/remove.c',
                'src/main/client/scan.c',
                'src/main/client/select.c',
                'src/main/client/tls_info_host.c',
                'src/main/client/truncate.c',
                'src/main/client/admin.c',
                'src/main/client/udf.c',
                'src/main/client/sec_index.c',
                'src/main/serializer.c',
                'src/main/client/remove_bin.c',
                'src/main/client/get_key_digest.c',
                'src/main/query/type.c',
                'src/main/query/apply.c',
                'src/main/query/add_ops.c',
                'src/main/query/foreach.c',
                'src/main/query/predexp.c',
                'src/main/query/results.c',
                'src/main/query/select.c',
                'src/main/query/where.c',
                'src/main/query/execute_background.c',
                'src/main/scan/type.c',
                'src/main/scan/foreach.c',
                'src/main/scan/results.c',
                'src/main/scan/select.c',
                'src/main/scan/execute_background.c',
                'src/main/scan/apply.c',
                'src/main/scan/add_ops.c',
                'src/main/geospatial/type.c',
                'src/main/geospatial/wrap.c',
                'src/main/geospatial/unwrap.c',
                'src/main/geospatial/loads.c',
                'src/main/geospatial/dumps.c',
                'src/main/policy.c',
                'src/main/conversions.c',
                'src/main/convert_predexp.c',
                'src/main/convert_expressions.c',
                'src/main/policy_config.c',
                'src/main/calc_digest.c',
                'src/main/predicates.c',
                'src/main/tls_config.c',
                'src/main/global_hosts/type.c',
                'src/main/nullobject/type.c',
                'src/main/cdt_types/type.c',
<<<<<<< HEAD
                'src/main/key_ordered_dict/type.c'
=======
                'src/main/client/set_xdr_filter.c',
                'src/main/client/get_nodes.c'
>>>>>>> ae9b6f9a
            ],

            # Compile
            include_dirs=include_dirs,
            extra_compile_args=extra_compile_args,

            # Link
            library_dirs=library_dirs,
            libraries=libraries,
            extra_objects=extra_objects,
            extra_link_args=extra_link_args,
        )
    ],
    packages=['aerospike_helpers', 'aerospike_helpers.operations', 'aerospike_helpers.expressions']

)<|MERGE_RESOLUTION|>--- conflicted
+++ resolved
@@ -315,12 +315,9 @@
                 'src/main/global_hosts/type.c',
                 'src/main/nullobject/type.c',
                 'src/main/cdt_types/type.c',
-<<<<<<< HEAD
                 'src/main/key_ordered_dict/type.c'
-=======
                 'src/main/client/set_xdr_filter.c',
                 'src/main/client/get_nodes.c'
->>>>>>> ae9b6f9a
             ],
 
             # Compile
