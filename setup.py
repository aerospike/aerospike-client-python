# -*- coding: utf-8 -*-
################################################################################
# Copyright 2013-2021 Aerospike, Inc.
#
# Licensed under the Apache License, Version 2.0 (the "License");
# you may not use this file except in compliance with the License.
# You may obtain a copy of the License at
#
#     http://www.apache.org/licenses/LICENSE-2.0
#
# Unless required by applicable law or agreed to in writing, software
# distributed under the License is distributed on an "AS IS" BASIS,
# WITHOUT WARRANTIES OR CONDITIONS OF ANY KIND, either express or implied.
# See the License for the specific language governing permissions and
# limitations under the License.
################################################################################

from __future__ import print_function
import os
import platform
import sys
from subprocess import Popen
from subprocess import call, run
from setuptools import setup, Extension
from distutils.command.build import build
from distutils.command.clean import clean
from multiprocessing import cpu_count
import time
import io
import xml.etree.ElementTree as ET
import glob

################################################################################
# ENVIRONMENT VARIABLES
################################################################################
machine = platform.machine()
os.putenv('ARCHFLAGS', '-arch ' + machine)
os.environ['ARCHFLAGS'] = '-arch ' + machine
AEROSPIKE_C_VERSION = os.getenv('AEROSPIKE_C_VERSION')
BASEPATH = os.path.dirname(os.path.abspath(__file__))
AEROSPIKE_C_HOME = os.path.join(BASEPATH, 'aerospike-client-c')

AEROSPIKE_C_TARGET = None
PLATFORM = platform.platform(1)
LINUX = 'Linux' in PLATFORM
DARWIN = 'Darwin' in PLATFORM or 'macOS' in PLATFORM
WINDOWS = 'Windows' in PLATFORM

CWD = os.path.abspath(os.path.dirname(__file__))
STATIC_SSL = os.getenv('STATIC_SSL')
SSL_LIB_PATH = os.getenv('SSL_LIB_PATH')
# COVERAGE environment variable only meant for CI/CD workflow to generate C coverage data
# Not for developers to use, unless you know what the workflow is doing!
COVERAGE = os.getenv('COVERAGE')

# Applies no optimizations on both the C client and Python client
UNOPTIMIZED = os.getenv('UNOPTIMIZED')

# Include debug information on macOS (not included by default)
INCLUDE_DSYM = os.getenv('INCLUDE_DSYM')

################################################################################
# GENERIC BUILD SETTINGS
################################################################################

include_dirs = ['src/include'] + \
    [x for x in os.getenv('CPATH', '').split(':') if len(x) > 0] + \
    ['/usr/local/opt/openssl/include'] + \
    ['aerospike-client-c/modules/common/src/include']
extra_compile_args = [
    '-std=gnu99', '-g', '-Wall', '-fPIC', '-DDEBUG', '-O1',
    '-fno-common', '-fno-strict-aliasing',
    '-D_FILE_OFFSET_BITS=64', '-D_REENTRANT',
    '-DMARCH_' + machine,
]

if not WINDOWS:
    # Windows does not have this flag
    extra_compile_args.append("-Wno-strict-prototypes")

if machine == 'x86_64':
    extra_compile_args.append('-march=nocona')
extra_objects = []

extra_link_args = []

SANITIZER=os.getenv('SANITIZER')
if SANITIZER:
    sanitizer_c_and_ld_flags = [
        '-fsanitize=address',
        '-fno-omit-frame-pointer'
    ]
    sanitizer_cflags = sanitizer_c_and_ld_flags.copy()
    sanitizer_cflags.append('-fsanitize-recover=all')
    extra_compile_args.extend(sanitizer_cflags)

    sanitizer_ldflags = sanitizer_c_and_ld_flags.copy()
    extra_link_args.extend(sanitizer_ldflags)

library_dirs = ['/usr/local/opt/openssl/lib', '/usr/local/lib']
if not WINDOWS:
    libraries = [
        'm',
        'z',
        'yaml',
        'ssl',
        'crypto',
        'pthread'
]
else:
    libraries = []

##########################
# GITHUB ACTIONS SETTINGS
##########################

if COVERAGE:
    extra_compile_args.append('-fprofile-arcs')
    extra_compile_args.append('-ftest-coverage')
    extra_link_args.append('-lgcov')

if UNOPTIMIZED:
    extra_compile_args.append('-O0')

################################################################################
# STATIC SSL LINKING BUILD SETTINGS
################################################################################

if STATIC_SSL:
    extra_objects.extend(
        [SSL_LIB_PATH + 'libssl.a', SSL_LIB_PATH + 'libcrypto.a'])
    libraries.remove('ssl')
    libraries.remove('crypto')
    library_dirs.remove('/usr/local/opt/openssl/lib')
elif os.path.exists("/usr/local/opt/openssl/lib") is False:
    library_dirs.remove('/usr/local/opt/openssl/lib')

################################################################################
# PLATFORM SPECIFIC BUILD SETTINGS
################################################################################

if WINDOWS:
    AEROSPIKE_C_TARGET = AEROSPIKE_C_HOME
    tree = ET.parse(f"{AEROSPIKE_C_TARGET}/vs/aerospike/packages.config")
    packages = tree.getroot()
    package = packages[0]
    c_client_dependencies_version = package.attrib["version"]

if DARWIN:
    # ---------------------------------------------------------------------------
    # Mac Specific Compiler and Linker Settings
    # ---------------------------------------------------------------------------
    extra_compile_args = extra_compile_args + [
        '-D_DARWIN_UNLIMITED_SELECT'
    ]

    AEROSPIKE_C_TARGET = AEROSPIKE_C_HOME + '/target/Darwin-' + machine

elif LINUX:
    # ---------------------------------------------------------------------------
    # Linux Specific Compiler and Linker Settings
    # ---------------------------------------------------------------------------
    extra_compile_args = extra_compile_args + [
        '-rdynamic', '-finline-functions'
    ]
    libraries = libraries + ['rt']
    AEROSPIKE_C_TARGET = AEROSPIKE_C_HOME + '/target/Linux-' + machine
elif WINDOWS:
<<<<<<< HEAD
    # libraries.clear()
=======
    libraries.clear()
    libraries.append("pthreadVC2")
>>>>>>> 7ccf63be
    extra_compile_args.append("-DAS_SHARED_IMPORT")
    include_dirs.append(f"{AEROSPIKE_C_TARGET}/vs/packages/aerospike-client-c-dependencies.{c_client_dependencies_version}/build/native/include")
else:
    print("error: OS not supported:", PLATFORM, file=sys.stderr)
    sys.exit(8)

include_dirs = include_dirs + [
    '/usr/local/opt/openssl/include',

]
if not WINDOWS:
    include_dirs.append(AEROSPIKE_C_TARGET + '/include')
    extra_objects = extra_objects + [
        AEROSPIKE_C_TARGET + '/lib/libaerospike.a'
    ]
else:
    include_dirs.append(AEROSPIKE_C_TARGET + '/src/include')
    library_dirs.append(f"{AEROSPIKE_C_TARGET}/vs/packages/aerospike-client-c-dependencies.{c_client_dependencies_version}/build/native/lib/x64/Release")
    # Needed for linking the Python client with the C client
    extra_objects.append(AEROSPIKE_C_TARGET + "/vs/x64/Release/aerospike.lib")

os.putenv('CPATH', ':'.join(include_dirs))
os.environ['CPATH'] = ':'.join(include_dirs)

################################################################################
# SETUP
################################################################################

# Get the long description from the relevant file
with io.open(os.path.join(CWD, 'README.rst'), "r", encoding='utf-8') as f:
    long_description = f.read()

# Get the version from the relevant file
with io.open(os.path.join(CWD, 'VERSION'), "r", encoding='utf-8') as f:
    version = f.read()

BASEPATH = os.path.dirname(os.path.abspath(__file__))
CCLIENT_PATH = os.path.join(BASEPATH, 'aerospike-client-c')


class CClientBuild(build):

    def run(self):
        if self.force == 1:
            # run original c-extension clean task
            # clean.run(self)
            cmd = [
                'make',
                'clean'
            ]
            def clean():
                call(cmd, cwd=CCLIENT_PATH)
            self.execute(clean, [], 'Clean core aerospike-client-c previous builds')

        os.putenv('LD_LIBRARY_PATH', ':'.join(library_dirs))
        os.environ['LD_LIBRARY_PATH'] = ':'.join(library_dirs)
        os.putenv('DYLD_LIBRARY_PATH', ':'.join(library_dirs))
        os.environ['DYLD_LIBRARY_PATH'] = ':'.join(library_dirs)
        # build core client
        if WINDOWS:
            cmd = [
                'msbuild',
                'vs/aerospike.sln',
                '/property:Configuration=Release'
            ]
        else:
            cmd = [
                'make',
                'V=' + str(self.verbose),
            ]
            if UNOPTIMIZED:
                cmd.append('O=0')
            if SANITIZER:
                ext_cflags = " ".join(sanitizer_cflags)
                cmd.append(f"EXT_CFLAGS={ext_cflags}")
                ldflags = " ".join(sanitizer_ldflags)
                cmd.append(f"LDFLAGS={ldflags}")

        def compile():
            print(cmd, library_dirs, libraries)
            call(cmd, cwd=CCLIENT_PATH)

        self.execute(compile, [], 'Compiling core aerospike-client-c')
        # run original c-extension build code
        build.run(self)

        # For debugging in macOS, we need to generate and include the debug info for the CPython
        # extension in the wheel, since this isn't done automatically
        if DARWIN and INCLUDE_DSYM:
            print("Generating debug information on macOS")
            shared_library_paths = glob.glob(pathname="**/aerospike*.so", recursive=True)

            # Sanity check
            print(f"List of shared libraries: {shared_library_paths}")
            if len(shared_library_paths) > 1:
                print("error: only one shared library should be present.", file=sys.stderr)
                exit(1)

            shared_library_path = shared_library_paths[0]
            run(["dsymutil", shared_library_path], check=True)

            dsym_path = f"{shared_library_path}.dSYM"
            print("Including debug information with wheel")
            extra_objects.append(dsym_path)

class CClientClean(clean):

    def run(self):
        # run original c-extension clean task
        # clean.run(self)
        cmd = [
            'make',
            'clean'
        ]

        def clean():
            call(cmd, cwd=CCLIENT_PATH)

        self.execute(clean, [], 'Clean core aerospike-client-c')

source_files = glob.glob(pathname="src/main/**/*.c", recursive=True)

setup(
    version=version.strip(),
    # Data files
    ext_modules=[
        Extension(
            # Extension Name
            'aerospike',

            # Compile
            sources=source_files,
            include_dirs=include_dirs,
            extra_compile_args=extra_compile_args,

            # Link
            library_dirs=library_dirs,
            libraries=libraries,
            extra_objects=extra_objects,
            extra_link_args=extra_link_args,
        )
    ],
    package_data={
        "aerospike-stubs": [
            "__init__.pyi",
            "aerospike.pyi",
            "exception.pyi",
            "predicates.pyi",
        ]
    },
    packages=['aerospike_helpers', 'aerospike_helpers.operations', 'aerospike_helpers.batch',
              'aerospike_helpers.expressions',
              'aerospike_helpers.metrics',
              'aerospike-stubs'],
    cmdclass={
        'build': CClientBuild,
        'clean': CClientClean
    }
)<|MERGE_RESOLUTION|>--- conflicted
+++ resolved
@@ -166,12 +166,7 @@
     libraries = libraries + ['rt']
     AEROSPIKE_C_TARGET = AEROSPIKE_C_HOME + '/target/Linux-' + machine
 elif WINDOWS:
-<<<<<<< HEAD
-    # libraries.clear()
-=======
-    libraries.clear()
     libraries.append("pthreadVC2")
->>>>>>> 7ccf63be
     extra_compile_args.append("-DAS_SHARED_IMPORT")
     include_dirs.append(f"{AEROSPIKE_C_TARGET}/vs/packages/aerospike-client-c-dependencies.{c_client_dependencies_version}/build/native/include")
 else:
