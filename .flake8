[flake8]
max-line-length = 120
# For black compatibility:
extend-ignore = E203
filename =
    ./aerospike_helpers/**/*.py,
<<<<<<< HEAD
    ./test/**/*.py
    ./setup.py
=======
    ./test/new_tests/**/*.py
    ./test/standalone/**/*.py
>>>>>>> 7eb1729b
<|MERGE_RESOLUTION|>--- conflicted
+++ resolved
@@ -4,10 +4,5 @@
 extend-ignore = E203
 filename =
     ./aerospike_helpers/**/*.py,
-<<<<<<< HEAD
-    ./test/**/*.py
-    ./setup.py
-=======
     ./test/new_tests/**/*.py
-    ./test/standalone/**/*.py
->>>>>>> 7eb1729b
+    ./test/standalone/**/*.py