--- conflicted
+++ resolved
@@ -27,16 +27,12 @@
     ]
   workflow_dispatch:
     inputs:
-<<<<<<< HEAD
-      # Used to test server RCs stored on the main server Docker repo
-=======
       # Used to test server RCs
       registry-name:
         description: Registry name
         type: string
         default: docker.io
         required: true
->>>>>>> 5fff8de7
       server-tag:
         description: Server tag
         type: string
@@ -135,16 +131,10 @@
     - name: Run Aerospike server
       uses: ./.github/actions/run-ee-server
       with:
-<<<<<<< HEAD
-        server-tag: ${{ github.event_name == 'pull_request' && 'latest' || inputs.server-tag }}
-        docker-hub-username: ${{ secrets.DOCKER_HUB_BOT_USERNAME }}
-        docker-hub-password: ${{ secrets.DOCKER_HUB_BOT_PW }}
-=======
         registry-name: ${{ env.REGISTRY_NAME }}
         server-tag: ${{ env.SERVER_TAG }}
         registry-username: ${{ env.REGISTRY_USERNAME }}
         registry-password: ${{ env.REGISTRY_PASSWORD }}
->>>>>>> 5fff8de7
 
     - run: python3 -m pytest --cov=aerospike_helpers --cov-report xml:coverage.xml ./new_tests
       working-directory: test
@@ -213,11 +203,7 @@
 
     - uses: codecov/codecov-action@v5
       with:
-<<<<<<< HEAD
-        flags: ${{ github.event_name == 'pull_request' && 'latest' || inputs.server-tag }}
-=======
         flags: ${{ env.REGISTRY_NAME }},${{ env.SERVER_TAG }}
->>>>>>> 5fff8de7
         directory: coverage-report
         verbose: true # optional (default = false)
         fail_ci_if_error: true
@@ -281,16 +267,10 @@
 
     - uses: ./.github/actions/run-ee-server
       with:
-<<<<<<< HEAD
-        server-tag: ${{ github.event_name == 'pull_request' && 'latest' || inputs.server-tag }}
-        docker-hub-username: ${{ secrets.DOCKER_HUB_BOT_USERNAME }}
-        docker-hub-password: ${{ secrets.DOCKER_HUB_BOT_PW }}
-=======
         registry-name: ${{ env.REGISTRY_NAME }}
         server-tag: ${{ env.SERVER_TAG }}
         registry-username: ${{ env.REGISTRY_USERNAME }}
         registry-password: ${{ env.REGISTRY_PASSWORD }}
->>>>>>> 5fff8de7
 
     - name: Run tests
       # We need to disable capturing output or else we cannot see memory errors reported by 
@@ -334,15 +314,8 @@
     - name: Install test dependencies
       run: pip install -r test/requirements.txt
 
-<<<<<<< HEAD
-    - run: echo SERVER_TAG=${{ github.event_name == 'pull_request' && 'latest' || inputs.server-tag }} >> $GITHUB_ENV
-
-    - name: Run Aerospike server
-      run: docker run -d --name aerospike -p 3000-3002:3000-3002 -e DEFAULT_TTL=2592000 aerospike/aerospike-server:${{ env.SERVER_TAG }}
-=======
     - name: Run Aerospike server
       run: docker run -d --name aerospike -p 3000-3002:3000-3002 -e DEFAULT_TTL=2592000 ${{ env.REGISTRY_NAME }}/aerospike/aerospike-server:${{ env.SERVER_TAG }}
->>>>>>> 5fff8de7
 
     - name: Create config.conf
       run: cp config.conf.template config.conf
@@ -419,16 +392,10 @@
 
     - uses: ./.github/actions/run-ee-server
       with:
-<<<<<<< HEAD
-        server-tag: ${{ github.event_name == 'pull_request' && 'latest' || inputs.server-tag }}
-        docker-hub-username: ${{ secrets.DOCKER_HUB_BOT_USERNAME }}
-        docker-hub-password: ${{ secrets.DOCKER_HUB_BOT_PW }}
-=======
         registry-name: ${{ env.REGISTRY_NAME }}
         server-tag: ${{ env.SERVER_TAG }}
         registry-username: ${{ env.REGISTRY_USERNAME }}
         registry-password: ${{ env.REGISTRY_PASSWORD }}
->>>>>>> 5fff8de7
 
     - name: Run tests
       run: python -m pytest ./new_tests/test_{mrt_functionality,admin_*,compress}.py -W error::pytest.PytestUnraisableExceptionWarning
