name: PR tests

env:
  LOWEST_SUPPORTED_PY_VERSION: '3.8'

# Trigger test workflow whenever:
# 1. A pull request is updated (e.g with new commits)
# 2. Commits are pushed directly to the dev, stage or master branch
on:
  push:
    branches: ["dev*", "stage*", "master*", "v*-backport*"]
  pull_request:
    branches: ["dev*", "stage*", "v*-backport*"]
    types: [
      # Default triggers
      opened,
      synchronize,
      reopened,
      # Additional triggers
      labeled,
      unlabeled
    ]
  workflow_dispatch:
    inputs:
      test-server-rc:
        type: boolean
        default: false
        required: true

jobs:
  lint:
    runs-on: ubuntu-latest
    steps:
    - uses: actions/checkout@v2
      with:
        submodules: recursive
    - uses: actions/setup-python@v2
      with:
        python-version: '3.9'
        architecture: 'x64'
    - uses: pre-commit/action@v3.0.0

  build:
    runs-on: ubuntu-latest
    strategy:
      matrix:
<<<<<<< HEAD
        py-version: ["3.8", "3.9", "3.10", "3.11", "3.12", "3.13", "3.13t"]
=======
        py-version: ["3.8", "3.9", "3.10", "3.11", "3.12", "3.13"]
>>>>>>> 7573e26d
      fail-fast: false

    steps:
    - uses: actions/checkout@v2
      with:
        submodules: recursive
        fetch-depth: 0

    - uses: actions/setup-python@v4
      with:
        python-version: ${{ matrix.py-version }}
        architecture: 'x64'

    - run: sudo apt update
    - name: Install build dependencies (apt packages)
      run: sudo apt install python3-dev libssl-dev -y
    - name: Install build dependencies (pip packages)
      run: python3 -m pip install -r requirements.txt

    - name: Build client
      run: python3 -m build
      env:
        CFLAGS: '-Werror'

    - name: Send wheel to test jobs
      uses: actions/upload-artifact@v3
      with:
        name: wheel-${{ matrix.py-version }}
        path: ./dist/*.whl

  generate-coverage-report:
    runs-on: ubuntu-latest
    steps:
    - uses: actions/checkout@v2
      with:
        submodules: recursive
        fetch-depth: 0

    - uses: actions/setup-python@v2
      with:
        python-version: "3.9"
        architecture: 'x64'

    - name: Build client
      # Use old build command to generate object .o files in build/temp*/src/main directory
      # They will also contain .gcno files there
      # and .gcda files will be generated there after running the tests
      # The build frontend doesn't generate these .o files (may be wrong?)
      run: COVERAGE=1 python3 setup.py build

    - name: Install client
      # Install in user directory to prevent permission errors
      run: python3 setup.py install --user

    - run: pip install -r requirements.txt
      working-directory: test

    - name: Run Aerospike server
      uses: ./.github/actions/run-ee-server
      with:
        use-server-rc: ${{ contains(github.event.pull_request.labels.*.name, 'new-server-features') }}
        docker-hub-username: ${{ secrets.DOCKER_HUB_BOT_USERNAME }}
        docker-hub-password: ${{ secrets.DOCKER_HUB_BOT_PW }}

    - run: python3 -m pytest --cov=aerospike_helpers --cov-report xml:coverage.xml ./new_tests
      working-directory: test

    - name: Copy over source files to build dir
      if: ${{ !cancelled() }}
      # The build/temp*/src/main directory will contain a hierarchy of object .o files
      # But the source files must be stored in the same folder hierarchy at build/temp*/src/main/src/main
      run: |
        cd build/temp*/src/main
        mkdir -p src/main/
        mkdir -p cdt_types/src/main/cdt_types
        mkdir -p client/src/main/client
        mkdir -p geospatial/src/main/geospatial
        mkdir -p global_hosts/src/main/global_hosts
        mkdir -p key_ordered_dict/src/main/key_ordered_dict
        mkdir -p nullobject/src/main/nullobject
        mkdir -p query/src/main/query
        mkdir -p scan/src/main/scan
        mkdir -p transaction/src/main/transaction

        cd ../../../../
        cp src/main/*.c build/temp*/src/main/src/main
        cp src/main/cdt_types/*.c build/temp*/src/main/cdt_types/src/main/cdt_types/
        cp src/main/client/*.c build/temp*/src/main/client/src/main/client/
        cp src/main/geospatial/*.c build/temp*/src/main/geospatial/src/main/geospatial/
        cp src/main/global_hosts/*.c build/temp*/src/main/global_hosts/src/main/global_hosts/
        cp src/main/key_ordered_dict/*.c build/temp*/src/main/key_ordered_dict/src/main/key_ordered_dict/
        cp src/main/nullobject/*.c build/temp*/src/main/nullobject/src/main/nullobject/
        cp src/main/query/*.c build/temp*/src/main/query/src/main/query/
        cp src/main/scan/*.c build/temp*/src/main/scan/src/main/scan/
        cp src/main/transaction/*.c build/temp*/src/main/transaction/src/main/transaction/

    - name: Generate coverage report for all object files
      if: ${{ !cancelled() }}
      run: |
        cd build/temp*/src/main
        find . -type f -name "*.o" -execdir gcov {} \;

    - name: Move aerospike_helpers coverage report to this directory
      if: ${{ !cancelled() }}
      run: mv test/coverage.xml build/temp*/src/main

    - name: Upload coverage report folder to Github
      if: ${{ !cancelled() }}
      uses: actions/upload-artifact@v3
      with:
        name: coverage-report
        path: build/temp*/src/main/

  coverage-upload:
    needs: generate-coverage-report
    if: ${{ !cancelled() }}
    runs-on: ubuntu-latest
    steps:
    - uses: actions/checkout@v4
      with:
        submodules: recursive

    - uses: actions/download-artifact@v3
      with:
        name: coverage-report
        path: ./coverage-report

    - uses: codecov/codecov-action@v3
      with:
        directory: coverage-report
        verbose: true # optional (default = false)
        fail_ci_if_error: true
      env:
        CODECOV_TOKEN: ${{ secrets.CODECOV_TOKEN }}

  stubtest:
    needs: build
    runs-on: ubuntu-latest
    steps:
    - uses: actions/checkout@v2
      with:
        submodules: recursive

    - uses: actions/setup-python@v2
      with:
        python-version: ${{ env.LOWEST_SUPPORTED_PY_VERSION }}
        architecture: 'x64'

    - uses: actions/download-artifact@v3
      with:
        name: wheel-${{ env.LOWEST_SUPPORTED_PY_VERSION }}

    - name: Install client
      run: pip install *.whl

    - run: pip install mypy

    - run: stubtest aerospike --allowlist stubtest-allowlist

  # Run this when testing new server features on server release candidate
  # to make sure the tests don't regress on the last server release.
  test-ce-latest-release:
    runs-on: ubuntu-latest
    if: ${{ contains(github.event.pull_request.labels.*.name, 'new-server-features') }}
    needs: build

    steps:
    - uses: actions/checkout@v2
      with:
        submodules: recursive

    - uses: actions/setup-python@v2
      with:
        python-version: ${{ env.LOWEST_SUPPORTED_PY_VERSION }}
        architecture: 'x64'

    - uses: actions/download-artifact@v3
      with:
        name: wheel-${{ env.LOWEST_SUPPORTED_PY_VERSION }}

    - name: Install client
      run: pip install *.whl

    - name: Install test dependencies
      run: pip install -r test/requirements.txt

    - name: Run Aerospike server
      run: docker run -d --name aerospike -p 3000-3002:3000-3002 -e DEFAULT_TTL=2592000 aerospike/aerospike-server

    - name: Create config.conf
      run: cp config.conf.template config.conf
      working-directory: test

    - uses: ./.github/actions/wait-for-as-server-to-start
      with:
        container-name: aerospike

    - name: Run tests
      run: python -m pytest ./new_tests
      working-directory: test

  test-ce:
    runs-on: ubuntu-latest
    needs: build
    strategy:
      matrix:
        py-version: [
          "3.8",
          "3.9",
          "3.10",
          "3.11",
          "3.12",
<<<<<<< HEAD
          "3.13",
          "3.13t"
=======
          "3.13"
>>>>>>> 7573e26d
        ]
      fail-fast: false

    steps:
    - uses: actions/checkout@v2
      with:
        submodules: recursive

    - uses: actions/setup-python@v4
      with:
        python-version: ${{ matrix.py-version }}
        architecture: 'x64'

    - uses: actions/download-artifact@v3
      with:
        name: wheel-${{ matrix.py-version }}

    - name: Install client
      run: pip install *.whl

    - name: Install test dependencies
      run: pip install -r test/requirements.txt

    - if: ${{ contains(github.event.pull_request.labels.*.name, 'new-server-features') }}
      uses: docker/login-action@v3
      with:
        username: ${{ secrets.DOCKER_HUB_BOT_USERNAME }}
        password: ${{ secrets.DOCKER_HUB_BOT_PW }}

    - name: Run Aerospike server release candidate with latest tag
      if: ${{ contains(github.event.pull_request.labels.*.name, 'new-server-features') }}
      run: docker run -d --name aerospike -p 3000-3002:3000-3002 -e DEFAULT_TTL=2592000 aerospike/aerospike-server-rc:latest

    - name: Run Aerospike server
      if: ${{ !contains(github.event.pull_request.labels.*.name, 'new-server-features') }}
      run: docker run -d --name aerospike -p 3000-3002:3000-3002 -e DEFAULT_TTL=2592000 aerospike/aerospike-server

    - name: Create config.conf
      run: cp config.conf.template config.conf
      working-directory: test

    - uses: ./.github/actions/wait-for-as-server-to-start
      with:
        container-name: aerospike

    - name: Run tests
      run: python -m pytest ./new_tests -vv
      working-directory: test

  test-lowest-supported-server:
    runs-on: ubuntu-latest
    needs: build
    steps:
    - uses: actions/checkout@v2
      with:
        submodules: recursive

    - uses: actions/setup-python@v2
      with:
        python-version: ${{ env.LOWEST_SUPPORTED_PY_VERSION }}
        architecture: 'x64'

    - uses: actions/download-artifact@v3
      with:
        name: wheel-${{ env.LOWEST_SUPPORTED_PY_VERSION }}

    - name: Install client
      run: pip install *.whl

    - name: Install test dependencies
      run: pip install -r test/requirements.txt

    - name: Run lowest supported server
      run: docker run -d --name aerospike -p 3000-3002:3000-3002 -e DEFAULT_TTL=2592000 aerospike/aerospike-server:${{ vars.LOWEST_SUPPORTED_SERVER_VERSION }}

    - name: Create config.conf
      run: cp config.conf.template config.conf
      working-directory: test

    - uses: ./.github/actions/wait-for-as-server-to-start
      with:
        container-name: aerospike

    - name: Run tests
      run: python -m pytest ./new_tests
      working-directory: test

  test-ee:
    runs-on: ubuntu-latest
    needs: build
    steps:
    - uses: actions/checkout@v2
      with:
        submodules: recursive

    - uses: actions/setup-python@v2
      with:
        python-version: ${{ env.LOWEST_SUPPORTED_PY_VERSION }}
        architecture: 'x64'

    - uses: actions/download-artifact@v3
      with:
        name: wheel-${{ env.LOWEST_SUPPORTED_PY_VERSION }}

    - name: Install client
      run: pip install *.whl

    - name: Install test dependencies
      run: pip install -r test/requirements.txt

    - uses: ./.github/actions/run-ee-server
      with:
        use-server-rc: ${{ contains(github.event.pull_request.labels.*.name, 'new-server-features') }}
        docker-hub-username: ${{ secrets.DOCKER_HUB_BOT_USERNAME }}
        docker-hub-password: ${{ secrets.DOCKER_HUB_BOT_PW }}

    - name: Run tests
      run: python -m pytest ./new_tests/test_{mrt_functionality,admin_*}.py
      working-directory: test

    - name: Show logs if failed
      if: ${{ failure() }}
      run: |
        docker container logs aerospike
        cat ./configs/aerospike.conf

  spellcheck-docs:
    runs-on: ubuntu-latest
    steps:
    - uses: actions/checkout@v2
      with:
        submodules: recursive
    - uses: actions/setup-python@v2
      with:
        python-version: '3.9'
        architecture: 'x64'
    - name: Install dependencies for checking spelling in docs
      # TODO: find way to split up dependencies
      run: python -m pip install -r doc/requirements.txt
    - name: Check spelling
      run: sphinx-build -b spelling . spelling -W --keep-going
      working-directory: doc

  check-links-docs:
    runs-on: ubuntu-latest
    steps:
    - uses: actions/checkout@v2
    - uses: actions/setup-python@v2
      with:
        python-version: '3.9'
        architecture: 'x64'
    - name: Install documentation dependencies
      run: python -m pip install -r doc/requirements.txt
    - name: Check spelling
      run: sphinx-build -b linkcheck . links
      working-directory: doc

  test-metrics:
    needs: build
    strategy:
      matrix:
        suffix:
        - node_close_listener
        - cluster_name
      fail-fast: false
    runs-on: ubuntu-latest
    steps:
    - uses: actions/checkout@v4
    - uses: actions/setup-python@v5
      with:
        python-version: ${{ env.LOWEST_SUPPORTED_PY_VERSION }}
        architecture: 'x64'
    - uses: actions/download-artifact@v3
      with:
        name: wheel-${{ env.LOWEST_SUPPORTED_PY_VERSION }}
    - run: python3 -m pip install *.whl
    - run: python3 -m pip install -r requirements.txt
      working-directory: test/metrics
    - run: python3 test_${{ matrix.suffix }}.py
      working-directory: test/metrics<|MERGE_RESOLUTION|>--- conflicted
+++ resolved
@@ -44,11 +44,7 @@
     runs-on: ubuntu-latest
     strategy:
       matrix:
-<<<<<<< HEAD
-        py-version: ["3.8", "3.9", "3.10", "3.11", "3.12", "3.13", "3.13t"]
-=======
         py-version: ["3.8", "3.9", "3.10", "3.11", "3.12", "3.13"]
->>>>>>> 7573e26d
       fail-fast: false
 
     steps:
@@ -261,12 +257,7 @@
           "3.10",
           "3.11",
           "3.12",
-<<<<<<< HEAD
-          "3.13",
-          "3.13t"
-=======
           "3.13"
->>>>>>> 7573e26d
         ]
       fail-fast: false
 
