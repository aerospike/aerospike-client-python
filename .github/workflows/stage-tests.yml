name: Stage tests

# Downloads artifacts either from Github or JFrog
# and runs category 1 (source distribution) and category 2 (binary distribution) tests
# The purpose is to test that our artifacts work on the Linux distros / OS versions that the client supports
# and QE doesn't have enough disk space for more Linux distros, so we have some tests here in Github Actions

on:
  workflow_call:
    inputs:
      use_jfrog_builds:
        description: If false, download artifacts from Github
        required: true
        type: boolean
        default: true
      jfrog-build-version-to-test:
        description: Used only when use_jfrog_builds is true.
        type: string
        required: false
      # These will be set if use_jfrog_builds is false (i.e when someone is building the artifacts from scratch and stage testing them in a calling workflow)
      # If use_jfrog_builds is true, only the defaults will be used
      registry-name:
        type: string
        required: false
        description: Registry name
        default: 'docker.io'
      image-name:
        type: string
        required: false
        description: Image name
        default: 'aerospike/aerospike-server-enterprise'
      server-tag:
        type: string
        required: false
        default: 'latest'
        description: 'Server docker image tag'
      test-macos-x86:
        required: false
        type: boolean
        default: false
        description: 'Test macOS x86 wheels (unstable)'

env:
  REGISTRY_USERNAME: ${{ inputs.registry-name == 'docker.io' && secrets.DOCKER_HUB_BOT_USERNAME || secrets.QE_DOCKER_REGISTRY_USERNAME }}
  REGISTRY_PASSWORD: ${{ inputs.registry-name == 'docker.io' && secrets.DOCKER_HUB_BOT_PW || secrets.QE_DOCKER_REGISTRY_PASSWORD }}

jobs:
  linux-distro-tests:
    strategy:
      matrix:
        test-case: [
          # Docker image + tag, test category, Docker image platform (cpu arch), Python version
          ["amazonlinux:2023", 2, "linux/amd64", "3.9"],
          ["amazonlinux:2023", 2, "linux/arm64", "3.9"],
          ["amazonlinux:2023", 2, "linux/amd64", "3.11"],
          ["amazonlinux:2023", 2, "linux/arm64", "3.11"],
          ["ubuntu:22.04", 2, "linux/amd64", "3.10"],
          ["ubuntu:22.04", 2, "linux/arm64", "3.10"],
          ["ubuntu:24.04", 2, "linux/amd64", "3.12"],
          ["ubuntu:24.04", 2, "linux/arm64", "3.12"],
          # Bullseye is Debian 11
          ["python:3.9-bullseye", 2, "linux/amd64", "3.9"],
          ["python:3.9-bullseye", 2, "linux/arm64", "3.9"],
          ["python:3.10-bullseye", 2, "linux/amd64", "3.10"],
          ["python:3.10-bullseye", 2, "linux/arm64", "3.10"],
          ["python:3.11-bullseye", 2, "linux/amd64", "3.11"],
          ["python:3.11-bullseye", 2, "linux/arm64", "3.11"],
          ["python:3.12-bullseye", 2, "linux/amd64", "3.12"],
          ["python:3.12-bullseye", 2, "linux/arm64", "3.12"],
          ["python:3.13-bullseye", 2, "linux/amd64", "3.13"],
          ["python:3.13-bullseye", 2, "linux/arm64", "3.13"],
          ["python:3.14-rc-bullseye", 2, "linux/amd64", "3.14"],
          ["python:3.14-rc-bullseye", 2, "linux/arm64", "3.14"],
          # Bookworm is Debian 12
          ["python:3.9-bookworm", 2, "linux/amd64", "3.9"],
          ["python:3.9-bookworm", 2, "linux/arm64", "3.9"],
          ["python:3.10-bookworm", 2, "linux/amd64", "3.10"],
          ["python:3.10-bookworm", 2, "linux/arm64", "3.10"],
          ["python:3.11-bookworm", 2, "linux/amd64", "3.11"],
          ["python:3.11-bookworm", 2, "linux/arm64", "3.11"],
          ["python:3.12-bookworm", 2, "linux/amd64", "3.12"],
          ["python:3.12-bookworm", 2, "linux/arm64", "3.12"],
          ["python:3.13-bookworm", 2, "linux/amd64", "3.13"],
          ["python:3.13-bookworm", 2, "linux/arm64", "3.13"],
          ["python:3.14-rc-bookworm", 2, "linux/amd64", "3.14"],
          ["python:3.14-rc-bookworm", 2, "linux/arm64", "3.14"],
          # QE currently covers Debian 13 on all client-supported Python versions
          ["redhat/ubi8", 2, "linux/amd64", "3.11"],
          ["redhat/ubi8", 2, "linux/arm64", "3.11"],
          ["redhat/ubi9", 2, "linux/amd64", "3.9"],
          ["redhat/ubi9", 2, "linux/arm64", "3.9"],
          ["amazonlinux:2023", 1, "linux/amd64", "3.9"],
          ["redhat/ubi9", 1, "linux/amd64", "3.9"],
        ]
      fail-fast: false
    env:
      LINUX_DISTRO_CONTAINER_NAME: linux-distro
      PIP_INSTALL_COMMAND: 'pip install'
    runs-on: ${{ matrix.test-case[2] == 'linux/amd64' && 'ubuntu-22.04' || 'ubuntu-22.04-arm' }}
    steps:
    # TODO: the checkout code is also duplicated in the macOS stage tests
    # But it's only a few lines of code so I didn't bother to create a composite action for it.
    - name: Get tests and Github action scripts
      uses: actions/checkout@v4
      with:
        ref: ${{ inputs.use_jfrog_builds && inputs.jfrog-build-version-to-test || github.sha }}
        sparse-checkout: |
          test
          .github

    # Map test case tuple entries to env vars to make code easier to read
    - run: echo "DISTRO_DOCKER_IMAGE_AND_TAG=${{ matrix.test-case[0] }}" >> $GITHUB_ENV
    - run: echo "TEST_CATEGORY=${{ matrix.test-case[1] }}" >> $GITHUB_ENV
    - run: echo "DISTRO_DOCKER_IMAGE_PLATFORM=${{ matrix.test-case[2] }}" >> $GITHUB_ENV
    - run: echo "PYTHON_VERSION=${{ matrix.test-case[3] }}" >> $GITHUB_ENV

    - uses: ./.github/actions/get-artifact-for-stage-tests
      with:
        get_from_jfrog: ${{ inputs.use_jfrog_builds }}
        # This input is only used if above input is true
        jfrog_build_version: ${{ inputs.jfrog-build-version-to-test }}
        dist_type_to_get: ${{ env.TEST_CATEGORY == '2' && 'wheel' || 'sdist' }}
        # wheel* inputs are used only if running category 2 tests
        wheel_python_version: ${{ env.PYTHON_VERSION }}
        wheel_os: manylinux
        wheel_cpu_arch: ${{ env.DISTRO_DOCKER_IMAGE_PLATFORM == 'linux/amd64' && 'x86_64' || 'aarch64' }}
        JFROG_PLATFORM_URL: ${{ secrets.JFROG_PLATFORM_URL }}
        JFROG_ACCESS_TOKEN: ${{ secrets.JFROG_ACCESS_TOKEN }}
        JFROG_REPO_NAME: ${{ vars.JFROG_REPO_NAME }}

    - uses: ./.github/actions/run-ee-server
      with:
        registry-name: ${{ inputs.registry-name }}
        registry-username: ${{ env.REGISTRY_USERNAME }}
        registry-password: ${{ env.REGISTRY_PASSWORD }}
        image-name: ${{ inputs.image-name }}
        server-tag: ${{ inputs.server-tag }}
        where-is-client-connecting-from: 'separate-docker-container'

    - name: Run distro container
      # Run distro container on host network to access the Aerospike server using localhost (without having to change config.conf)
      run: docker run --detach --network host --platform ${{ env.DISTRO_DOCKER_IMAGE_PLATFORM }} --name ${{ env.LINUX_DISTRO_CONTAINER_NAME }} ${{ env.DISTRO_DOCKER_IMAGE_AND_TAG }} tail -f /dev/null

    - name: Copy repo (and artifact) to container
      run: docker cp . ${{ env.LINUX_DISTRO_CONTAINER_NAME }}:/aerospike-client-python

    - name: 'Amazon Linux 2023: install python 3.11 if applicable'
      if: ${{ env.DISTRO_DOCKER_IMAGE_AND_TAG == 'amazonlinux:2023' && env.PYTHON_VERSION == '3.11' }}
      run: docker exec ${{ env.LINUX_DISTRO_CONTAINER_NAME }} yum install -y python3.11

    - name: 'Ubuntu: Install python 3 that comes by default (step 1)'
      if: ${{ startsWith(env.DISTRO_DOCKER_IMAGE_AND_TAG, 'ubuntu') }}
      run: docker exec ${{ env.LINUX_DISTRO_CONTAINER_NAME }} apt update

    - name: 'Ubuntu: Install python 3 that comes by default (step 2)'
      if: ${{ startsWith(env.DISTRO_DOCKER_IMAGE_AND_TAG, 'ubuntu') }}
      run: docker exec ${{ env.LINUX_DISTRO_CONTAINER_NAME }} apt install python3 python3-pip -y

    - name: 'RHEL 9: Install python 3 that comes by default (step 2)'
      if: ${{ startsWith(env.DISTRO_DOCKER_IMAGE_AND_TAG, 'redhat/ubi8') }}
      run: docker exec ${{ env.LINUX_DISTRO_CONTAINER_NAME }} dnf install -y python311

    - name: Make sure pip is installed
      if: ${{ env.DISTRO_DOCKER_IMAGE_AND_TAG == 'amazonlinux:2023' || startsWith(env.DISTRO_DOCKER_IMAGE_AND_TAG, 'redhat/ubi') || startsWith(env.DISTRO_DOCKER_IMAGE_AND_TAG, 'python') }}
      run: docker exec ${{ env.LINUX_DISTRO_CONTAINER_NAME }} python${{ env.PYTHON_VERSION }} -m ensurepip

    - name: 'Cat 1: Install build dependencies using yum'
      if: ${{ env.TEST_CATEGORY == '1' }}
      run: docker exec ${{ env.LINUX_DISTRO_CONTAINER_NAME }} yum install -y libyaml-devel openssl-devel glibc-devel autoconf automake libtool zlib-devel openssl-devel python-devel

    - if: ${{ env.DISTRO_DOCKER_IMAGE_AND_TAG == 'ubuntu:24.04' }}
      run: echo PIP_INSTALL_COMMAND="$PIP_INSTALL_COMMAND --break-system-packages" >> $GITHUB_ENV

    - name: 'Cat 1: Install pip build frontend'
      if: ${{ env.TEST_CATEGORY == '1' }}
      run: docker exec --workdir /aerospike-client-python/ ${{ env.LINUX_DISTRO_CONTAINER_NAME }} python${{ env.PYTHON_VERSION }} -m ${{ env.PIP_INSTALL_COMMAND }} -r requirements.txt

    - name: Install sdist or wheel distribution
      run: docker exec --workdir /aerospike-client-python/ ${{ env.LINUX_DISTRO_CONTAINER_NAME }} python${{ env.PYTHON_VERSION }} -m ${{ env.PIP_INSTALL_COMMAND }} ${{ env.ARTIFACT_FILE_NAME_PATTERN }}

    - name: Install pytest
      run: docker exec --workdir /aerospike-client-python/test ${{ env.LINUX_DISTRO_CONTAINER_NAME }} python${{ env.PYTHON_VERSION }} -m ${{ env.PIP_INSTALL_COMMAND }} pytest -c requirements.txt

    - name: Run tests
      run: docker exec --workdir /aerospike-client-python/test ${{ env.LINUX_DISTRO_CONTAINER_NAME }} python${{ env.PYTHON_VERSION }} -m pytest new_tests/

  macOS:
    if: ${{ inputs.test-macos-x86 }}
    strategy:
      matrix:
        runner-os: [
          # These larger runners run on intel
<<<<<<< HEAD
          macos-14-large,
          macos-15-large,
          macos-26
=======
          macos-15-large
>>>>>>> af7ba4c3
        ]
        python-version: [
          "3.9",
          "3.10",
          "3.11",
          "3.12",
          "3.13",
        ]
      fail-fast: false
    runs-on: ${{ matrix.runner-os }}
    steps:
    - name: Get tests and Github action scripts
      uses: actions/checkout@v4
      with:
        ref: ${{ inputs.use_jfrog_builds && inputs.jfrog-build-version-to-test || github.sha }}
        sparse-checkout: |
          test
          .github

    - uses: ./.github/actions/get-artifact-for-stage-tests
      with:
        # See comments in linux stage tests for how this works
        get_from_jfrog: ${{ inputs.use_jfrog_builds }}
        jfrog_build_version: ${{ inputs.jfrog-build-version-to-test }}
        dist_type_to_get: 'wheel'
        wheel_python_version: ${{ matrix.python-version }}
        wheel_os: macosx
        wheel_cpu_arch: x86_64
        JFROG_PLATFORM_URL: ${{ secrets.JFROG_PLATFORM_URL }}
        JFROG_ACCESS_TOKEN: ${{ secrets.JFROG_ACCESS_TOKEN }}
        JFROG_REPO_NAME: ${{ vars.JFROG_REPO_NAME }}

    - uses: actions/setup-python@v4
      with:
        python-version: ${{ matrix.python-version }}

    - uses: ./.github/actions/setup-docker-on-macos

    - uses: ./.github/actions/run-ee-server
      with:
        registry-name: ${{ inputs.registry-name }}
        registry-username: ${{ env.REGISTRY_USERNAME }}
        registry-password: ${{ env.REGISTRY_PASSWORD }}
        image-name: ${{ inputs.image-name }}
        server-tag: ${{ inputs.server-tag }}
        where-is-client-connecting-from: 'docker-host'

    - name: Install wheel
      run: python3 -m pip install *.whl

    - name: Install test dependencies
      run: python3 -m pip install pytest -c requirements.txt
      working-directory: test

    - name: Run tests
      run: python3 -m pytest new_tests/
      id: test
      working-directory: test<|MERGE_RESOLUTION|>--- conflicted
+++ resolved
@@ -190,13 +190,8 @@
       matrix:
         runner-os: [
           # These larger runners run on intel
-<<<<<<< HEAD
-          macos-14-large,
           macos-15-large,
           macos-26
-=======
-          macos-15-large
->>>>>>> af7ba4c3
         ]
         python-version: [
           "3.9",
