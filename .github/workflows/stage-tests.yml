--- conflicted
+++ resolved
@@ -308,12 +308,8 @@
     strategy:
       matrix:
         macos-version: [
-<<<<<<< HEAD
-          'macos-11',
+          'macos-13',
           'macos-14-large'
-=======
-          'macos-13'
->>>>>>> 93dd0302
         ]
         python-version: [
           ["3.8", "cp38"],
