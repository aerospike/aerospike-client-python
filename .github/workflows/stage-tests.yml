--- conflicted
+++ resolved
@@ -8,11 +8,6 @@
 on:
   workflow_call:
     inputs:
-<<<<<<< HEAD
-      ref-to-test:
-        type: string
-        required: false
-=======
       # Same strategy as workflow_call hack
       # See details in update-version workflow
       use_jfrog_builds:
@@ -26,7 +21,6 @@
         required: false
       # These will be set if use_jfrog_builds is false (i.e when someone is building and testing the artifacts in a workflow dispatch event)
       # If use_jfrog_builds is true, only the defaults will be used
->>>>>>> fb5293df
       use-server-rc:
         type: boolean
         required: false
@@ -42,22 +36,8 @@
         type: boolean
         default: false
         description: 'Test macOS x86 wheels (unstable)'
-<<<<<<< HEAD
-    secrets:
-      # TODO: make optional since we don't always need to test against server RC
-      # Required for testing against a server RC
-      DOCKER_HUB_BOT_USERNAME:
-        required: true
-      DOCKER_HUB_BOT_PW:
-        required: true
 
 jobs:
-  # We run some source distribution (QE category 1) tests here
-  # because QE doesn't have disk space for more Linux distros
-=======
-
-jobs:
->>>>>>> fb5293df
   sdist-tests:
     runs-on: ubuntu-22.04
     strategy:
@@ -75,11 +55,7 @@
     - uses: actions/checkout@v4
       with:
         submodules: recursive
-<<<<<<< HEAD
-        ref: ${{ inputs.ref-to-test }}
-=======
         ref: ${{ inputs.use_jfrog_builds && inputs.jfrog-build-version-to-test || github.sha }}
->>>>>>> fb5293df
 
     - uses: ./.github/actions/run-ee-server
       with:
@@ -135,15 +111,8 @@
       id: test
       run: docker exec --workdir /aerospike-client-python/test ${{ matrix.distros[1] }} python${{ matrix.python-version }} -m pytest new_tests/
 
-<<<<<<< HEAD
-# We also run some wheel (QE test category 2) tests
-# because of the same reason we have some category 1 tests in Github Actions
-
   # These tests use a Docker container to run the distro
   distro-tests:
-=======
-  manylinux_rhel_based:
->>>>>>> fb5293df
     strategy:
       matrix:
         distro: [
@@ -208,23 +177,13 @@
     steps:
     - uses: actions/checkout@v4
       with:
-<<<<<<< HEAD
-        ref: ${{ inputs.ref-to-test }}
-=======
         ref: ${{ inputs.use_jfrog_builds && inputs.jfrog-build-version-to-test || github.sha }}
->>>>>>> fb5293df
-
-    - uses: ./.github/actions/run-ee-server
-      with:
-        use-server-rc: ${{ inputs.use-server-rc }}
-        server-tag: ${{ inputs.server-tag }}
-        docker-hub-username: ${{ secrets.DOCKER_HUB_BOT_USERNAME }}
-        docker-hub-password: ${{ secrets.DOCKER_HUB_BOT_PW }}
-
+
+    # Ubuntu 22.04 uses Python 3.10 by default
     - uses: actions/download-artifact@v4
       if: ${{ !inputs.use_jfrog_builds }}
       with:
-        name: ${{ matrix.python-version[1] }}-manylinux_${{ matrix.platform[0] }}.build
+        name: cp310-manylinux_${{ matrix.platform[0] }}.build
 
     - uses: jfrog/setup-jfrog-cli@v4
       if: ${{ inputs.use_jfrog_builds }}
@@ -234,7 +193,7 @@
 
     - name: Download JFrog build
       if: ${{ inputs.use_jfrog_builds }}
-      run: jf rt dl --flat --build python-client/${{ inputs.jfrog-build-version-to-test }} "${{ vars.JFROG_REPO_NAME }}/**/*${{ matrix.python-version[1] }}*manylinux*${{ matrix.platform[0] }}.whl"
+      run: jf rt dl --flat --build python-client/${{ inputs.jfrog-build-version-to-test }} "${{ vars.JFROG_REPO_NAME }}/**/*cp310*manylinux*${{ matrix.platform[0] }}.whl"
 
     - name: Set up QEMU for cross compiling arm64
       if: ${{ matrix.platform[0] == 'aarch64' }}
@@ -242,76 +201,8 @@
       with:
         platforms: arm64
 
-    - name: Get distro container name
-      run: echo DISTRO_CONTAINER_NAME="distro-container" >> $GITHUB_ENV
-
     - name: Run distro container
-      # Run distro container on host network to access the server Docker container using localhost
-      run: docker run --name ${{ env.DISTRO_CONTAINER_NAME }} --platform ${{ matrix.platform[1] }} --network host --detach ${{ matrix.distro }} tail -f /dev/null
-
-    - name: Copy repo to container
-      run: docker cp . ${{ env.DISTRO_CONTAINER_NAME }}:/aerospike-client-python
-
-    - name: 'Amazon Linux 2023: install python 3.11 if applicable'
-      run: docker exec ${{ env.DISTRO_CONTAINER_NAME }} yum install -y python3.11
-      if: ${{ matrix.python-version[0] == '3.11' }}
-
-<<<<<<< HEAD
-    - name: 'Ubuntu 22.04 Install python 3.10 that comes by default (step 1)'
-      run: docker exec ${{ env.DISTRO_CONTAINER_NAME }} apt update
-=======
-    - name: Make sure pip is installed
-      run: docker exec ${{ matrix.distros[1] }} python${{ matrix.python-version[0] }} -m ensurepip
-
-    - name: Install wheel
-      run: docker exec --workdir /aerospike-client-python/ ${{ matrix.distros[1] }} python${{ matrix.python-version[0] }} -m pip install *.whl
-
-    - name: Install test dependencies
-      run: docker exec --workdir /aerospike-client-python/test ${{ matrix.distros[1] }} python${{ matrix.python-version[0] }} -m pip install pytest -c requirements.txt
-
-    - name: Run tests
-      id: test
-      run: docker exec --workdir /aerospike-client-python/test ${{ matrix.distros[1] }} python${{ matrix.python-version[0] }} -m pytest new_tests/
-
-  manylinux_debian:
-    runs-on: ubuntu-22.04
-    strategy:
-      matrix:
-        debian-name: [
-          "bookworm"
-        ]
-        python-version: [
-          ["3.8", "cp38"],
-          ["3.9", "cp39"],
-          ["3.10", "cp310"],
-          ["3.11", "cp311"],
-          ["3.12", "cp312"]
-        ]
-        platform: [
-          # Platform in artifact file name, Docker platform
-          ["x86_64", "linux/amd64"],
-          ["aarch64", "linux/arm64"]
-        ]
-      fail-fast: false
-    steps:
-    - uses: actions/checkout@v4
-      with:
-        ref: ${{ inputs.use_jfrog_builds && inputs.jfrog-build-version-to-test || github.sha }}
-
-    - uses: actions/download-artifact@v4
-      if: ${{ !inputs.use_jfrog_builds }}
-      with:
-        name: ${{ matrix.python-version[1] }}-manylinux_${{ matrix.platform[0] }}.build
-
-    - uses: jfrog/setup-jfrog-cli@v4
-      if: ${{ inputs.use_jfrog_builds }}
-      env:
-        JF_URL: ${{ secrets.JFROG_PLATFORM_URL }}
-        JF_ACCESS_TOKEN: ${{ secrets.JFROG_ACCESS_TOKEN }}
-
-    - name: Download JFrog build
-      if: ${{ inputs.use_jfrog_builds }}
-      run: jf rt dl --flat --build python-client/${{ inputs.jfrog-build-version-to-test }} "${{ vars.JFROG_REPO_NAME }}/**/*${{ matrix.python-version[1] }}*manylinux*${{ matrix.platform[0] }}.whl"
+      run: docker run --name Ubuntu --platform ${{ matrix.platform[1] }} --network host --detach ubuntu:22.04 tail -f /dev/null
 
     - uses: ./.github/actions/run-ee-server
       with:
@@ -319,58 +210,10 @@
         server-tag: ${{ inputs.server-tag }}
         docker-hub-username: ${{ secrets.DOCKER_HUB_BOT_USERNAME }}
         docker-hub-password: ${{ secrets.DOCKER_HUB_BOT_PW }}
->>>>>>> fb5293df
-
-    - name: 'Ubuntu 22.04 Install python 3.10 that comes by default (step 2)'
-      run: docker exec ${{ env.DISTRO_CONTAINER_NAME }} apt install python3 python3-pip -y
-
-    - name: Make sure pip is installed
-<<<<<<< HEAD
-      # TODO: check which distros need to run this or not
-      run: docker exec ${{ env.DISTRO_CONTAINER_NAME }} python${{ matrix.python-version[0] }} -m ensurepip
-=======
-      run: docker exec ${{ matrix.debian-name }} python${{ matrix.python-version[0] }} -m ensurepip
-
-    - name: Install wheel
-      run: docker exec --workdir /aerospike-client-python/ ${{ matrix.debian-name }} python${{ matrix.python-version[0] }} -m pip install *.whl
-
-    - name: Install test dependencies
-      run: docker exec --workdir /aerospike-client-python/test ${{ matrix.debian-name }} python${{ matrix.python-version[0] }} -m pip install pytest -c requirements.txt
-
-    - name: Run tests
-      id: test
-      run: docker exec --workdir /aerospike-client-python/test ${{ matrix.debian-name }} python${{ matrix.python-version[0] }} -m pytest new_tests/
-
-  manylinux_ubuntu2204:
-    strategy:
-      matrix:
-        platform: [
-          # Artifact platform in file name, Docker platform
-          ["x86_64", "linux/amd64"],
-          ["aarch64", "linux/arm64"]
-        ]
-      fail-fast: false
-    runs-on: ubuntu-22.04
-    steps:
-    - uses: actions/checkout@v4
-      with:
-        ref: ${{ inputs.use_jfrog_builds && inputs.jfrog-build-version-to-test || github.sha }}
-
-    # Ubuntu 22.04 uses Python 3.10 by default
+
     - uses: actions/download-artifact@v4
-      if: ${{ !inputs.use_jfrog_builds }}
-      with:
-        name: cp310-manylinux_${{ matrix.platform[0] }}.build
-
-    - uses: jfrog/setup-jfrog-cli@v4
-      if: ${{ inputs.use_jfrog_builds }}
-      env:
-        JF_URL: ${{ secrets.JFROG_PLATFORM_URL }}
-        JF_ACCESS_TOKEN: ${{ secrets.JFROG_ACCESS_TOKEN }}
-
-    - name: Download JFrog build
-      if: ${{ inputs.use_jfrog_builds }}
-      run: jf rt dl --flat --build python-client/${{ inputs.jfrog-build-version-to-test }} "${{ vars.JFROG_REPO_NAME }}/**/*cp310*manylinux*${{ matrix.platform[0] }}.whl"
+      with:
+        name: ${{ matrix.python-version[1] }}-manylinux_${{ matrix.platform[0] }}.build
 
     - name: Set up QEMU for cross compiling arm64
       if: ${{ matrix.platform[0] == 'aarch64' }}
@@ -378,25 +221,29 @@
       with:
         platforms: arm64
 
+    - name: Get distro container name
+      run: echo DISTRO_CONTAINER_NAME="distro-container" >> $GITHUB_ENV
+
     - name: Run distro container
-      run: docker run --name Ubuntu --platform ${{ matrix.platform[1] }} --network host --detach ubuntu:22.04 tail -f /dev/null
-
-    - uses: ./.github/actions/run-ee-server
-      with:
-        use-server-rc: ${{ inputs.use-server-rc }}
-        server-tag: ${{ inputs.server-tag }}
-        docker-hub-username: ${{ secrets.DOCKER_HUB_BOT_USERNAME }}
-        docker-hub-password: ${{ secrets.DOCKER_HUB_BOT_PW }}
+      # Run distro container on host network to access the server Docker container using localhost
+      run: docker run --name ${{ env.DISTRO_CONTAINER_NAME }} --platform ${{ matrix.platform[1] }} --network host --detach ${{ matrix.distro }} tail -f /dev/null
 
     - name: Copy repo to container
-      run: docker cp . Ubuntu:/aerospike-client-python
-
-    - name: Install python 3.10 that comes by default (step 1)
-      run: docker exec Ubuntu apt update
-
-    - name: Install python 3.10 that comes by default (step 2)
-      run: docker exec Ubuntu apt install python3 python3-pip -y
->>>>>>> fb5293df
+      run: docker cp . ${{ env.DISTRO_CONTAINER_NAME }}:/aerospike-client-python
+
+    - name: 'Amazon Linux 2023: install python 3.11 if applicable'
+      run: docker exec ${{ env.DISTRO_CONTAINER_NAME }} yum install -y python3.11
+      if: ${{ matrix.python-version[0] == '3.11' }}
+
+    - name: 'Ubuntu 22.04 Install python 3.10 that comes by default (step 1)'
+      run: docker exec ${{ env.DISTRO_CONTAINER_NAME }} apt update
+
+    - name: 'Ubuntu 22.04 Install python 3.10 that comes by default (step 2)'
+      run: docker exec ${{ env.DISTRO_CONTAINER_NAME }} apt install python3 python3-pip -y
+
+    - name: Make sure pip is installed
+      # TODO: check which distros need to run this or not
+      run: docker exec ${{ env.DISTRO_CONTAINER_NAME }} python${{ matrix.python-version[0] }} -m ensurepip
 
     - name: Install wheel
       run: docker exec --workdir /aerospike-client-python/ ${{ env.DISTRO_CONTAINER_NAME }} python${{ matrix.python-version[0] }} -m pip install *.whl
@@ -428,11 +275,7 @@
     steps:
     - uses: actions/checkout@v4
       with:
-<<<<<<< HEAD
-        ref: ${{ inputs.ref-to-test }}
-=======
         ref: ${{ inputs.use_jfrog_builds && inputs.jfrog-build-version-to-test || github.sha }}
->>>>>>> fb5293df
 
     - uses: actions/download-artifact@v4
       if: ${{ !inputs.use_jfrog_builds }}
