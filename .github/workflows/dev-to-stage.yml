name: Dev to stage

on:
  # This workflow manipulates the stage and dev branches regardless of the branch this workflow is run from
  workflow_dispatch:

jobs:
  # We want to skip the stage tests if the changes made between dev and stage wouldn't affect the results of the stage tests
  compare-latest-dev-tag-and-stage:
    outputs:
      latest-dev-tag: ${{ steps.get-dev-tag.outputs.latest-dev-tag }}
      run_stage_tests: ${{ steps.run_stage_tests.outputs.run_stage_tests }}
    runs-on: ubuntu-22.04
    steps:
    - uses: actions/checkout@v4
      with:
        # Get all tags
        fetch-depth: 0

    - name: Get latest dev tag
      run: echo latest-dev-tag=$(git describe --tags --abbrev=0 origin/${{ vars.DEV_BRANCH_NAME }}) >> $GITHUB_OUTPUT
      id: get-dev-tag

<<<<<<< HEAD
    - name: Download JFrog builds for this dev version
      uses: ./.github/actions/download-jf-builds
      with:
        build-version: ${{ steps.get-dev-version.outputs.latest-dev-version }}
        jfrog-platform-url: ${{ secrets.JFROG_PLATFORM_URL }}
        jfrog-access-token: ${{ secrets.JFROG_ACCESS_TOKEN }}
        jfrog-repo-name: ${{ vars.JFROG_REPO_NAME }}

    - name: Upload builds to Github as artifacts
      uses: actions/github-script@v7
      with:
        script: |
          import {DefaultArtifactClient} from '@actions/artifact'

          const artifact = new DefaultArtifactClient()

          var fs = require('fs');
          const artifacts-path = ./aerospike/${{ steps.get-dev-version.outputs.latest-dev-version }}/artifacts;
          var files = fs.readdirSync(artifacts-path);

          const python_tag_and_os_regex = /([a-z0-9]+)-[a-z0-9]+-(manylinux|macosx|win)/;
          const arch_regex = /_([a-z0-9])\.whl/;
          for (var i = 0; i < files.length; i++){
            # Construct artifact name (i.e build identifier)
            let python_tag, os, arch;
            [python_tag, os] = python_tag_and_os_regex.exec(files[i]);
            [arch] = arch_regex.exec(files[i]);
            const artifact_name = `{python_tag}-{os}-{arch}.build`;

            const {id, size} = await artifact.uploadArtifact(
              // name of the artifact
              artifact-name,
              // files to include (supports absolute and relative paths)
              [`{artifacts-path}/{files[i]}`],
              {
              }
            )
          }
        result-encoding: string
=======
    - name: Get number of files that were changed between dev and stage (with some exceptions)
      run: echo NUM_FILES_CHANGED=$(git diff origin/${{ vars.STAGE_BRANCH_NAME }}..origin/${{ vars.DEV_BRANCH_NAME }} --name-only | grep --invert-match --count -e "^doc/" -e "^aerospike-stubs/" -e VERSION) >> $GITHUB_ENV
      # We want this step to fail if a command failed while using pipes
      shell: bash

    - name: If any files were changed besides the exceptions, run the stage tests
      run: echo run_stage_tests=${{ env.NUM_FILES_CHANGED != '0' }} >> $GITHUB_OUTPUT
      id: run_stage_tests
>>>>>>> b368ae5a

  run-stage-tests:
    needs: compare-latest-dev-tag-and-stage
    if: ${{ needs.compare-latest-dev-tag-and-stage.outputs.run_stage_tests == 'true' }}
    uses: ./.github/workflows/stage-tests.yml
    with:
      ref: ${{ needs.compare-latest-dev-tag-and-stage.outputs.latest-dev-tag }}
    secrets: inherit

  # Stage tests have passed or skipped
  # so it is safe to update the stage branch with the changes in dev, promote the version to an RC, and rebuild and upload the RC to JFrog
  # We store the subsequent jobs after the stage tests in a separate reusable workflow...
  # because if stage tests were skipped, all subsequent jobs will be skipped by default too (both direct and indirect descendents)
  # This means we have to add a manual check for each subsequent job that checks if the stage tests were skipped in order to run them
  # It's easier to just add this manual check once to a reusable workflow that wraps around all the subsequent jobs
  bump-stage-and-upload-to-jfrog:
    needs: [
      run-stage-tests,
      compare-latest-dev-tag-and-stage
    ]
    if: ${{ !cancelled() && needs.compare-latest-dev-tag-and-stage.result == 'success' && (needs.run-stage-tests.result == 'success' || needs.run-stage-tests.result == 'skipped') }}
    uses: ./.github/workflows/bump-stage-and-upload-to-jfrog.yml
    with:
      passed-dev-tag: ${{ needs.compare-latest-dev-tag-and-stage.outputs.latest-dev-tag }}
    secrets: inherit<|MERGE_RESOLUTION|>--- conflicted
+++ resolved
@@ -21,11 +21,27 @@
       run: echo latest-dev-tag=$(git describe --tags --abbrev=0 origin/${{ vars.DEV_BRANCH_NAME }}) >> $GITHUB_OUTPUT
       id: get-dev-tag
 
-<<<<<<< HEAD
+    - name: Get number of files that were changed between dev and stage (with some exceptions)
+      run: echo NUM_FILES_CHANGED=$(git diff origin/${{ vars.STAGE_BRANCH_NAME }}..origin/${{ vars.DEV_BRANCH_NAME }} --name-only | grep --invert-match --count -e "^doc/" -e "^aerospike-stubs/" -e VERSION) >> $GITHUB_ENV
+      # We want this step to fail if a command failed while using pipes
+      shell: bash
+
+    - name: If any files were changed besides the exceptions, run the stage tests
+      run: echo run_stage_tests=${{ env.NUM_FILES_CHANGED != '0' }} >> $GITHUB_OUTPUT
+      id: run_stage_tests
+
+  upload-jfrog-artifacts-as-github-artifacts:
+    needs: compare-latest-dev-tag-and-stage
+    runs-on: ubuntu-22.04
+    steps:
+    - uses: actions/checkout@v4
+      with:
+        sparse-checkout: ./.github/actions/download-jf-builds
+
     - name: Download JFrog builds for this dev version
       uses: ./.github/actions/download-jf-builds
       with:
-        build-version: ${{ steps.get-dev-version.outputs.latest-dev-version }}
+        build-version: ${{ needs.compare-latest-dev-tag-and-stage.outputs.latest-dev-tag }}
         jfrog-platform-url: ${{ secrets.JFROG_PLATFORM_URL }}
         jfrog-access-token: ${{ secrets.JFROG_ACCESS_TOKEN }}
         jfrog-repo-name: ${{ vars.JFROG_REPO_NAME }}
@@ -39,7 +55,7 @@
           const artifact = new DefaultArtifactClient()
 
           var fs = require('fs');
-          const artifacts-path = ./aerospike/${{ steps.get-dev-version.outputs.latest-dev-version }}/artifacts;
+          const artifacts-path = ./aerospike/${{ needs.compare-latest-dev-tag-and-stage.outputs.latest-dev-tag }}/artifacts;
           var files = fs.readdirSync(artifacts-path);
 
           const python_tag_and_os_regex = /([a-z0-9]+)-[a-z0-9]+-(manylinux|macosx|win)/;
@@ -61,16 +77,6 @@
             )
           }
         result-encoding: string
-=======
-    - name: Get number of files that were changed between dev and stage (with some exceptions)
-      run: echo NUM_FILES_CHANGED=$(git diff origin/${{ vars.STAGE_BRANCH_NAME }}..origin/${{ vars.DEV_BRANCH_NAME }} --name-only | grep --invert-match --count -e "^doc/" -e "^aerospike-stubs/" -e VERSION) >> $GITHUB_ENV
-      # We want this step to fail if a command failed while using pipes
-      shell: bash
-
-    - name: If any files were changed besides the exceptions, run the stage tests
-      run: echo run_stage_tests=${{ env.NUM_FILES_CHANGED != '0' }} >> $GITHUB_OUTPUT
-      id: run_stage_tests
->>>>>>> b368ae5a
 
   run-stage-tests:
     needs: compare-latest-dev-tag-and-stage
