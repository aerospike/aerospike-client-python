--- conflicted
+++ resolved
@@ -48,11 +48,6 @@
         docker-hub-username: ${{ secrets.DOCKER_HUB_BOT_USERNAME }}
         docker-hub-password: ${{ secrets.DOCKER_HUB_BOT_PW }}
 
-<<<<<<< HEAD
-    - name: Wait for database to be ready
-      # Should be ready after 3 seconds
-      run: sleep 3
-
     # We want the latest version of valgrind
     - name: Download valgrind source code
       run: wget https://sourceware.org/pub/valgrind/valgrind-3.21.0.tar.bz2
@@ -76,9 +71,5 @@
       run: sudo make install
       working-directory: valgrind-3.21.0
 
-=======
-    - run: sudo apt update
-    - run: sudo apt install valgrind -y
->>>>>>> 77ffe302
     - run: PYTHONMALLOC=malloc valgrind --leak-check=full --error-exitcode=1 python3 -m pytest -v new_tests/${{ github.event.inputs.test-file }}
       working-directory: test