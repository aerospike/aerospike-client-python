name: Valgrind

on:
  workflow_dispatch:
    inputs:
      test-file:
        description: 'new_test/<test-file>'
        required: false
        default: ""
      use-server-rc:
        type: boolean
        description: 'Use server release candidate?'
        required: true
        default: false
<<<<<<< HEAD
      tool:
        type: choice
        options:
        - memcheck
        - massif
        - drd
        - helgrind
=======
      server-tag:
        required: false
        default: latest
      massif:
        type: boolean
        description: 'Use massif for testing memory usage'
>>>>>>> fbe705d5
        required: false
        default: memcheck

env:
  PYTHON_TAG: cp39

jobs:
  look-for-wheel-in-jfrog:
    outputs:
      num_artifacts_found: ${{ steps.count_num_artifacts_found.outputs.num_artifacts }}
      # So we can pass the python tag to a reusable workflow
      python-tag: ${{ env.PYTHON_TAG }}
    runs-on: ubuntu-22.04
    env:
      JF_SEARCH_RESULTS_FILE_NAME: wheel_commit_matches.txt
    steps:
    - uses: jfrog/setup-jfrog-cli@v4
      env:
        JF_URL: ${{ secrets.JFROG_PLATFORM_URL }}
        JF_ACCESS_TOKEN: ${{ secrets.JFROG_ACCESS_TOKEN }}

    - name: Get shortened commit hash of this workflow run
      # versioningit commit sha is always 8 chars long it seems
      run: echo SHORT_GITHUB_SHA=$(echo ${{ github.sha }} | cut -c1-8) >> $GITHUB_ENV

    - name: Look for wheel built with default settings in JFrog
      # AQL has the option to exclude patterns from search results
      # but it doesn't allow regex, so we can't filter out any type of label in a wheel name
      # Example: we want to filter out "unoptimized" and "dsym" but in case we add more labels, we want to use regex
      # to handle those new labels without updating the regex.
      run: jf rt search "${{ vars.JFROG_GENERIC_REPO_NAME }}/${{ github.ref_name }}/*${{ env.SHORT_GITHUB_SHA }}*${{ env.PYTHON_TAG }}*manylinux*x86_64*.whl" > ${{ env.JF_SEARCH_RESULTS_FILE_NAME }}

    - name: Show unfiltered results
      run: cat ${{ env.JF_SEARCH_RESULTS_FILE_NAME }}

    - name: Install sponge
      run: sudo apt install -y moreutils

    - name: Filter out wheels with labels in results
      run: jq 'map(select(.path | test("${{ env.SHORT_GITHUB_SHA }}\\.") | not))' ${{ env.JF_SEARCH_RESULTS_FILE_NAME }} | sponge ${{ env.JF_SEARCH_RESULTS_FILE_NAME }}
      shell: bash

    - name: Check if artifacts with labels were filtered out
      run: cat ${{ env.JF_SEARCH_RESULTS_FILE_NAME }}

    - name: Count artifacts
      id: count_num_artifacts_found
      run: echo num_artifacts=$(jq length ${{ env.JF_SEARCH_RESULTS_FILE_NAME }}) >> $GITHUB_OUTPUT

    - name: Multiple artifacts found, not sure which one to use. Fail out
      if: ${{ steps.count_num_artifacts_found.outputs.num_artifacts > 1 }}
      run: exit 1

    - name: Found the exact artifact in JFrog. Get the artifact name
      if: ${{ steps.count_num_artifacts_found.outputs.num_artifacts == 1 }}
      run: echo ARTIFACT_PATH=$(jq -r .[0].path ${{ env.JF_SEARCH_RESULTS_FILE_NAME }}) >> $GITHUB_ENV

    - name: Then download artifact from JFrog
      if: ${{ steps.count_num_artifacts_found.outputs.num_artifacts == 1 }}
      run: jf rt download --flat --fail-no-op ${{ env.ARTIFACT_PATH }}

    - name: Pass to valgrind job
      if: ${{ steps.count_num_artifacts_found.outputs.num_artifacts == 1 }}
      uses: actions/upload-artifact@v4
      with:
        # Artifact name doesn't matter. Valgrind job downloads all artifacts to get the one wheel
        if-no-files-found: error
        path: './*.whl'

  build-manylinux-wheel:
    needs: look-for-wheel-in-jfrog
    if: ${{ needs.look-for-wheel-in-jfrog.outputs.num_artifacts_found == 0 }}
    uses: ./.github/workflows/build-wheels.yml
    with:
      python-tags: '["${{ needs.look-for-wheel-in-jfrog.outputs.python-tag }}"]'
      platform-tag: manylinux_x86_64
      sha-to-build-and-test: ${{ github.sha }}
    secrets: inherit

  upload-built-wheel-to-jfrog:
    needs: build-manylinux-wheel
    # TODO: this job should skip when this workflow is run on central branches
    # We already have artifacts available for central branches in the PyPI-type JFrog repo
    # The problem is we have to conditionally skip this job, but using the github context to get the branch name
    # doesn't work for some reason. Just leave this alone for now.
    uses: ./.github/workflows/upload-to-jfrog.yml
    with:
      jfrog-repo-name: ${{ vars.JFROG_GENERIC_REPO_NAME }}
    secrets: inherit

  valgrind:
    env:
      MASSIF_REPORT_FILE_NAME: massif.out
    needs: [
      look-for-wheel-in-jfrog,
      build-manylinux-wheel
    ]
    # Case 1: Found artifact in JFrog
    # Case 2: Did not find artifact in JFrog, had to build it in GHA
    if: ${{ !cancelled() && (needs.look-for-wheel-in-jfrog.result == 'success' && (needs.look-for-wheel-in-jfrog.outputs.num_artifacts_found == 1) || (needs.look-for-wheel-in-jfrog.outputs.num_artifacts_found == 0 && needs.build-manylinux-wheel.result == 'success')) }}
    runs-on: ubuntu-22.04
    steps:
    - uses: actions/checkout@v4
      with:
        submodules: recursive
        fetch-depth: 0

    - name: Convert Python tag to Python version
      run: echo PYTHON_VERSION=$(echo ${{ env.PYTHON_TAG }} | sed -e "s/cp3/cp3./" -e "s/cp//") >> $GITHUB_ENV
      shell: bash

    - uses: actions/setup-python@v2
      with:
        python-version: '${{ env.PYTHON_VERSION }}'
        architecture: 'x64'

    - uses: actions/download-artifact@v4
      with:
        merge-multiple: true

    - name: Install client
      run: pip install ./*.whl

    - name: Install test dependencies
      run: pip install -r test/requirements.txt

    - name: Run EE server
      uses: ./.github/actions/run-ee-server
      with:
        use-server-rc: ${{ inputs.use-server-rc }}
        server-tag: ${{ inputs.server-tag }}
        docker-hub-username: ${{ secrets.DOCKER_HUB_BOT_USERNAME }}
        docker-hub-password: ${{ secrets.DOCKER_HUB_BOT_PW }}

    - run: sudo apt update
    - run: sudo apt install valgrind -y

    - run: echo VALGRIND_ARGS="--tool=${{ inputs.tool }} --massif-out-file=./${{ env.MASSIF_REPORT_FILE_NAME }}" >> $GITHUB_ENV
      if: ${{ inputs.tool == 'massif' }}

    - run: echo VALGRIND_ARGS="--leak-check=full" >> $GITHUB_ENV
      if: ${{ inputs.tool == 'memcheck' }}

    - run: echo VALGRIND_ARGS="--tool=${{ inputs.tool }}" >> $GITHUB_ENV
      if: ${{ inputs.tool == 'helgrind' || inputs.tool == 'drd' }}

    - run: PYTHONMALLOC=malloc valgrind --error-exitcode=1 ${{ env.VALGRIND_ARGS }} python3 -m pytest -v new_tests/${{ github.event.inputs.test-file }}
      working-directory: test

    # TODO: upload report as artifact
    - run: ms_print ./${{ env.MASSIF_REPORT_FILE_NAME }}
      if: ${{ !cancelled() && inputs.massif }}
      working-directory: test

  # See reason for deleting artifacts in dev-workflow-p2.yml
  delete-artifacts:
    needs: [
      # These jobs must have downloaded the artifact from Github before we can delete it
      upload-built-wheel-to-jfrog,
      valgrind
    ]
    # Workflow run must clean up after itself even if cancelled
    if: ${{ always() }}
    uses: ./.github/workflows/delete-artifacts.yml<|MERGE_RESOLUTION|>--- conflicted
+++ resolved
@@ -12,7 +12,6 @@
         description: 'Use server release candidate?'
         required: true
         default: false
-<<<<<<< HEAD
       tool:
         type: choice
         options:
@@ -20,16 +19,11 @@
         - massif
         - drd
         - helgrind
-=======
+        required: false
+        default: memcheck
       server-tag:
         required: false
         default: latest
-      massif:
-        type: boolean
-        description: 'Use massif for testing memory usage'
->>>>>>> fbe705d5
-        required: false
-        default: memcheck
 
 env:
   PYTHON_TAG: cp39
