--- conflicted
+++ resolved
@@ -137,11 +137,7 @@
 
     - uses: actions/download-artifact@v4
       with:
-<<<<<<< HEAD
-        name: cp38-manylinux_x86_64-manylinux2014.build
-=======
         merge-multiple: true
->>>>>>> 7b212c07
 
     - name: Install client
       run: pip install ./*.whl
