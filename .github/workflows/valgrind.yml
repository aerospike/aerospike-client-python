name: Valgrind
run-name: Valgrind (registry-name=${{ inputs.registry-name }}, server-tag=${{ inputs.server-tag }}, test-file=${{ inputs.test-file }}, massif=${{ inputs.massif }})

on:
  workflow_dispatch:
    inputs:
      test-file:
        description: 'new_test/<test-file>'
        required: false
        default: ""
<<<<<<< HEAD
      use-server-rc:
        type: boolean
        description: 'Use server release candidate?'
        required: true
        default: false
      tool:
        type: choice
        options:
        - memcheck
        - massif
        - drd
        - helgrind
        required: false
        default: memcheck
=======
      registry-name:
        type: string
        required: false
        description: Registry name
        default: 'docker.io'
      image-name:
        type: string
        required: false
        description: Image name
        default: 'aerospike/aerospike-server-enterprise'
>>>>>>> 987c9df0
      server-tag:
        required: false
        description: Server tag
        default: latest

env:
  PYTHON_TAG: cp39

jobs:
  look-for-wheel-in-jfrog:
    outputs:
      num_artifacts_found: ${{ steps.count_num_artifacts_found.outputs.num_artifacts }}
      # So we can pass the python tag to a reusable workflow
      python-tag: ${{ env.PYTHON_TAG }}
    runs-on: ubuntu-22.04
    env:
      JF_SEARCH_RESULTS_FILE_NAME: wheel_commit_matches.txt
    steps:
    - uses: jfrog/setup-jfrog-cli@v4
      env:
        JF_URL: ${{ secrets.JFROG_PLATFORM_URL }}
        JF_ACCESS_TOKEN: ${{ secrets.JFROG_ACCESS_TOKEN }}

    - name: Get shortened commit hash of this workflow run
      # versioningit commit sha is always 8 chars long it seems
      run: echo SHORT_GITHUB_SHA=$(echo ${{ github.sha }} | cut -c1-8) >> $GITHUB_ENV

    - name: Look for wheel built with default settings in JFrog
      # AQL has the option to exclude patterns from search results
      # but it doesn't allow regex, so we can't filter out any type of label in a wheel name
      # Example: we want to filter out "unoptimized" and "dsym" but in case we add more labels, we want to use regex
      # to handle those new labels without updating the regex.
      run: jf rt search "${{ vars.JFROG_GENERIC_REPO_NAME }}/${{ github.ref_name }}/*${{ env.SHORT_GITHUB_SHA }}*${{ env.PYTHON_TAG }}*manylinux*x86_64*.whl" > ${{ env.JF_SEARCH_RESULTS_FILE_NAME }}

    - name: Show unfiltered results
      run: cat ${{ env.JF_SEARCH_RESULTS_FILE_NAME }}

    - name: Install sponge
      run: sudo apt install -y moreutils

    - name: Filter out wheels with labels in results
      run: jq 'map(select(.path | test("${{ env.SHORT_GITHUB_SHA }}\\.") | not))' ${{ env.JF_SEARCH_RESULTS_FILE_NAME }} | sponge ${{ env.JF_SEARCH_RESULTS_FILE_NAME }}
      shell: bash

    - name: Check if artifacts with labels were filtered out
      run: cat ${{ env.JF_SEARCH_RESULTS_FILE_NAME }}

    - name: Count artifacts
      id: count_num_artifacts_found
      run: echo num_artifacts=$(jq length ${{ env.JF_SEARCH_RESULTS_FILE_NAME }}) >> $GITHUB_OUTPUT

    - name: Multiple artifacts found, not sure which one to use. Fail out
      if: ${{ steps.count_num_artifacts_found.outputs.num_artifacts > 1 }}
      run: exit 1

    - name: Found the exact artifact in JFrog. Get the artifact name
      if: ${{ steps.count_num_artifacts_found.outputs.num_artifacts == 1 }}
      run: echo ARTIFACT_PATH=$(jq -r .[0].path ${{ env.JF_SEARCH_RESULTS_FILE_NAME }}) >> $GITHUB_ENV

    - name: Then download artifact from JFrog
      if: ${{ steps.count_num_artifacts_found.outputs.num_artifacts == 1 }}
      run: jf rt download --flat --fail-no-op ${{ env.ARTIFACT_PATH }}

    - name: Pass to valgrind job
      if: ${{ steps.count_num_artifacts_found.outputs.num_artifacts == 1 }}
      uses: actions/upload-artifact@v4
      with:
        # Artifact name doesn't matter. Valgrind job downloads all artifacts to get the one wheel
        if-no-files-found: error
        path: './*.whl'

  build-manylinux-wheel:
    needs: look-for-wheel-in-jfrog
    if: ${{ needs.look-for-wheel-in-jfrog.outputs.num_artifacts_found == 0 }}
    uses: ./.github/workflows/build-wheels.yml
    with:
      python-tags: '["${{ needs.look-for-wheel-in-jfrog.outputs.python-tag }}"]'
      platform-tag: manylinux_x86_64
      sha-to-build-and-test: ${{ github.sha }}
    secrets: inherit

  upload-built-wheel-to-jfrog:
    needs: build-manylinux-wheel
    # TODO: this job should skip when this workflow is run on central branches
    # We already have artifacts available for central branches in the PyPI-type JFrog repo
    # The problem is we have to conditionally skip this job, but using the github context to get the branch name
    # doesn't work for some reason. Just leave this alone for now.
    uses: ./.github/workflows/upload-to-jfrog.yml
    with:
      jfrog-repo-name: ${{ vars.JFROG_GENERIC_REPO_NAME }}
    secrets: inherit

  valgrind:
    env:
      MASSIF_REPORT_FILE_NAME: massif.out
    needs: [
      look-for-wheel-in-jfrog,
      build-manylinux-wheel
    ]
    # Case 1: Found artifact in JFrog
    # Case 2: Did not find artifact in JFrog, had to build it in GHA
    if: ${{ !cancelled() && (needs.look-for-wheel-in-jfrog.result == 'success' && (needs.look-for-wheel-in-jfrog.outputs.num_artifacts_found == 1) || (needs.look-for-wheel-in-jfrog.outputs.num_artifacts_found == 0 && needs.build-manylinux-wheel.result == 'success')) }}
    runs-on: ubuntu-22.04
    steps:
    - uses: actions/checkout@v4
      with:
        submodules: recursive
        fetch-depth: 0

    - name: Convert Python tag to Python version
      run: echo PYTHON_VERSION=$(echo ${{ env.PYTHON_TAG }} | sed -e "s/cp3/cp3./" -e "s/cp//") >> $GITHUB_ENV
      shell: bash

    - uses: actions/setup-python@v2
      with:
        python-version: '${{ env.PYTHON_VERSION }}'
        architecture: 'x64'

    - uses: actions/download-artifact@v4
      with:
        merge-multiple: true

    - name: Install client
      run: pip install ./*.whl

    - name: Install test dependencies
      run: pip install -r test/requirements.txt

    - name: Run EE server
      uses: ./.github/actions/run-ee-server
      with:
        registry-name: ${{ inputs.registry-name }}
        registry-username: ${{ inputs.registry-name == 'docker.io' && secrets.DOCKER_HUB_BOT_USERNAME || secrets.QE_DOCKER_REGISTRY_USERNAME }}
        registry-password: ${{ inputs.registry-name == 'docker.io' && secrets.DOCKER_HUB_BOT_PW || secrets.QE_DOCKER_REGISTRY_PASSWORD }}
        image-name: ${{ inputs.image-name }}
        server-tag: ${{ inputs.server-tag }}

    - run: sudo apt update
    - run: sudo apt install valgrind -y

    - run: echo VALGRIND_ARGS="--tool=${{ inputs.tool }} --massif-out-file=./${{ env.MASSIF_REPORT_FILE_NAME }}" >> $GITHUB_ENV
      if: ${{ inputs.tool == 'massif' }}

    - run: echo VALGRIND_ARGS="--leak-check=full" >> $GITHUB_ENV
      if: ${{ inputs.tool == 'memcheck' }}

    - run: echo VALGRIND_ARGS="--tool=${{ inputs.tool }}" >> $GITHUB_ENV
      if: ${{ inputs.tool == 'helgrind' || inputs.tool == 'drd' }}

    - run: PYTHONMALLOC=malloc valgrind --error-exitcode=1 ${{ env.VALGRIND_ARGS }} python3 -m pytest -v new_tests/${{ github.event.inputs.test-file }}
      working-directory: test

    # TODO: upload report as artifact
    - run: ms_print ./${{ env.MASSIF_REPORT_FILE_NAME }}
      if: ${{ !cancelled() && inputs.massif }}
      working-directory: test

  # See reason for deleting artifacts in dev-workflow-p2.yml
  delete-artifacts:
    needs: [
      # These jobs must have downloaded the artifact from Github before we can delete it
      upload-built-wheel-to-jfrog,
      valgrind
    ]
    # Workflow run must clean up after itself even if cancelled
    if: ${{ always() }}
    uses: ./.github/workflows/delete-artifacts.yml<|MERGE_RESOLUTION|>--- conflicted
+++ resolved
@@ -8,12 +8,6 @@
         description: 'new_test/<test-file>'
         required: false
         default: ""
-<<<<<<< HEAD
-      use-server-rc:
-        type: boolean
-        description: 'Use server release candidate?'
-        required: true
-        default: false
       tool:
         type: choice
         options:
@@ -23,7 +17,6 @@
         - helgrind
         required: false
         default: memcheck
-=======
       registry-name:
         type: string
         required: false
@@ -34,7 +27,6 @@
         required: false
         description: Image name
         default: 'aerospike/aerospike-server-enterprise'
->>>>>>> 987c9df0
       server-tag:
         required: false
         description: Server tag
