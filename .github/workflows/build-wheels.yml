--- conflicted
+++ resolved
@@ -243,7 +243,6 @@
         username: ${{ github.actor }}
         password: ${{ secrets.GITHUB_TOKEN }}
 
-<<<<<<< HEAD
     # It is not documented in Github that openssl 3 is installed in their macos images
     # so we install it here to be safe
     - if: ${{ startsWith(inputs.platform-tag, 'macosx') }}
@@ -258,26 +257,15 @@
       # - We use delocate to repair the wheel because it throws an error if
       # the openssl library version is newer than the wheel's macOS version tag
       # Linking the static libraries produces a warning for that same reason but it doesn't throw an error.
-=======
-    - if: ${{ startsWith(inputs.platform-tag, 'macosx') }}
-      name: Set minimum macos version required to install wheel
-      # - By default, cibuildwheel will try to build the wheel to be compatible with macOS 11.0 / 10.9
-      # We are trying to make the wheel compatible with the lowest supported macOS version for the Python client
-      # Here, we are telling cibuildwheel to build against the latter, not 11.0.
->>>>>>> 38d9fd18
       # - Use single dash for backwards compatibility with older sw_vers
       run: echo MACOSX_DEPLOYMENT_TARGET=$(sw_vers -productVersion | cut -d"." -f 1).0 >> $GITHUB_ENV
 
     - if: ${{ inputs.platform-tag == 'macosx_arm64' }}
-<<<<<<< HEAD
-      name: Ensure that linker can find openssl
-      # On mac m1, openssl@3 installed via brew is not in the linker's default library path
-      run: echo CFLAGS="-L$(brew --prefix openssl@${{ env.MACOS_OPENSSL_VERSION }})/lib $CFLAGS" >> $GITHUB_ENV
-=======
-      name: Ensure that linker can find libyaml
-      # On mac m1, libyaml installed via brew is not in the linker's default library path
-      run: echo LIBRARY_PATH="${LIBRARY_PATH}:$(brew --prefix libyaml)/lib" >> $GITHUB_ENV
->>>>>>> 38d9fd18
+      name: Ensure that linker can find libyaml and openssl
+      # On mac m1, packages installed via brew are not in the linker's default library path
+      run: |
+        echo LIBRARY_PATH="${LIBRARY_PATH}:$(brew --prefix libyaml)/lib" >> $GITHUB_ENV
+        echo LIBRARY_PATH="${LIBRARY_PATH}:$(brew --prefix openssl)/lib" >> $GITHUB_ENV
 
     - name: Build wheel
       uses: pypa/cibuildwheel@v2.21.3
