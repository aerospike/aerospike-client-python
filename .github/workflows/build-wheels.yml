name: 'Build wheels'
run-name: 'Build wheels (python-tags=${{ inputs.python-tags }}, platform-tag=${{ inputs.platform-tag }}, unoptimized=${{ inputs.unoptimized }}, include-debug-info-for-macos=${{ inputs.include-debug-info-for-macos }}, run_tests=${{ inputs.run_tests }}, use-server-rc=${{ inputs.use-server-rc }}, server-tag=${{ inputs.server-tag }})'

# Build wheels on all (or select) Python versions supported by the Python client for a specific platform

on:
  workflow_dispatch:
    inputs:
      # These are the usual cases for building wheels:
      #
      # 1. One wheel for *one* supported Python version. This is for running specialized tests that only need one Python version
      # like valgrind or a failing QE test. And usually, we only need one wheel for debugging purposes.
      # 2. Wheels for *all* supported Python versions for *one* supported platform. This is useful for testing workflow changes for a
      # single OS or CPU architecture (e.g testing that changes to debugging modes work on all Python versions)
      # 3. Wheels for *all* supported Python versions and *all* supported platforms. This is for building wheels for different
      # CI/CD stages (e.g dev, stage, or master). We can also test debugging modes for all platforms that support them
      #
      # We're able to combine case 1 and 2 into one workflow by creating an input that takes in a JSON list of strings (Python tags)
      # to build wheels for. Actual list inputs aren't supported yet, so it's actually a JSON list encoded as a string.
      #
      # However, it's harder to combine this workflow (case 1 + 2) with case 3, because matrix outputs don't exist yet
      # in Github Actions. So all jobs in the cibuildwheel job would have to pass for a self hosted job to run.
      # We want each platform to be tested independently of each other,
      # so there is a wrapper workflow that has a list of platforms to test and reuses this workflow for each platform.
      # If one platform fails, it will not affect the building and testing of another platform (we disable fail fast mode)
      python-tags:
        type: string
        description: Valid JSON list of Python tags to build the client for
        required: false
        default: '["cp38", "cp39", "cp310", "cp311", "cp312"]'
      platform-tag:
        description: Platform to build the client for.
        type: choice
        required: true
        options:
        - manylinux_x86_64
        - manylinux_aarch64
        - macosx_x86_64
        - macosx_arm64
        - win_amd64
        # Makes debugging via gh cli easier.
        default: manylinux_x86_64
      unoptimized:
        description: 'macOS or Linux: Apply -O0 flag?'
        # Windows supports a different flag to disable optimizations, but we haven't added support for it yet
        type: boolean
        required: false
        default: false
      include-debug-info-for-macos:
        description: 'macOS: Build wheels for debugging?'
        type: boolean
        required: false
        default: false
      run_tests:
        description: 'Run Aerospike server and run tests using built wheels?'
        type: boolean
        required: false
        default: false
      use-server-rc:
        type: boolean
        required: true
        default: false
        description: 'Test against server release candidate?'
      server-tag:
        required: true
        default: 'latest'
        description: 'Server docker image tag'
      test-file:
        required: false
        default: ''
        description: 'new_tests/<value>'

  workflow_call:
    inputs:
      # See workflow call hack in update-version.yml
      is_workflow_call:
        type: boolean
        default: true
        required: false
      python-tags:
        type: string
        required: false
        default: '["cp38", "cp39", "cp310", "cp311", "cp312"]'
      platform-tag:
        type: string
        required: true
      # Only used in workflow_call event
      sha-to-build-and-test:
        type: string
        required: true
      unoptimized:
        type: boolean
        required: false
        default: false
      include-debug-info-for-macos:
        type: boolean
        required: false
        default: false
      run_tests:
        type: boolean
        required: false
        default: false
      use-server-rc:
        required: false
        type: boolean
        default: false
        description: 'Test against server release candidate?'
      server-tag:
        required: false
        type: string
        default: 'latest'
        description: 'Server docker image tag'
      test-file:
        required: false
        type: string
        default: ''
    secrets:
      # Just make all the secrets required to make things simpler...
      DOCKER_HUB_BOT_USERNAME:
        required: true
      DOCKER_HUB_BOT_PW:
        required: true
      MAC_M1_SELF_HOSTED_RUNNER_PW:
        required: true

env:
  COMMIT_SHA_TO_BUILD_AND_TEST: ${{ inputs.is_workflow_call == true && inputs.sha-to-build-and-test || github.sha }}
  # Note that environment variables in Github are all strings
  # Github mac m1 and windows runners don't support Docker / nested virtualization
  # so we need to use self-hosted runners to test wheels for these platforms
  RUN_INTEGRATION_TESTS_IN_CIBW: ${{ inputs.run_tests && (startsWith(inputs.platform-tag, 'manylinux') || inputs.platform-tag == 'macosx_x86_64') }}

jobs:
  # Maps don't exist in Github Actions, so we have to store the map using a script and fetch it in a job
  # This uses up more billing minutes (rounded up to 1 minute for each job run),
  # but this should be ok based on the minutes usage data for the aerospike organization
  get-runner-os:
    outputs:
      runner-os: ${{ steps.get-runner-os.outputs.runner_os }}
    runs-on: ubuntu-22.04
    steps:
    - id: get-runner-os
      # Single source of truth for which runner OS to use for each platform tag
      run: |
        declare -A hashmap
        hashmap[manylinux_x86_64]="ubuntu-22.04"
        hashmap[manylinux_aarch64]="aerospike_arm_runners_2"
        hashmap[macosx_x86_64]="macos-12-large"
        hashmap[macosx_arm64]="macos-14"
        hashmap[win_amd64]="windows-2022"
        echo runner_os=${hashmap[${{ inputs.platform-tag }}]} >> $GITHUB_OUTPUT
      # Bash >= 4 supports hashmaps
      shell: bash

  cibuildwheel:
    needs: get-runner-os
    strategy:
      matrix:
        python-tag: ${{ fromJSON(inputs.python-tags) }}
      fail-fast: false
    runs-on: ${{ needs.get-runner-os.outputs.runner-os }}
    env:
      BUILD_IDENTIFIER: "${{ matrix.python-tag }}-${{ inputs.platform-tag }}"
      MACOS_OPENSSL_VERSION: 3
      OPENSSL3_INSTALL_DIR: "/opt/openssl3"
      CUSTOM_IMAGE_NAME: ghcr.io/aerospike/manylinux2014_{0}:CLIENT-2217-openssl3-manylinux
    steps:
    - name: Create status check message
      run: echo STATUS_CHECK_MESSAGE="cibuildwheel (${{ env.BUILD_IDENTIFIER }})" >> $GITHUB_ENV
      shell: bash

    - name: Show job status for commit
      uses: myrotvorets/set-commit-status-action@v2.0.0
      if: ${{ github.event_name != 'push' && github.event_name != 'pull_request' }}
      with:
        sha: ${{ env.COMMIT_SHA_TO_BUILD_AND_TEST }}
        context: ${{ env.STATUS_CHECK_MESSAGE }}

    - uses: actions/checkout@v4
      with:
        submodules: recursive
        ref: ${{ env.COMMIT_SHA_TO_BUILD_AND_TEST }}
        # We need the last tag before the ref, so we can relabel the version if needed
        fetch-depth: 0

    - name: 'macOS arm64: Install experimental Python 3.8 macOS arm64 build'
      # By default, cibuildwheel installs and uses Python 3.8 x86_64 to cross compile macOS arm64 wheels
      # There is a bug that builds macOS x86_64 wheels instead, so we install this Python 3.8 native ARM build to ensure
      # the wheel is compiled for macOS arm64
      # https://cibuildwheel.pypa.io/en/stable/faq/#macos-building-cpython-38-wheels-on-arm64
      if: ${{ matrix.python-tag == 'cp38' && inputs.platform-tag == 'macosx_arm64' }}
      run: |
        curl -o /tmp/Python38.pkg https://www.python.org/ftp/python/3.8.10/python-3.8.10-macos11.pkg
        sudo installer -pkg /tmp/Python38.pkg -target /
        sh "/Applications/Python 3.8/Install Certificates.command"

    - name: 'Windows: Add msbuild to PATH'
      if: ${{ inputs.platform-tag == 'win_amd64' }}
      uses: microsoft/setup-msbuild@v1.1

    - name: 'Windows: Install C client deps'
      if: ${{ inputs.platform-tag == 'win_amd64' }}
      run: nuget restore
      working-directory: aerospike-client-c/vs

    - name: 'macOS x86: Setup Docker using colima for testing'
      if: ${{ env.RUN_INTEGRATION_TESTS_IN_CIBW == 'true' && inputs.platform-tag == 'macosx_x86_64' }}
      uses: ./.github/actions/setup-docker-on-macos

    - name: 'Run Aerospike server in Docker container and configure tests accordingly'
      if: ${{ env.RUN_INTEGRATION_TESTS_IN_CIBW == 'true' }}
      uses: ./.github/actions/run-ee-server
      with:
        use-server-rc: ${{ inputs.use-server-rc }}
        server-tag: ${{ inputs.server-tag }}
        docker-hub-username: ${{ secrets.DOCKER_HUB_BOT_USERNAME }}
        docker-hub-password: ${{ secrets.DOCKER_HUB_BOT_PW }}
        where-is-client-connecting-from: ${{ inputs.platform-tag == 'macosx_x86_64' && 'docker-host' || 'separate-docker-container' }}

    - name: If not running tests against server, only run basic import test
      if: ${{ env.RUN_INTEGRATION_TESTS_IN_CIBW == 'false' }}
      # Use double quotes otherwise Windows will throw this error in cibuildwheel
      # 'import
      #       ^
      # SyntaxError: EOL while scanning string literal
      run: echo "TEST_COMMAND=python -c \"import aerospike\"" >> $GITHUB_ENV
      shell: bash

    - name: Otherwise, enable integration tests
      if: ${{ env.RUN_INTEGRATION_TESTS_IN_CIBW == 'true' }}
      # Run with capture output disabled to check that TLS works (i.e we are using the bundled openssl)
      run: echo "TEST_COMMAND=cd {project}/test/ && pip install -r requirements.txt && python -m pytest -vvs new_tests/${{ inputs.test-file }}" >> $GITHUB_ENV
      shell: bash

    - name: Set unoptimize flag
      if: ${{ inputs.unoptimized && (startsWith(inputs.platform-tag, 'manylinux') || startsWith(inputs.platform-tag, 'macosx')) }}
      run: echo "UNOPTIMIZED=1" >> $GITHUB_ENV

    - name: Set include dsym flag
      if: ${{ inputs.include-debug-info-for-macos && startsWith(inputs.platform-tag, 'macosx') }}
      run: echo "INCLUDE_DSYM=1" >> $GITHUB_ENV

    - uses: docker/login-action@v3
      with:
        registry: ghcr.io
        username: ${{ github.actor }}
        password: ${{ secrets.GITHUB_TOKEN }}

    - if: ${{ startsWith(inputs.platform-tag, 'manylinux') }}
      run: echo OPENSSL_LIB_FOLDER=lib${{ endsWith(inputs.platform-tag, 'x86_64') && '64' || '' }} >> $GITHUB_ENV

    - name: Build wheel
      uses: pypa/cibuildwheel@v2.20.0
      env:
        # Need to link openssl with both C client and Python client
        # For compiling C client
        # TODO: try to set this dynamically
        CIBW_ENVIRONMENT_LINUX: EXT_CFLAGS="-I${{ env.OPENSSL3_INSTALL_DIR }}/include" LDFLAGS="-L${{ env.OPENSSL3_INSTALL_DIR }}/${{ env.OPENSSL_LIB_FOLDER }}"
        CIBW_ENVIRONMENT_PASS_LINUX: ${{ inputs.unoptimized && 'UNOPTIMIZED' || '' }}
        CIBW_ENVIRONMENT_MACOS: SSL_LIB_PATH="$(brew --prefix openssl@${{ env.MACOS_OPENSSL_VERSION }})/lib/" CPATH="$(brew --prefix openssl@${{ env.MACOS_OPENSSL_VERSION }})/include/" STATIC_SSL=1
        CIBW_BUILD: ${{ env.BUILD_IDENTIFIER }}
        CIBW_BUILD_FRONTEND: build
        CIBW_MANYLINUX_X86_64_IMAGE: ${{ format(env.CUSTOM_IMAGE_NAME, 'x86_64') }}
        CIBW_MANYLINUX_AARCH64_IMAGE: ${{ format(env.CUSTOM_IMAGE_NAME, 'aarch64') }}
        CIBW_BEFORE_ALL_LINUX: >
          yum install python-setuptools -y
        # delvewheel is not enabled by default but we do need to repair the wheel
<<<<<<< HEAD
        CIBW_BEFORE_BUILD_WINDOWS: "pip install delvewheel"
        CIBW_REPAIR_WHEEL_COMMAND_LINUX: "LD_LIBRARY_PATH=\"${{ env.OPENSSL3_INSTALL_DIR }}/${{ env.OPENSSL_LIB_FOLDER }}:$LD_LIBRARY_PATH\" auditwheel repair -w {dest_dir} {wheel}"
=======
        CIBW_BEFORE_BUILD_WINDOWS: "pip install delvewheel==1.*"
>>>>>>> a2c35b54
        CIBW_REPAIR_WHEEL_COMMAND_WINDOWS: "delvewheel repair --add-path ./aerospike-client-c/vs/x64/Release -w {dest_dir} {wheel}"
        CIBW_TEST_COMMAND: ${{ env.TEST_COMMAND }}

    # For debugging
    - run: docker logs aerospike
      if: ${{ always() && env.RUN_INTEGRATION_TESTS_IN_CIBW == 'true' }}
      shell: bash

    - name: Upload wheels to GitHub
      uses: actions/upload-artifact@v4
      if: ${{ !cancelled() }}
      with:
        path: ./wheelhouse/*.whl
        name: ${{ env.BUILD_IDENTIFIER }}.build

    - name: Set final commit status
      uses: myrotvorets/set-commit-status-action@v2.0.0
      if: ${{ always() && github.event_name != 'push' && github.event_name != 'pull_request' }}
      with:
        sha: ${{ env.COMMIT_SHA_TO_BUILD_AND_TEST }}
        status: ${{ job.status }}
        context: ${{ env.STATUS_CHECK_MESSAGE }}

  test-self-hosted:
    needs: cibuildwheel
    # There's a top-level env variable for this but we can't use it here, unfortunately
    if: ${{ inputs.run_tests && (inputs.platform-tag == 'macosx_arm64' || inputs.platform-tag == 'win_amd64') }}
    strategy:
      fail-fast: false
      matrix:
        python-tag: ${{ fromJSON(inputs.python-tags) }}
    runs-on: ${{ inputs.platform-tag == 'macosx_arm64' && fromJSON('["self-hosted", "macOS", "ARM64"]') || fromJSON('["self-hosted", "Windows", "X64"]') }}
    env:
      BUILD_IDENTIFIER: "${{ matrix.python-tag }}-${{ inputs.platform-tag }}"
    steps:
      - name: Create status check message
        run: echo STATUS_CHECK_MESSAGE="Test on self hosted (${{ env.BUILD_IDENTIFIER }})" >> $GITHUB_ENV
        shell: bash

      - name: Show job status for commit
        uses: myrotvorets/set-commit-status-action@v2.0.0
        if: ${{ github.event_name != 'push' && github.event_name != 'pull_request' }}
        with:
          sha: ${{ env.COMMIT_SHA_TO_BUILD_AND_TEST }}
          context: ${{ env.STATUS_CHECK_MESSAGE }}

      - uses: actions/checkout@v4
        with:
          ref: ${{ env.COMMIT_SHA_TO_BUILD_AND_TEST }}

      # Need to be able to save Docker Hub credentials to keychain
      - if: ${{ inputs.platform-tag == 'macosx_arm64' && inputs.use-server-rc }}
        run: security unlock-keychain -p ${{ secrets.MAC_M1_SELF_HOSTED_RUNNER_PW }}

      - uses: ./.github/actions/run-ee-server
        with:
          use-server-rc: ${{ inputs.use-server-rc }}
          server-tag: ${{ inputs.server-tag }}
          docker-hub-username: ${{ secrets.DOCKER_HUB_BOT_USERNAME }}
          docker-hub-password: ${{ secrets.DOCKER_HUB_BOT_PW }}
          where-is-client-connecting-from: ${{ inputs.platform-tag == 'win_amd64' && 'remote-connection' || 'docker-host' }}

      - name: Download wheel
        uses: actions/download-artifact@v4
        with:
          name: ${{ env.BUILD_IDENTIFIER }}.build

      - name: Convert Python tag to Python version
        # Don't use sed because we want this command to work on both mac and windows
        # The command used in GNU sed is different than in macOS sed
        run: |
          PYTHON_TAG=${{ matrix.python-tag }}
          PYTHON_VERSION="${PYTHON_TAG/cp/}"
          echo PYTHON_VERSION="${PYTHON_VERSION/3/3.}" >> $GITHUB_ENV
        shell: bash

      - uses: actions/setup-python@v5
        with:
          python-version: ${{ env.PYTHON_VERSION }}

      - name: Install wheel
        run: python3 -m pip install aerospike --force-reinstall --no-index --find-links=./
        shell: bash

      - run: python3 -m pip install pytest -c requirements.txt
        working-directory: test
        shell: bash

      - run: python3 -m pytest -vvs new_tests/${{ inputs.test-file }}
        working-directory: test
        shell: bash

      - name: Show job status for commit
        if: ${{ always() && github.event_name != 'push' && github.event_name != 'pull_request' }}
        uses: myrotvorets/set-commit-status-action@v2.0.0
        with:
          sha: ${{ env.COMMIT_SHA_TO_BUILD_AND_TEST }}
          status: ${{ job.status }}
          context: ${{ env.STATUS_CHECK_MESSAGE }}<|MERGE_RESOLUTION|>--- conflicted
+++ resolved
@@ -265,12 +265,8 @@
         CIBW_BEFORE_ALL_LINUX: >
           yum install python-setuptools -y
         # delvewheel is not enabled by default but we do need to repair the wheel
-<<<<<<< HEAD
-        CIBW_BEFORE_BUILD_WINDOWS: "pip install delvewheel"
+        CIBW_BEFORE_BUILD_WINDOWS: "pip install delvewheel==1.*"
         CIBW_REPAIR_WHEEL_COMMAND_LINUX: "LD_LIBRARY_PATH=\"${{ env.OPENSSL3_INSTALL_DIR }}/${{ env.OPENSSL_LIB_FOLDER }}:$LD_LIBRARY_PATH\" auditwheel repair -w {dest_dir} {wheel}"
-=======
-        CIBW_BEFORE_BUILD_WINDOWS: "pip install delvewheel==1.*"
->>>>>>> a2c35b54
         CIBW_REPAIR_WHEEL_COMMAND_WINDOWS: "delvewheel repair --add-path ./aerospike-client-c/vs/x64/Release -w {dest_dir} {wheel}"
         CIBW_TEST_COMMAND: ${{ env.TEST_COMMAND }}
 
