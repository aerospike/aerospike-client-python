name: 'Build wheels'
run-name: 'Build wheels (python-tags=${{ inputs.python-tags }}, platform-tag=${{ inputs.platform-tag }}, unoptimized=${{ inputs.unoptimized }}, include-debug-info-for-macos=${{ inputs.include-debug-info-for-macos }}, run_tests=${{ inputs.run_tests }}, use-server-rc=${{ inputs.use-server-rc }}, server-tag=${{ inputs.server-tag }})'

# Build wheels on all (or select) Python versions supported by the Python client for a specific platform

on:
  workflow_dispatch:
    inputs:
      # These are the usual cases for building wheels:
      #
      # 1. One wheel for *one* supported Python version. This is for running specialized tests that only need one Python version
      # like valgrind or a failing QE test. And usually, we only need one wheel for debugging purposes.
      # 2. Wheels for *all* supported Python versions for *one* supported platform. This is useful for testing workflow changes for a
      # single OS or CPU architecture (e.g testing that changes to debugging modes work on all Python versions)
      # 3. Wheels for *all* supported Python versions and *all* supported platforms. This is for building wheels for different
      # CI/CD stages (e.g dev, stage, or master). We can also test debugging modes for all platforms that support them
      #
      # We're able to combine case 1 and 2 into one workflow by creating an input that takes in a JSON list of strings (Python tags)
      # to build wheels for. Actual list inputs aren't supported yet, so it's actually a JSON list encoded as a string.
      #
      # However, it's harder to combine this workflow (case 1 + 2) with case 3, because matrix outputs don't exist yet
      # in Github Actions. So all jobs in the cibuildwheel job would have to pass for a self hosted job to run.
      # We want each platform to be tested independently of each other,
      # so there is a wrapper workflow that has a list of platforms to test and reuses this workflow for each platform.
      # If one platform fails, it will not affect the building and testing of another platform (we disable fail fast mode)
      python-tags:
        type: string
        description: Valid JSON list of Python tags to build the client for
        required: false
        default: '["cp39", "cp310", "cp311", "cp312", "cp313"]'
      platform-tag:
        description: Platform to build the client for.
        type: choice
        required: true
        options:
        - manylinux_x86_64
        - manylinux_aarch64
        - macosx_x86_64
        - macosx_arm64
        - win_amd64
        # Makes debugging via gh cli easier.
        default: manylinux_x86_64
      unoptimized:
        description: 'macOS or Linux: Apply -O0 flag?'
        # Windows supports a different flag to disable optimizations, but we haven't added support for it yet
        type: boolean
        required: false
        default: false
      include-debug-info-for-macos:
        description: 'macOS: Build wheels for debugging?'
        type: boolean
        required: false
        default: false
      run_tests:
        description: 'Run Aerospike server and run tests using built wheels?'
        type: boolean
        required: false
        default: false
      use-server-rc:
        type: boolean
        required: true
        default: false
<<<<<<< HEAD
      skip-updating-version:
        type: boolean
        required: false
        default: false

jobs:
  update-version:
    if: ${{ inputs.skip-updating-version == false }}
    runs-on: ubuntu-latest
    permissions:
      # Give the default GITHUB_TOKEN write permission to commit and push the
      # added or changed files to the repository.
      contents: write
=======
        description: 'Test against server release candidate?'
      server-tag:
        required: true
        default: 'latest'
        description: 'Server docker image tag'
      test-file:
        required: false
        default: ''
        description: 'new_tests/<value>'

  workflow_call:
    inputs:
      # See workflow call hack in update-version.yml
      is_workflow_call:
        type: boolean
        default: true
        required: false
      python-tags:
        type: string
        required: false
        default: '["cp39", "cp310", "cp311", "cp312", "cp313"]'
      platform-tag:
        type: string
        required: true
      # Only used in workflow_call event
      sha-to-build-and-test:
        type: string
        required: true
      unoptimized:
        type: boolean
        required: false
        default: false
      include-debug-info-for-macos:
        type: boolean
        required: false
        default: false
      run_tests:
        type: boolean
        required: false
        default: false
      use-server-rc:
        required: false
        type: boolean
        default: false
        description: 'Test against server release candidate?'
      server-tag:
        required: false
        type: string
        default: 'latest'
        description: 'Server docker image tag'
      test-file:
        required: false
        type: string
        default: ''
    secrets:
      # Just make all the secrets required to make things simpler...
      DOCKER_HUB_BOT_USERNAME:
        required: true
      DOCKER_HUB_BOT_PW:
        required: true
      MAC_M1_SELF_HOSTED_RUNNER_PW:
        required: true

env:
  COMMIT_SHA_TO_BUILD_AND_TEST: ${{ inputs.is_workflow_call == true && inputs.sha-to-build-and-test || github.sha }}
  # Note that environment variables in Github are all strings
  # Github mac m1 and windows runners don't support Docker / nested virtualization
  # so we need to use self-hosted runners to test wheels for these platforms
  RUN_INTEGRATION_TESTS_IN_CIBW: ${{ inputs.run_tests && (startsWith(inputs.platform-tag, 'manylinux') || inputs.platform-tag == 'macosx_x86_64') }}

jobs:
  # Maps don't exist in Github Actions, so we have to store the map using a script and fetch it in a job
  # This uses up more billing minutes (rounded up to 1 minute for each job run),
  # but this should be ok based on the minutes usage data for the aerospike organization
  get-runner-os:
    outputs:
      runner-os: ${{ steps.get-runner-os.outputs.runner_os }}
    runs-on: ubuntu-22.04
>>>>>>> 1081bad7
    steps:
    - id: get-runner-os
      # Single source of truth for which runner OS to use for each platform tag
      # We use the larger runner for mac x86 because there is noise when using the regular runners
      # I suspect it's from building the server Docker image
      run: |
<<<<<<< HEAD
        sed -i "s/const char version\[] = \".*\";/const char version\[] = \"${{ env.NEW_TAG }}\";/" src/main/aerospike.c
        echo -e "${{ env.NEW_TAG }}" > VERSION

    - name: Commit new version
      uses: stefanzweifel/git-auto-commit-action@v4
      with:
        commit_message: Bump version to ${{ env.NEW_TAG }}

  build-sdist:
    name: Build and install sdist
    runs-on: ubuntu-latest
    needs: update-version
    if: |
      always() && (needs.update-version.result == 'success' || needs.update-version.result == 'skipped')
    steps:
    - uses: actions/checkout@v2
      with:
        submodules: recursive
        # Use branch instead of hash that triggered workflow
        ref: ${{ github.ref_name }}

    - uses: actions/setup-python@v2
      with:
        python-version: 3.9
        architecture: 'x64'

    - run: sudo apt update
    - name: Install build dependencies (apt packages)
      run: sudo apt install python3-dev libssl-dev -y
    - name: Install build dependencies (pip packages)
      run: python3 -m pip install build

    - name: Build source distribution
      run: python3 -m build --sdist

    - name: Upload sdist to GitHub
      uses: actions/upload-artifact@v3
      with:
        path: ./dist/*.tar.gz
        # Artifact name, not the file name
        name: sdist

  source-installs:
=======
        declare -A hashmap
        hashmap[manylinux_x86_64]="ubuntu-22.04"
        hashmap[manylinux_aarch64]="ubuntu-22.04-arm"
        hashmap[macosx_x86_64]="macos-13-large"
        hashmap[macosx_arm64]="macos-13-xlarge"
        hashmap[win_amd64]="windows-2022"
        echo runner_os=${hashmap[${{ inputs.platform-tag }}]} >> $GITHUB_OUTPUT
      # Bash >= 4 supports hashmaps
      shell: bash

  cibuildwheel:
    needs: get-runner-os
>>>>>>> 1081bad7
    strategy:
      matrix:
        python-tag: ${{ fromJSON(inputs.python-tags) }}
      fail-fast: false
    runs-on: ${{ needs.get-runner-os.outputs.runner-os }}
    env:
      BUILD_IDENTIFIER: "${{ matrix.python-tag }}-${{ inputs.platform-tag }}"
      MACOS_OPENSSL_VERSION: 3
      CUSTOM_IMAGE_NAME: ghcr.io/aerospike/manylinux2014_{0}@sha256:{1}
    steps:
    - name: Create status check message
      run: echo STATUS_CHECK_MESSAGE="cibuildwheel (${{ env.BUILD_IDENTIFIER }})" >> $GITHUB_ENV
      shell: bash

    - name: Show job status for commit
      uses: myrotvorets/set-commit-status-action@v2.0.0
      if: ${{ github.event_name != 'push' && github.event_name != 'pull_request' }}
      with:
        sha: ${{ env.COMMIT_SHA_TO_BUILD_AND_TEST }}
        context: ${{ env.STATUS_CHECK_MESSAGE }}

    - uses: actions/checkout@v4
      with:
        submodules: recursive
        ref: ${{ env.COMMIT_SHA_TO_BUILD_AND_TEST }}
        # We need the last tag before the ref, so we can relabel the version if needed
        fetch-depth: 0

    - name: 'Windows: Add msbuild to PATH'
      if: ${{ inputs.platform-tag == 'win_amd64' }}
      uses: microsoft/setup-msbuild@v1.1

<<<<<<< HEAD
  manylinux_arm64:
    runs-on: ubuntu-latest
    needs: update-version
    if: |
      always() && (needs.update-version.result == 'success' || needs.update-version.result == 'skipped')
    strategy:
      fail-fast: false
      matrix:
        # Python versions to build wheels on
        python: [
          "cp37",
          "cp38",
          "cp39",
          "cp310",
          "cp311"
        ]
=======
    - name: 'Windows: Install C client deps'
      if: ${{ inputs.platform-tag == 'win_amd64' }}
      run: nuget restore
      working-directory: aerospike-client-c/vs
>>>>>>> 1081bad7

    - name: 'macOS x86: Setup Docker using colima for testing'
      if: ${{ env.RUN_INTEGRATION_TESTS_IN_CIBW == 'true' && inputs.platform-tag == 'macosx_x86_64' }}
      uses: ./.github/actions/setup-docker-on-macos

    - name: 'Run Aerospike server in Docker container and configure tests accordingly'
      if: ${{ env.RUN_INTEGRATION_TESTS_IN_CIBW == 'true' }}
      uses: ./.github/actions/run-ee-server
      with:
        use-server-rc: ${{ inputs.use-server-rc }}
        server-tag: ${{ inputs.server-tag }}
        docker-hub-username: ${{ secrets.DOCKER_HUB_BOT_USERNAME }}
        docker-hub-password: ${{ secrets.DOCKER_HUB_BOT_PW }}
        where-is-client-connecting-from: ${{ inputs.platform-tag == 'macosx_x86_64' && 'docker-host' || 'separate-docker-container' }}

    - name: If not running tests against server, only run basic import test
      if: ${{ env.RUN_INTEGRATION_TESTS_IN_CIBW == 'false' }}
      # Use double quotes otherwise Windows will throw this error in cibuildwheel
      # 'import
      #       ^
      # SyntaxError: EOL while scanning string literal
      run: echo "TEST_COMMAND=python -c \"import aerospike\"" >> $GITHUB_ENV
      shell: bash

    - name: Otherwise, enable integration tests
      if: ${{ env.RUN_INTEGRATION_TESTS_IN_CIBW == 'true' }}
      # Run with capture output disabled to check that TLS works (i.e we are using the bundled openssl)
      run: echo "TEST_COMMAND=cd {project}/test/ && pip install -r requirements.txt && python -m pytest -vvs new_tests/${{ inputs.test-file }}" >> $GITHUB_ENV
      shell: bash

    - name: Set unoptimize flag
      if: ${{ inputs.unoptimized && (startsWith(inputs.platform-tag, 'manylinux') || startsWith(inputs.platform-tag, 'macosx')) }}
      run: echo "UNOPTIMIZED=1" >> $GITHUB_ENV

    - name: Set include dsym flag
      if: ${{ inputs.include-debug-info-for-macos && startsWith(inputs.platform-tag, 'macosx') }}
      run: echo "INCLUDE_DSYM=1" >> $GITHUB_ENV

    # OpenSSL locked version for this git revision: 3.0.15
    # We lock the digest for security reasons.
    - if: ${{ startsWith(inputs.platform-tag, 'manylinux') }}
      run: echo CIBW_MANYLINUX_X86_64_IMAGE=${{ format(env.CUSTOM_IMAGE_NAME, 'x86_64', 'f876e33cb40d9d4313d3649f8dfa7a00f091a4ab1ac3b393f03ef8780d5e391d') }} >> $GITHUB_ENV

    - if: ${{ startsWith(inputs.platform-tag, 'manylinux') }}
      run: echo CIBW_MANYLINUX_AARCH64_IMAGE=${{ format(env.CUSTOM_IMAGE_NAME, 'aarch64', 'bebce2a41612954713aa46b67a6e2fe18945c63b01c3d22b3b81f27c276e31dd') }} >> $GITHUB_ENV

    - uses: docker/login-action@v3
      if: ${{ startsWith(inputs.platform-tag, 'manylinux') }}
      with:
        registry: ghcr.io
        username: ${{ github.actor }}
        password: ${{ secrets.GITHUB_TOKEN }}

    # It is not documented in Github that openssl 3 is installed in their macos images
    # so we install it here to be safe
    - if: ${{ startsWith(inputs.platform-tag, 'macosx') }}
      name: Ensure openssl is installed on Github macOS runners.
      run: brew install openssl@${{ env.MACOS_OPENSSL_VERSION }}

    - if: ${{ startsWith(inputs.platform-tag, 'macosx') }}
      name: Set minimum macos version required to install wheel
      # - By default, cibuildwheel will try to build the wheel to be compatible with macOS 11.0 / 10.13
      # We are trying to make the wheel compatible with the lowest supported macOS version for the Python client
      # Here, we are telling cibuildwheel to target the latter.
      # - We use delocate to repair the wheel because it throws an error if
      # the openssl library version is newer than the wheel's macOS version tag
      # Linking the static libraries produces a warning for that same reason but it doesn't throw an error.
      # - Use single dash for backwards compatibility with older sw_vers
      run: echo MACOSX_DEPLOYMENT_TARGET=$(sw_vers -productVersion | cut -d"." -f 1).0 >> $GITHUB_ENV

    - if: ${{ inputs.platform-tag == 'macosx_arm64' }}
      name: Ensure that linker can find brew packages
      # On mac m1, packages installed via brew are not in the linker's default library path
      run: |
        echo LIBRARY_PATH="${LIBRARY_PATH}:$(brew --prefix openssl)/lib" >> $GITHUB_ENV

    - name: Build wheel
      uses: pypa/cibuildwheel@v2.21.3
      env:
        CIBW_ENVIRONMENT_PASS_LINUX: ${{ inputs.unoptimized && 'UNOPTIMIZED' || '' }}
        CIBW_BUILD: ${{ env.BUILD_IDENTIFIER }}
        CIBW_BUILD_FRONTEND: build
        CIBW_BEFORE_ALL_LINUX: >
          yum install python-setuptools -y
        # delvewheel is not enabled by default but we do need to repair the wheel
        CIBW_BEFORE_BUILD_WINDOWS: "pip install delvewheel==1.*"
        # We want to check that our wheel links to the new openssl 3 install, not the system default
        # This assumes that ldd prints out the "soname" for the libraries
        # We can also manually verify the repair worked by checking the repaired wheel's compatibility tag
        CIBW_REPAIR_WHEEL_COMMAND_LINUX: >
          WHEEL_DIR=wheel-contents &&
          unzip {wheel} -d $WHEEL_DIR &&
          ldd $WHEEL_DIR/*.so | awk '{print $1}' | grep libssl.so.3 &&
          ldd $WHEEL_DIR/*.so | awk '{print $1}' | grep libcrypto.so.3 &&
          auditwheel repair -w {dest_dir} {wheel} &&
          auditwheel show {dest_dir}/* &&
          rm -rf $WHEEL_DIR
        CIBW_REPAIR_WHEEL_COMMAND_WINDOWS: "delvewheel repair --add-path ./aerospike-client-c/vs/x64/Release -w {dest_dir} {wheel}"
        # We also want to verify the same thing on macos
        CIBW_REPAIR_WHEEL_COMMAND_MACOS: >
          delocate-wheel --require-archs {delocate_archs} -w {dest_dir} -v {wheel} &&
          delocate-listdeps {dest_dir}/*.whl | grep libcrypto.3.dylib &&
          delocate-listdeps {dest_dir}/*.whl | grep libssl.3.dylib
        CIBW_TEST_COMMAND: ${{ env.TEST_COMMAND }}

    # For debugging
    - run: docker logs aerospike
      if: ${{ always() && env.RUN_INTEGRATION_TESTS_IN_CIBW == 'true' }}
      shell: bash

    - name: Upload wheels to GitHub
      uses: actions/upload-artifact@v4
      if: ${{ !cancelled() }}
      with:
        path: ./wheelhouse/*.whl
        name: ${{ env.BUILD_IDENTIFIER }}.build

<<<<<<< HEAD
  manylinux_x86_64:
    runs-on: ubuntu-latest
    needs: update-version
    if: |
      always() && (needs.update-version.result == 'success' || needs.update-version.result == 'skipped')
=======
    - name: Set final commit status
      uses: myrotvorets/set-commit-status-action@v2.0.0
      if: ${{ always() && github.event_name != 'push' && github.event_name != 'pull_request' }}
      with:
        sha: ${{ env.COMMIT_SHA_TO_BUILD_AND_TEST }}
        status: ${{ job.status }}
        context: ${{ env.STATUS_CHECK_MESSAGE }}

  test-self-hosted:
    needs: cibuildwheel
    # There's a top-level env variable for this but we can't use it here, unfortunately
    if: ${{ inputs.run_tests && (inputs.platform-tag == 'macosx_arm64' || inputs.platform-tag == 'win_amd64') }}
>>>>>>> 1081bad7
    strategy:
      fail-fast: false
      matrix:
        python-tag: ${{ fromJSON(inputs.python-tags) }}
    runs-on: ${{ inputs.platform-tag == 'macosx_arm64' && fromJSON('["self-hosted", "macOS", "ARM64"]') || fromJSON('["self-hosted", "Windows", "X64"]') }}
    env:
      BUILD_IDENTIFIER: "${{ matrix.python-tag }}-${{ inputs.platform-tag }}"
    steps:
      - name: Create status check message
        run: echo STATUS_CHECK_MESSAGE="Test on self hosted (${{ env.BUILD_IDENTIFIER }})" >> $GITHUB_ENV
        shell: bash

      - name: Show job status for commit
        uses: myrotvorets/set-commit-status-action@v2.0.0
        if: ${{ github.event_name != 'push' && github.event_name != 'pull_request' }}
        with:
          sha: ${{ env.COMMIT_SHA_TO_BUILD_AND_TEST }}
          context: ${{ env.STATUS_CHECK_MESSAGE }}

      - uses: actions/checkout@v4
        with:
          ref: ${{ env.COMMIT_SHA_TO_BUILD_AND_TEST }}

      # Need to be able to save Docker Hub credentials to keychain
      # Unable to do this via the ansible script for self hosted mac m1 runners
      - if: ${{ inputs.platform-tag == 'macosx_arm64' }}
        run: security unlock-keychain -p ${{ secrets.MAC_M1_SELF_HOSTED_RUNNER_PW }}

      - uses: ./.github/actions/run-ee-server
        with:
          use-server-rc: ${{ inputs.use-server-rc }}
          server-tag: ${{ inputs.server-tag }}
          docker-hub-username: ${{ secrets.DOCKER_HUB_BOT_USERNAME }}
          docker-hub-password: ${{ secrets.DOCKER_HUB_BOT_PW }}
          where-is-client-connecting-from: ${{ inputs.platform-tag == 'win_amd64' && 'remote-connection' || 'docker-host' }}

      - name: Download wheel
        uses: actions/download-artifact@v4
        with:
          name: ${{ env.BUILD_IDENTIFIER }}.build

      - name: Convert Python tag to Python version
        # Don't use sed because we want this command to work on both mac and windows
        # The command used in GNU sed is different than in macOS sed
        run: |
          PYTHON_TAG=${{ matrix.python-tag }}
          PYTHON_VERSION="${PYTHON_TAG/cp/}"
          echo PYTHON_VERSION="${PYTHON_VERSION/3/3.}" >> $GITHUB_ENV
        shell: bash

      - uses: actions/setup-python@v5
        with:
          python-version: ${{ env.PYTHON_VERSION }}

      - name: Install wheel
        run: python3 -m pip install aerospike --force-reinstall --no-index --find-links=./
        shell: bash

      - run: python3 -m pip install pytest -c requirements.txt
        working-directory: test
        shell: bash

      - run: python3 -m pytest -vv new_tests/${{ inputs.test-file }}
        working-directory: test
        shell: bash

<<<<<<< HEAD
  macOS-x86:
    needs: update-version
    if: |
      always() && (needs.update-version.result == 'success' || needs.update-version.result == 'skipped')
    strategy:
      fail-fast: false
      matrix:
        python-version: [
          ["cp37", "3.7"],
          ["cp38", "3.8"],
          ["cp39", "3.9"],
          ["cp310", "3.10"],
          ["cp311", "3.11"]
        ]
        os: [macos-latest]
    runs-on: ${{ matrix.os }}
    steps:
    - uses: actions/checkout@v3
      with:
        submodules: recursive
        ref: ${{ github.ref_name }}

    - name: Set up Python ${{ matrix.python-version[1] }}
      uses: actions/setup-python@v3
      with:
        python-version: ${{ matrix.python-version[1] }}

    - name: Build wheel
      uses: pypa/cibuildwheel@v2.11.2
      env:
        CIBW_BUILD: ${{ matrix.python-version[0] }}-macosx_x86_64
        CIBW_BUILD_FRONTEND: build
        CIBW_ENVIRONMENT: SSL_LIB_PATH="$(brew --prefix openssl@1.1)/lib/" CPATH="$(brew --prefix openssl@1.1)/include/" STATIC_SSL=1
        CIBW_ARCHS: "x86_64"
        CIBW_BEFORE_TEST: >
          export USE_SERVER_RC=${{ inputs.use-server-rc }} &&
          vagrant up &&
          sleep 3 &&
          pip install -r test/requirements.txt
        CIBW_TEST_COMMAND: >
          cd {project}/test/ &&
          python -m pytest new_tests/

    - name: Save macOS wheel
      uses: actions/upload-artifact@v3
      with:
        name: ${{ matrix.os }}-x86_64-${{ matrix.python-version[0] }}-wheel
        path: wheelhouse/*.whl

  macOS-m1:
    runs-on: [self-hosted, macOS, ARM64]
    needs: update-version
    if: |
      always() && (needs.update-version.result == 'success' || needs.update-version.result == 'skipped')
    strategy:
      fail-fast: false
      matrix:
        python-version: [
            "3.8",
            "3.9",
            "3.10",
            "3.11"
        ]
    steps:
    - uses: actions/checkout@v3
      with:
        submodules: recursive
        ref: ${{ github.ref_name }}

    # Update dependencies if needed
    - name: Add brew to path
      run: echo PATH=$PATH:/opt/homebrew/bin/ >> $GITHUB_ENV
    - run: brew install python@${{ matrix.python-version }}
    - run: brew install openssl@1.1

    - run: |
        openssl_path=$(brew --prefix openssl@1.1)
        echo SSL_LIB_PATH="$openssl_path/lib/" >> $GITHUB_ENV
        echo CPATH="$openssl_path/include/" >> $GITHUB_ENV
        echo STATIC_SSL=1 >> $GITHUB_ENV

    - run: python${{ matrix.python-version }} -m pip install build delocate

    - name: Use server rc
      if: ${{ inputs.use-server-rc }}
      run: echo IMAGE_NAME="aerospike.jfrog.io/docker/aerospike/aerospike-server-rc:latest" >> $GITHUB_ENV

    - name: Use server release
      if: ${{ !inputs.use-server-rc }}
      run: echo IMAGE_NAME="aerospike/aerospike-server" >> $GITHUB_ENV

    - name: Run server
      run: docker run -d -p 3000:3000 --name aerospike ${{ env.IMAGE_NAME }}

    - run: python${{ matrix.python-version }} -m build
    - run: delocate-wheel --require-archs "arm64" -w wheelhouse/ -v dist/*.whl
    - run: python${{ matrix.python-version }} -m pip install --find-links=wheelhouse/ --no-index --force-reinstall aerospike

    - run: python${{ matrix.python-version }} -m pip install -r requirements.txt
      working-directory: test

    - run: python${{ matrix.python-version }} -m pytest new_tests/
      working-directory: test

    - name: Save macOS wheel
      uses: actions/upload-artifact@v3
      with:
        name: macos-amd64-${{ matrix.python-version }}-wheel
        path: wheelhouse/*.whl

    - name: Stop server
      if: ${{ always() }}
      run: |
        docker container stop aerospike
        docker container prune -f

  send-to-qe:
    needs: [manylinux_x86_64, manylinux_arm64]
    runs-on: ubuntu-latest
    steps:
      - uses: actions/checkout@master
      - run: echo "Upload to QE"
      # - uses: shallwefootball/s3-upload-action@master
      #   with:
      #     aws_key_id: ${{ secrets.AWS_KEY_ID }}
      #     aws_secret_access_key: ${{ secrets.AWS_SECRET_ACCESS_KEY}}
      #     aws_bucket: ${{ secrets.AWS_BUCKET }}
      #     # Send all distributions to QE build system
      #     source_dir: './wheelhouse'

  upload-artifacts-to-jfrog:
    needs: [
      # Cat 1 tests
      source-installs,
      # Wheel installs (cat 2 tests)
      manylinux_x86_64_rpm_based,
      manylinux_x86_64_ubuntu2204,
      manylinux_x86_64_debian,
      # CentOS 7 Linux cat 2 tests (for all wheels)
      manylinux_x86_64,
      manylinux_arm64,
      macOS-x86,
      macOS-m1,
    ]
    runs-on: ubuntu-latest
    steps:
    - uses: actions/download-artifact@v3

    - name: Reorganize artifacts
      run: |
        mkdir artifacts
        find . -type f -exec mv {} artifacts \;

    - name: Publish package distributions to PyPI
      uses: pypa/gh-action-pypi-publish@release/v1
      with:
        repository-url: ${{ secrets.JFROG_URL }}
        user: ${{ secrets.JFROG_USERNAME }}
        password: ${{ secrets.JFROG_ACCESS_TOKEN }}
        packages-dir: artifacts/
        verbose: true
=======
      - name: Show job status for commit
        if: ${{ always() && github.event_name != 'push' && github.event_name != 'pull_request' }}
        uses: myrotvorets/set-commit-status-action@v2.0.0
        with:
          sha: ${{ env.COMMIT_SHA_TO_BUILD_AND_TEST }}
          status: ${{ job.status }}
          context: ${{ env.STATUS_CHECK_MESSAGE }}
>>>>>>> 1081bad7
<|MERGE_RESOLUTION|>--- conflicted
+++ resolved
@@ -60,21 +60,6 @@
         type: boolean
         required: true
         default: false
-<<<<<<< HEAD
-      skip-updating-version:
-        type: boolean
-        required: false
-        default: false
-
-jobs:
-  update-version:
-    if: ${{ inputs.skip-updating-version == false }}
-    runs-on: ubuntu-latest
-    permissions:
-      # Give the default GITHUB_TOKEN write permission to commit and push the
-      # added or changed files to the repository.
-      contents: write
-=======
         description: 'Test against server release candidate?'
       server-tag:
         required: true
@@ -153,58 +138,12 @@
     outputs:
       runner-os: ${{ steps.get-runner-os.outputs.runner_os }}
     runs-on: ubuntu-22.04
->>>>>>> 1081bad7
     steps:
     - id: get-runner-os
       # Single source of truth for which runner OS to use for each platform tag
       # We use the larger runner for mac x86 because there is noise when using the regular runners
       # I suspect it's from building the server Docker image
       run: |
-<<<<<<< HEAD
-        sed -i "s/const char version\[] = \".*\";/const char version\[] = \"${{ env.NEW_TAG }}\";/" src/main/aerospike.c
-        echo -e "${{ env.NEW_TAG }}" > VERSION
-
-    - name: Commit new version
-      uses: stefanzweifel/git-auto-commit-action@v4
-      with:
-        commit_message: Bump version to ${{ env.NEW_TAG }}
-
-  build-sdist:
-    name: Build and install sdist
-    runs-on: ubuntu-latest
-    needs: update-version
-    if: |
-      always() && (needs.update-version.result == 'success' || needs.update-version.result == 'skipped')
-    steps:
-    - uses: actions/checkout@v2
-      with:
-        submodules: recursive
-        # Use branch instead of hash that triggered workflow
-        ref: ${{ github.ref_name }}
-
-    - uses: actions/setup-python@v2
-      with:
-        python-version: 3.9
-        architecture: 'x64'
-
-    - run: sudo apt update
-    - name: Install build dependencies (apt packages)
-      run: sudo apt install python3-dev libssl-dev -y
-    - name: Install build dependencies (pip packages)
-      run: python3 -m pip install build
-
-    - name: Build source distribution
-      run: python3 -m build --sdist
-
-    - name: Upload sdist to GitHub
-      uses: actions/upload-artifact@v3
-      with:
-        path: ./dist/*.tar.gz
-        # Artifact name, not the file name
-        name: sdist
-
-  source-installs:
-=======
         declare -A hashmap
         hashmap[manylinux_x86_64]="ubuntu-22.04"
         hashmap[manylinux_aarch64]="ubuntu-22.04-arm"
@@ -217,7 +156,6 @@
 
   cibuildwheel:
     needs: get-runner-os
->>>>>>> 1081bad7
     strategy:
       matrix:
         python-tag: ${{ fromJSON(inputs.python-tags) }}
@@ -250,29 +188,10 @@
       if: ${{ inputs.platform-tag == 'win_amd64' }}
       uses: microsoft/setup-msbuild@v1.1
 
-<<<<<<< HEAD
-  manylinux_arm64:
-    runs-on: ubuntu-latest
-    needs: update-version
-    if: |
-      always() && (needs.update-version.result == 'success' || needs.update-version.result == 'skipped')
-    strategy:
-      fail-fast: false
-      matrix:
-        # Python versions to build wheels on
-        python: [
-          "cp37",
-          "cp38",
-          "cp39",
-          "cp310",
-          "cp311"
-        ]
-=======
     - name: 'Windows: Install C client deps'
       if: ${{ inputs.platform-tag == 'win_amd64' }}
       run: nuget restore
       working-directory: aerospike-client-c/vs
->>>>>>> 1081bad7
 
     - name: 'macOS x86: Setup Docker using colima for testing'
       if: ${{ env.RUN_INTEGRATION_TESTS_IN_CIBW == 'true' && inputs.platform-tag == 'macosx_x86_64' }}
@@ -390,13 +309,6 @@
         path: ./wheelhouse/*.whl
         name: ${{ env.BUILD_IDENTIFIER }}.build
 
-<<<<<<< HEAD
-  manylinux_x86_64:
-    runs-on: ubuntu-latest
-    needs: update-version
-    if: |
-      always() && (needs.update-version.result == 'success' || needs.update-version.result == 'skipped')
-=======
     - name: Set final commit status
       uses: myrotvorets/set-commit-status-action@v2.0.0
       if: ${{ always() && github.event_name != 'push' && github.event_name != 'pull_request' }}
@@ -409,7 +321,6 @@
     needs: cibuildwheel
     # There's a top-level env variable for this but we can't use it here, unfortunately
     if: ${{ inputs.run_tests && (inputs.platform-tag == 'macosx_arm64' || inputs.platform-tag == 'win_amd64') }}
->>>>>>> 1081bad7
     strategy:
       fail-fast: false
       matrix:
@@ -476,174 +387,10 @@
         working-directory: test
         shell: bash
 
-<<<<<<< HEAD
-  macOS-x86:
-    needs: update-version
-    if: |
-      always() && (needs.update-version.result == 'success' || needs.update-version.result == 'skipped')
-    strategy:
-      fail-fast: false
-      matrix:
-        python-version: [
-          ["cp37", "3.7"],
-          ["cp38", "3.8"],
-          ["cp39", "3.9"],
-          ["cp310", "3.10"],
-          ["cp311", "3.11"]
-        ]
-        os: [macos-latest]
-    runs-on: ${{ matrix.os }}
-    steps:
-    - uses: actions/checkout@v3
-      with:
-        submodules: recursive
-        ref: ${{ github.ref_name }}
-
-    - name: Set up Python ${{ matrix.python-version[1] }}
-      uses: actions/setup-python@v3
-      with:
-        python-version: ${{ matrix.python-version[1] }}
-
-    - name: Build wheel
-      uses: pypa/cibuildwheel@v2.11.2
-      env:
-        CIBW_BUILD: ${{ matrix.python-version[0] }}-macosx_x86_64
-        CIBW_BUILD_FRONTEND: build
-        CIBW_ENVIRONMENT: SSL_LIB_PATH="$(brew --prefix openssl@1.1)/lib/" CPATH="$(brew --prefix openssl@1.1)/include/" STATIC_SSL=1
-        CIBW_ARCHS: "x86_64"
-        CIBW_BEFORE_TEST: >
-          export USE_SERVER_RC=${{ inputs.use-server-rc }} &&
-          vagrant up &&
-          sleep 3 &&
-          pip install -r test/requirements.txt
-        CIBW_TEST_COMMAND: >
-          cd {project}/test/ &&
-          python -m pytest new_tests/
-
-    - name: Save macOS wheel
-      uses: actions/upload-artifact@v3
-      with:
-        name: ${{ matrix.os }}-x86_64-${{ matrix.python-version[0] }}-wheel
-        path: wheelhouse/*.whl
-
-  macOS-m1:
-    runs-on: [self-hosted, macOS, ARM64]
-    needs: update-version
-    if: |
-      always() && (needs.update-version.result == 'success' || needs.update-version.result == 'skipped')
-    strategy:
-      fail-fast: false
-      matrix:
-        python-version: [
-            "3.8",
-            "3.9",
-            "3.10",
-            "3.11"
-        ]
-    steps:
-    - uses: actions/checkout@v3
-      with:
-        submodules: recursive
-        ref: ${{ github.ref_name }}
-
-    # Update dependencies if needed
-    - name: Add brew to path
-      run: echo PATH=$PATH:/opt/homebrew/bin/ >> $GITHUB_ENV
-    - run: brew install python@${{ matrix.python-version }}
-    - run: brew install openssl@1.1
-
-    - run: |
-        openssl_path=$(brew --prefix openssl@1.1)
-        echo SSL_LIB_PATH="$openssl_path/lib/" >> $GITHUB_ENV
-        echo CPATH="$openssl_path/include/" >> $GITHUB_ENV
-        echo STATIC_SSL=1 >> $GITHUB_ENV
-
-    - run: python${{ matrix.python-version }} -m pip install build delocate
-
-    - name: Use server rc
-      if: ${{ inputs.use-server-rc }}
-      run: echo IMAGE_NAME="aerospike.jfrog.io/docker/aerospike/aerospike-server-rc:latest" >> $GITHUB_ENV
-
-    - name: Use server release
-      if: ${{ !inputs.use-server-rc }}
-      run: echo IMAGE_NAME="aerospike/aerospike-server" >> $GITHUB_ENV
-
-    - name: Run server
-      run: docker run -d -p 3000:3000 --name aerospike ${{ env.IMAGE_NAME }}
-
-    - run: python${{ matrix.python-version }} -m build
-    - run: delocate-wheel --require-archs "arm64" -w wheelhouse/ -v dist/*.whl
-    - run: python${{ matrix.python-version }} -m pip install --find-links=wheelhouse/ --no-index --force-reinstall aerospike
-
-    - run: python${{ matrix.python-version }} -m pip install -r requirements.txt
-      working-directory: test
-
-    - run: python${{ matrix.python-version }} -m pytest new_tests/
-      working-directory: test
-
-    - name: Save macOS wheel
-      uses: actions/upload-artifact@v3
-      with:
-        name: macos-amd64-${{ matrix.python-version }}-wheel
-        path: wheelhouse/*.whl
-
-    - name: Stop server
-      if: ${{ always() }}
-      run: |
-        docker container stop aerospike
-        docker container prune -f
-
-  send-to-qe:
-    needs: [manylinux_x86_64, manylinux_arm64]
-    runs-on: ubuntu-latest
-    steps:
-      - uses: actions/checkout@master
-      - run: echo "Upload to QE"
-      # - uses: shallwefootball/s3-upload-action@master
-      #   with:
-      #     aws_key_id: ${{ secrets.AWS_KEY_ID }}
-      #     aws_secret_access_key: ${{ secrets.AWS_SECRET_ACCESS_KEY}}
-      #     aws_bucket: ${{ secrets.AWS_BUCKET }}
-      #     # Send all distributions to QE build system
-      #     source_dir: './wheelhouse'
-
-  upload-artifacts-to-jfrog:
-    needs: [
-      # Cat 1 tests
-      source-installs,
-      # Wheel installs (cat 2 tests)
-      manylinux_x86_64_rpm_based,
-      manylinux_x86_64_ubuntu2204,
-      manylinux_x86_64_debian,
-      # CentOS 7 Linux cat 2 tests (for all wheels)
-      manylinux_x86_64,
-      manylinux_arm64,
-      macOS-x86,
-      macOS-m1,
-    ]
-    runs-on: ubuntu-latest
-    steps:
-    - uses: actions/download-artifact@v3
-
-    - name: Reorganize artifacts
-      run: |
-        mkdir artifacts
-        find . -type f -exec mv {} artifacts \;
-
-    - name: Publish package distributions to PyPI
-      uses: pypa/gh-action-pypi-publish@release/v1
-      with:
-        repository-url: ${{ secrets.JFROG_URL }}
-        user: ${{ secrets.JFROG_USERNAME }}
-        password: ${{ secrets.JFROG_ACCESS_TOKEN }}
-        packages-dir: artifacts/
-        verbose: true
-=======
       - name: Show job status for commit
         if: ${{ always() && github.event_name != 'push' && github.event_name != 'pull_request' }}
         uses: myrotvorets/set-commit-status-action@v2.0.0
         with:
           sha: ${{ env.COMMIT_SHA_TO_BUILD_AND_TEST }}
           status: ${{ job.status }}
-          context: ${{ env.STATUS_CHECK_MESSAGE }}
->>>>>>> 1081bad7
+          context: ${{ env.STATUS_CHECK_MESSAGE }}