name: 'Build wheels'
run-name: 'Build wheels (python-tags=${{ inputs.python-tags }}, platform-tag=${{ inputs.platform-tag }}, unoptimized=${{ inputs.unoptimized }}, include-debug-info-for-macos=${{ inputs.include-debug-info-for-macos }}, run_tests=${{ inputs.run_tests }}, use-server-rc=${{ inputs.use-server-rc }}, server-tag=${{ inputs.server-tag }})'

# Build wheels on all (or select) Python versions supported by the Python client for a specific platform

on:
  workflow_dispatch:
    inputs:
      # These are the usual cases for building wheels:
      #
      # 1. One wheel for *one* supported Python version. This is for running specialized tests that only need one Python version
      # like valgrind or a failing QE test. And usually, we only need one wheel for debugging purposes.
      # 2. Wheels for *all* supported Python versions for *one* supported platform. This is useful for testing workflow changes for a
      # single OS or CPU architecture (e.g testing that changes to debugging modes work on all Python versions)
      # 3. Wheels for *all* supported Python versions and *all* supported platforms. This is for building wheels for different
      # CI/CD stages (e.g dev, stage, or master). We can also test debugging modes for all platforms that support them
      #
      # We're able to combine case 1 and 2 into one workflow by creating an input that takes in a JSON list of strings (Python tags)
      # to build wheels for. Actual list inputs aren't supported yet, so it's actually a JSON list encoded as a string.
      #
      # However, it's harder to combine this workflow (case 1 + 2) with case 3, because matrix outputs don't exist yet
      # in Github Actions. So all jobs in the cibuildwheel job would have to pass for a self hosted job to run.
      # We want each platform to be tested independently of each other,
      # so there is a wrapper workflow that has a list of platforms to test and reuses this workflow for each platform.
      # If one platform fails, it will not affect the building and testing of another platform (we disable fail fast mode)
      python-tags:
        type: string
        description: Valid JSON list of Python tags to build the client for
        required: false
<<<<<<< HEAD
        default: '["cp38", "cp39", "cp310", "cp311", "cp312", "cp313", "cp313t"]'
=======
        default: '["cp39", "cp310", "cp311", "cp312", "cp313"]'
>>>>>>> c3cd71c9
      platform-tag:
        description: Platform to build the client for.
        type: choice
        required: true
        options:
        - manylinux_x86_64
        - manylinux_aarch64
        - macosx_x86_64
        - macosx_arm64
        - win_amd64
        # Makes debugging via gh cli easier.
        default: manylinux_x86_64
      unoptimized:
        description: 'macOS or Linux: Apply -O0 flag?'
        # Windows supports a different flag to disable optimizations, but we haven't added support for it yet
        type: boolean
        required: false
        default: false
      include-debug-info-for-macos:
        description: 'macOS: Build wheels for debugging?'
        type: boolean
        required: false
        default: false
      run_tests:
        description: 'Run Aerospike server and run tests using built wheels?'
        type: boolean
        required: false
        default: false
      use-server-rc:
        type: boolean
        required: true
        default: false
        description: 'Test against server release candidate?'
      server-tag:
        required: true
        default: 'latest'
        description: 'Server docker image tag'
      test-file:
        required: false
        default: ''
        description: 'new_tests/<value>'

  workflow_call:
    inputs:
      # See workflow call hack in update-version.yml
      is_workflow_call:
        type: boolean
        default: true
        required: false
      python-tags:
        type: string
        required: false
<<<<<<< HEAD
        default: '["cp38", "cp39", "cp310", "cp311", "cp312", "cp313", "cp313t"]'
=======
        default: '["cp39", "cp310", "cp311", "cp312", "cp313"]'
>>>>>>> c3cd71c9
      platform-tag:
        type: string
        required: true
      # Only used in workflow_call event
      sha-to-build-and-test:
        type: string
        required: true
      unoptimized:
        type: boolean
        required: false
        default: false
      include-debug-info-for-macos:
        type: boolean
        required: false
        default: false
      run_tests:
        type: boolean
        required: false
        default: false
      use-server-rc:
        required: false
        type: boolean
        default: false
        description: 'Test against server release candidate?'
      server-tag:
        required: false
        type: string
        default: 'latest'
        description: 'Server docker image tag'
      test-file:
        required: false
        type: string
        default: ''
    secrets:
      # Just make all the secrets required to make things simpler...
      DOCKER_HUB_BOT_USERNAME:
        required: true
      DOCKER_HUB_BOT_PW:
        required: true
      MAC_M1_SELF_HOSTED_RUNNER_PW:
        required: true

env:
  COMMIT_SHA_TO_BUILD_AND_TEST: ${{ inputs.is_workflow_call == true && inputs.sha-to-build-and-test || github.sha }}
  # Note that environment variables in Github are all strings
  # Github mac m1 and windows runners don't support Docker / nested virtualization
  # so we need to use self-hosted runners to test wheels for these platforms
  RUN_INTEGRATION_TESTS_IN_CIBW: ${{ inputs.run_tests && (startsWith(inputs.platform-tag, 'manylinux') || inputs.platform-tag == 'macosx_x86_64') }}

jobs:
  # Maps don't exist in Github Actions, so we have to store the map using a script and fetch it in a job
  # This uses up more billing minutes (rounded up to 1 minute for each job run),
  # but this should be ok based on the minutes usage data for the aerospike organization
  get-runner-os:
    outputs:
      runner-os: ${{ steps.get-runner-os.outputs.runner_os }}
    runs-on: ubuntu-22.04
    steps:
    - id: get-runner-os
      # Single source of truth for which runner OS to use for each platform tag
      run: |
        declare -A hashmap
        hashmap[manylinux_x86_64]="ubuntu-22.04"
        hashmap[manylinux_aarch64]="aerospike_arm_runners_2"
        hashmap[macosx_x86_64]="macos-12-large"
        hashmap[macosx_arm64]="macos-14"
        hashmap[win_amd64]="windows-2022"
        echo runner_os=${hashmap[${{ inputs.platform-tag }}]} >> $GITHUB_OUTPUT
      # Bash >= 4 supports hashmaps
      shell: bash

  cibuildwheel:
    needs: get-runner-os
    strategy:
      matrix:
        python-tag: ${{ fromJSON(inputs.python-tags) }}
      fail-fast: false
    runs-on: ${{ needs.get-runner-os.outputs.runner-os }}
    env:
      BUILD_IDENTIFIER: "${{ matrix.python-tag }}-${{ inputs.platform-tag }}"
      MACOS_OPENSSL_VERSION: 3
      CUSTOM_IMAGE_NAME: ghcr.io/aerospike/manylinux2014_{0}:latest
    steps:
    - name: Create status check message
      run: echo STATUS_CHECK_MESSAGE="cibuildwheel (${{ env.BUILD_IDENTIFIER }})" >> $GITHUB_ENV
      shell: bash

    - name: Show job status for commit
      uses: myrotvorets/set-commit-status-action@v2.0.0
      if: ${{ github.event_name != 'push' && github.event_name != 'pull_request' }}
      with:
        sha: ${{ env.COMMIT_SHA_TO_BUILD_AND_TEST }}
        context: ${{ env.STATUS_CHECK_MESSAGE }}

    - uses: actions/checkout@v4
      with:
        submodules: recursive
        ref: ${{ env.COMMIT_SHA_TO_BUILD_AND_TEST }}
        # We need the last tag before the ref, so we can relabel the version if needed
        fetch-depth: 0

    - name: 'Windows: Add msbuild to PATH'
      if: ${{ inputs.platform-tag == 'win_amd64' }}
      uses: microsoft/setup-msbuild@v1.1

    - name: 'Windows: Install C client deps'
      if: ${{ inputs.platform-tag == 'win_amd64' }}
      run: nuget restore
      working-directory: aerospike-client-c/vs

    - name: 'macOS x86: Setup Docker using colima for testing'
      if: ${{ env.RUN_INTEGRATION_TESTS_IN_CIBW == 'true' && inputs.platform-tag == 'macosx_x86_64' }}
      uses: ./.github/actions/setup-docker-on-macos

    - name: 'Run Aerospike server in Docker container and configure tests accordingly'
      if: ${{ env.RUN_INTEGRATION_TESTS_IN_CIBW == 'true' }}
      uses: ./.github/actions/run-ee-server
      with:
        use-server-rc: ${{ inputs.use-server-rc }}
        server-tag: ${{ inputs.server-tag }}
        docker-hub-username: ${{ secrets.DOCKER_HUB_BOT_USERNAME }}
        docker-hub-password: ${{ secrets.DOCKER_HUB_BOT_PW }}
        where-is-client-connecting-from: ${{ inputs.platform-tag == 'macosx_x86_64' && 'docker-host' || 'separate-docker-container' }}

    - name: If not running tests against server, only run basic import test
      if: ${{ env.RUN_INTEGRATION_TESTS_IN_CIBW == 'false' }}
      # Use double quotes otherwise Windows will throw this error in cibuildwheel
      # 'import
      #       ^
      # SyntaxError: EOL while scanning string literal
      run: echo "TEST_COMMAND=python -c \"import aerospike\"" >> $GITHUB_ENV
      shell: bash

    - name: Otherwise, enable integration tests
      if: ${{ env.RUN_INTEGRATION_TESTS_IN_CIBW == 'true' }}
      # Run with capture output disabled to check that TLS works (i.e we are using the bundled openssl)
      run: echo "TEST_COMMAND=cd {project}/test/ && pip install -r requirements.txt && python -m pytest -vvs new_tests/${{ inputs.test-file }}" >> $GITHUB_ENV
      shell: bash

    - name: Set unoptimize flag
      if: ${{ inputs.unoptimized && (startsWith(inputs.platform-tag, 'manylinux') || startsWith(inputs.platform-tag, 'macosx')) }}
      run: echo "UNOPTIMIZED=1" >> $GITHUB_ENV

    - name: Set include dsym flag
      if: ${{ inputs.include-debug-info-for-macos && startsWith(inputs.platform-tag, 'macosx') }}
      run: echo "INCLUDE_DSYM=1" >> $GITHUB_ENV

    - if: ${{ startsWith(inputs.platform-tag, 'manylinux') }}
      run: echo CIBW_MANYLINUX_X86_64_IMAGE=${{ format(env.CUSTOM_IMAGE_NAME, 'x86_64') }} >> $GITHUB_ENV
 
    - if: ${{ startsWith(inputs.platform-tag, 'manylinux') }}
      run: echo CIBW_MANYLINUX_AARCH64_IMAGE=${{ format(env.CUSTOM_IMAGE_NAME, 'aarch64') }} >> $GITHUB_ENV

    - uses: docker/login-action@v3
      if: ${{ startsWith(inputs.platform-tag, 'manylinux') }}
      with:
        registry: ghcr.io
        username: ${{ github.actor }}
        password: ${{ secrets.GITHUB_TOKEN }}

    - name: Build wheel
      uses: pypa/cibuildwheel@v2.21.3
      env:
        CIBW_ENVIRONMENT_PASS_LINUX: ${{ inputs.unoptimized && 'UNOPTIMIZED' || '' }}
        CIBW_ENVIRONMENT_MACOS: SSL_LIB_PATH="$(brew --prefix openssl@${{ env.MACOS_OPENSSL_VERSION }})/lib/" CPATH="$(brew --prefix openssl@${{ env.MACOS_OPENSSL_VERSION }})/include/" STATIC_SSL=1
        CIBW_BUILD: ${{ env.BUILD_IDENTIFIER }}
        CIBW_BUILD_FRONTEND: build
        CIBW_BEFORE_ALL_LINUX: >
          yum install python-setuptools -y
        # delvewheel is not enabled by default but we do need to repair the wheel
        CIBW_BEFORE_BUILD_WINDOWS: "pip install delvewheel==1.*"
<<<<<<< HEAD
        CIBW_FREE_THREADED_SUPPORT: ${{ matrix.python-tag == 'cp313t' && '1' || '0' }}
=======
        # We want to check that our wheel links to the new openssl 3 install, not the system default
        # This assumes that ldd prints out the "soname" for the libraries
        # We can also manually verify the repair worked by checking the repaired wheel's compatibility tag
        CIBW_REPAIR_WHEEL_COMMAND_LINUX: >
          WHEEL_DIR=wheel-contents &&
          unzip {wheel} -d $WHEEL_DIR &&
          ldd $WHEEL_DIR/*.so | awk '{print $1}' | grep libssl.so.3 &&
          ldd $WHEEL_DIR/*.so | awk '{print $1}' | grep libcrypto.so.3 &&
          auditwheel repair -w {dest_dir} {wheel} &&
          auditwheel show {dest_dir}/* &&
          rm -rf $WHEEL_DIR
>>>>>>> c3cd71c9
        CIBW_REPAIR_WHEEL_COMMAND_WINDOWS: "delvewheel repair --add-path ./aerospike-client-c/vs/x64/Release -w {dest_dir} {wheel}"
        CIBW_TEST_COMMAND: ${{ env.TEST_COMMAND }}

    # For debugging
    - run: docker logs aerospike
      if: ${{ always() && env.RUN_INTEGRATION_TESTS_IN_CIBW == 'true' }}
      shell: bash

    - name: Upload wheels to GitHub
      uses: actions/upload-artifact@v4
      if: ${{ !cancelled() }}
      with:
        path: ./wheelhouse/*.whl
        name: ${{ env.BUILD_IDENTIFIER }}.build

    - name: Set final commit status
      uses: myrotvorets/set-commit-status-action@v2.0.0
      if: ${{ always() && github.event_name != 'push' && github.event_name != 'pull_request' }}
      with:
        sha: ${{ env.COMMIT_SHA_TO_BUILD_AND_TEST }}
        status: ${{ job.status }}
        context: ${{ env.STATUS_CHECK_MESSAGE }}

  test-self-hosted:
    needs: cibuildwheel
    # There's a top-level env variable for this but we can't use it here, unfortunately
    if: ${{ inputs.run_tests && (inputs.platform-tag == 'macosx_arm64' || inputs.platform-tag == 'win_amd64') }}
    strategy:
      fail-fast: false
      matrix:
        python-tag: ${{ fromJSON(inputs.python-tags) }}
    runs-on: ${{ inputs.platform-tag == 'macosx_arm64' && fromJSON('["self-hosted", "macOS", "ARM64"]') || fromJSON('["self-hosted", "Windows", "X64"]') }}
    env:
      BUILD_IDENTIFIER: "${{ matrix.python-tag }}-${{ inputs.platform-tag }}"
    steps:
      - name: Create status check message
        run: echo STATUS_CHECK_MESSAGE="Test on self hosted (${{ env.BUILD_IDENTIFIER }})" >> $GITHUB_ENV
        shell: bash

      - name: Show job status for commit
        uses: myrotvorets/set-commit-status-action@v2.0.0
        if: ${{ github.event_name != 'push' && github.event_name != 'pull_request' }}
        with:
          sha: ${{ env.COMMIT_SHA_TO_BUILD_AND_TEST }}
          context: ${{ env.STATUS_CHECK_MESSAGE }}

      - uses: actions/checkout@v4
        with:
          ref: ${{ env.COMMIT_SHA_TO_BUILD_AND_TEST }}
          sparse-checkout-cone-mode: false
          sparse-checkout: |
            !pyproject.toml
            test/**
            .github/**

      # Need to be able to save Docker Hub credentials to keychain
      # Unable to do this via the ansible script for self hosted mac m1 runners
      - if: ${{ inputs.platform-tag == 'macosx_arm64' }}
        run: security unlock-keychain -p ${{ secrets.MAC_M1_SELF_HOSTED_RUNNER_PW }}

      - uses: ./.github/actions/run-ee-server
        with:
          use-server-rc: ${{ inputs.use-server-rc }}
          server-tag: ${{ inputs.server-tag }}
          docker-hub-username: ${{ secrets.DOCKER_HUB_BOT_USERNAME }}
          docker-hub-password: ${{ secrets.DOCKER_HUB_BOT_PW }}
          where-is-client-connecting-from: ${{ inputs.platform-tag == 'win_amd64' && 'remote-connection' || 'docker-host' }}

      - name: Download wheel
        uses: actions/download-artifact@v4
        with:
          name: ${{ env.BUILD_IDENTIFIER }}.build

      - name: Convert Python tag to Python version
        if: ${{ matrix.python-tag != 'cp313t' }}
        # Don't use sed because we want this command to work on both mac and windows
        # The command used in GNU sed is different than in macOS sed
        run: |
          PYTHON_TAG=${{ matrix.python-tag }}
          PYTHON_VERSION="${PYTHON_TAG/cp/}"
          echo PYTHON_VERSION="${PYTHON_VERSION/3/3.}" >> $GITHUB_ENV
        shell: bash

      - uses: actions/setup-python@v5
        if: ${{ matrix.python-tag != 'cp313t' }}
        with:
          python-version: ${{ env.PYTHON_VERSION }}

      - if: ${{ matrix.python-tag == 'cp313t' }}
        uses: astral-sh/setup-uv@v3
        with:
          version: "0.4.x"

      - if: ${{ matrix.python-tag == 'cp313t' }}
        # Will automatically install Python 3.13t if not present
        run: uv venv --python 3.13t
        shell: bash

      # TODO: check if uv is installed, instead
      - run: echo PIP_COMMAND="${{ matrix.python-tag == 'cp313t' && 'uv' || '' }} pip" >> $GITHUB_ENV
        shell: bash

      - name: Install wheel
        run: ${{ env.PIP_COMMAND }} install aerospike --force-reinstall --no-index --find-links=./
        shell: bash

      - run: ${{ env.PIP_COMMAND }} install pytest -c requirements.txt
        working-directory: test
        shell: bash

      - run: echo PYTHON_M_COMMAND=${{ matrix.python-tag == 'cp313t' && 'uv run --module' || 'python3 -m' }} >> $GITHUB_ENV
        shell: bash

      - run: ${{ env.PYTHON_M_COMMAND }} pytest -vv new_tests/${{ inputs.test-file }}
        working-directory: test
        shell: bash

      - name: Show job status for commit
        if: ${{ always() && github.event_name != 'push' && github.event_name != 'pull_request' }}
        uses: myrotvorets/set-commit-status-action@v2.0.0
        with:
          sha: ${{ env.COMMIT_SHA_TO_BUILD_AND_TEST }}
          status: ${{ job.status }}
          context: ${{ env.STATUS_CHECK_MESSAGE }}<|MERGE_RESOLUTION|>--- conflicted
+++ resolved
@@ -27,11 +27,7 @@
         type: string
         description: Valid JSON list of Python tags to build the client for
         required: false
-<<<<<<< HEAD
-        default: '["cp38", "cp39", "cp310", "cp311", "cp312", "cp313", "cp313t"]'
-=======
-        default: '["cp39", "cp310", "cp311", "cp312", "cp313"]'
->>>>>>> c3cd71c9
+        default: '["cp39", "cp310", "cp311", "cp312", "cp313", "cp313t"]'
       platform-tag:
         description: Platform to build the client for.
         type: choice
@@ -84,11 +80,7 @@
       python-tags:
         type: string
         required: false
-<<<<<<< HEAD
-        default: '["cp38", "cp39", "cp310", "cp311", "cp312", "cp313", "cp313t"]'
-=======
-        default: '["cp39", "cp310", "cp311", "cp312", "cp313"]'
->>>>>>> c3cd71c9
+        default: '["cp39", "cp310", "cp311", "cp312", "cp313", "cp313t"]'
       platform-tag:
         type: string
         required: true
@@ -260,9 +252,7 @@
           yum install python-setuptools -y
         # delvewheel is not enabled by default but we do need to repair the wheel
         CIBW_BEFORE_BUILD_WINDOWS: "pip install delvewheel==1.*"
-<<<<<<< HEAD
         CIBW_FREE_THREADED_SUPPORT: ${{ matrix.python-tag == 'cp313t' && '1' || '0' }}
-=======
         # We want to check that our wheel links to the new openssl 3 install, not the system default
         # This assumes that ldd prints out the "soname" for the libraries
         # We can also manually verify the repair worked by checking the repaired wheel's compatibility tag
@@ -274,7 +264,6 @@
           auditwheel repair -w {dest_dir} {wheel} &&
           auditwheel show {dest_dir}/* &&
           rm -rf $WHEEL_DIR
->>>>>>> c3cd71c9
         CIBW_REPAIR_WHEEL_COMMAND_WINDOWS: "delvewheel repair --add-path ./aerospike-client-c/vs/x64/Release -w {dest_dir} {wheel}"
         CIBW_TEST_COMMAND: ${{ env.TEST_COMMAND }}
 
