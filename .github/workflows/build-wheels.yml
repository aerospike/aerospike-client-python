--- conflicted
+++ resolved
@@ -147,11 +147,7 @@
         declare -A hashmap
         hashmap[manylinux_x86_64]="ubuntu-22.04"
         hashmap[manylinux_aarch64]="aerospike_arm_runners_2"
-<<<<<<< HEAD
-        hashmap[macosx_x86_64]="macos-13"
-=======
         hashmap[macosx_x86_64]="macos-13-large"
->>>>>>> f4d596ba
         hashmap[macosx_arm64]="macos-13-xlarge"
         hashmap[win_amd64]="windows-2022"
         echo runner_os=${hashmap[${{ inputs.platform-tag }}]} >> $GITHUB_OUTPUT
@@ -249,18 +245,11 @@
         username: ${{ github.actor }}
         password: ${{ secrets.GITHUB_TOKEN }}
 
-<<<<<<< HEAD
-    - if: ${{ startsWith(inputs.platform-tag, 'macosx') }}
-      name: Set minimum macos version required to install wheel
-      # - By default, cibuildwheel will try to build the wheel to be compatible with macOS 11.0 / 10.9
-      # We are trying to make the wheel compatible with the lowest supported macOS version for the Python client
-      # Here, we are telling cibuildwheel to build against the latter, not 11.0.
-=======
-    # It is not documented in Github that openssl 3 is installed in their macos images
+    # It is not documented in Github that openssl 3 / libyaml is installed in their macos images
     # so we install it here to be safe
     - if: ${{ startsWith(inputs.platform-tag, 'macosx') }}
-      name: Ensure openssl is installed on Github macOS runners.
-      run: brew install openssl@${{ env.MACOS_OPENSSL_VERSION }}
+      name: Ensure openssl and libyaml are installed on Github macOS runners.
+      run: brew install openssl@${{ env.MACOS_OPENSSL_VERSION }} libyaml
 
     - if: ${{ startsWith(inputs.platform-tag, 'macosx') }}
       name: Set minimum macos version required to install wheel
@@ -270,21 +259,18 @@
       # - We use delocate to repair the wheel because it throws an error if
       # the openssl library version is newer than the wheel's macOS version tag
       # Linking the static libraries produces a warning for that same reason but it doesn't throw an error.
->>>>>>> f4d596ba
       # - Use single dash for backwards compatibility with older sw_vers
       run: echo MACOSX_DEPLOYMENT_TARGET=$(sw_vers -productVersion | cut -d"." -f 1).0 >> $GITHUB_ENV
 
     - if: ${{ inputs.platform-tag == 'macosx_arm64' }}
-<<<<<<< HEAD
-      name: Ensure that linker can find libyaml
-      # On mac m1, libyaml installed via brew is not in the linker's default library path
-      run: echo LIBRARY_PATH="${LIBRARY_PATH}:$(brew --prefix libyaml)/lib" >> $GITHUB_ENV
-=======
       name: Ensure that linker can find brew packages
       # On mac m1, packages installed via brew are not in the linker's default library path
       run: |
-        echo LIBRARY_PATH="${LIBRARY_PATH}:$(brew --prefix openssl)/lib" >> $GITHUB_ENV
->>>>>>> f4d596ba
+        libraries=('libyaml' 'openssl')
+        for library in "${libraries[@]}"; do
+          echo LIBRARY_PATH="${LIBRARY_PATH}:$(brew --prefix $library)/lib" >> $GITHUB_ENV
+        done
+      shell: bash
 
     - name: Build wheel
       uses: pypa/cibuildwheel@v2.21.3
@@ -292,8 +278,6 @@
         CIBW_ENVIRONMENT_PASS_LINUX: ${{ inputs.unoptimized && 'UNOPTIMIZED' || '' }}
         CIBW_BUILD: ${{ env.BUILD_IDENTIFIER }}
         CIBW_BUILD_FRONTEND: build
-        CIBW_BEFORE_ALL_MACOS: >
-          brew install libyaml
         CIBW_BEFORE_ALL_LINUX: >
           yum install python-setuptools libyaml-devel -y
         # delvewheel is not enabled by default but we do need to repair the wheel
