--- conflicted
+++ resolved
@@ -293,12 +293,8 @@
       run: echo CIBW_ENVIRONMENT_MACOS="LDFLAGS='-headerpad_max_install_names'" >> $GITHUB_ENV
 
     - name: Build wheel
-<<<<<<< HEAD
       uses: pypa/cibuildwheel@v3.1.3
-=======
-      uses: pypa/cibuildwheel@v2.21.3
       id: cibuildwheel
->>>>>>> 28a41825
       env:
         # manylinux_2_28 x64 image doesn't search in this directory for shared libraries
         CIBW_ENVIRONMENT_LINUX: LD_LIBRARY_PATH=/usr/local/lib64
