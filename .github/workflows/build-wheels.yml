--- conflicted
+++ resolved
@@ -249,12 +249,8 @@
           yum install python-devel -y &&
           yum install python-setuptools -y
         # delvewheel is not enabled by default but we do need to repair the wheel
-<<<<<<< HEAD
-        CIBW_BEFORE_BUILD_WINDOWS: "pip install delvewheel"
+        CIBW_BEFORE_BUILD_WINDOWS: "pip install delvewheel==1.*"
         CIBW_FREE_THREADED_SUPPORT: ${{ matrix.python-tag == 'cp313t' && '1' || '0' }}
-=======
-        CIBW_BEFORE_BUILD_WINDOWS: "pip install delvewheel==1.*"
->>>>>>> a2c35b54
         CIBW_REPAIR_WHEEL_COMMAND_WINDOWS: "delvewheel repair --add-path ./aerospike-client-c/vs/x64/Release -w {dest_dir} {wheel}"
         CIBW_TEST_COMMAND: ${{ env.TEST_COMMAND }}
 
@@ -355,19 +351,7 @@
         run: ${{ env.PIP_COMMAND }} install aerospike --force-reinstall --no-index --find-links=./
         shell: bash
 
-<<<<<<< HEAD
-      - name: Connect to Docker container on remote machine with Docker daemon
-        if: ${{ inputs.platform-tag == 'win_amd64' }}
-        # DOCKER_HOST contains the IP address of the remote machine
-        run: |
-          $env:DOCKER_HOST_IP = $env:DOCKER_HOST | foreach {$_.replace("tcp://","")} | foreach {$_.replace(":2375", "")}
-          crudini --set config.conf enterprise-edition hosts ${env:DOCKER_HOST_IP}:3000
-        working-directory: test
-
       - run: ${{ env.PIP_COMMAND }} install pytest -c requirements.txt
-=======
-      - run: python3 -m pip install pytest -c requirements.txt
->>>>>>> a2c35b54
         working-directory: test
         shell: bash
 
