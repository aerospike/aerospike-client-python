name: Build wheels

# Builds wheels and sends to QE and Aerospike artifactory
on:
  workflow_dispatch:
    inputs:
      use-server-rc:
        type: boolean
        required: true
        default: false
      build-rc-or-release:
        type: choice
        options:
          - rc
          - release
        default: 'rc'
        required: true

jobs:
  update-version:
    runs-on: ubuntu-latest
    permissions:
      # Give the default GITHUB_TOKEN write permission to commit and push the
      # added or changed files to the repository.
      contents: write
    steps:
    - uses: actions/checkout@v2
      with:
        fetch-depth: 0

<<<<<<< HEAD
    - name: Get new version and build number
      run: |
        pip install python-semantic-release==7.34.6
=======
    - run: pip install python-semantic-release==7.*

    - run: |
>>>>>>> 1f99c0dc
        latest_tag=$(cat VERSION)
        echo "Bumping off of latest tag $latest_tag"
        # If creating release wheels, bump rc version to release version
        if [[ ${{ inputs.build-rc-or-release }} == "rc" ]]; then
          new_tag=$(pysemver bump prerelease $latest_tag)
        else
          new_tag=$(pysemver nextver $latest_tag patch)
        fi
        echo "NEW_TAG=$new_tag" >> $GITHUB_ENV
        echo "The new tag for this build is $new_tag"

    - name: Update version
      run: |
        sed -i "s/const char version\[] = \".*\";/const char version\[] = \"${{ env.NEW_TAG }}\";/" src/main/aerospike.c
        echo -e "${{ env.NEW_TAG }}" > VERSION

    - name: Commit new version
      uses: stefanzweifel/git-auto-commit-action@v4
      with:
        commit_message: Bump version to ${{ env.NEW_TAG }}

  build-sdist:
    name: Build and install sdist
    runs-on: ubuntu-latest
    needs: update-version
    steps:
    - uses: actions/checkout@v2
      with:
        submodules: recursive
        # Use branch instead of hash that triggered workflow
        ref: ${{ github.ref_name }}

    - uses: actions/setup-python@v2
      with:
        python-version: 3.9
        architecture: 'x64'

    - run: sudo apt update
    - name: Install build dependencies (apt packages)
      run: sudo apt install python3-dev libssl-dev -y
    - name: Install build dependencies (pip packages)
      run: python3 -m pip install -r requirements.txt

    - name: Build source distribution
      run: python3 -m build --sdist

    - name: Upload sdist to GitHub
      uses: actions/upload-artifact@v3
      with:
        path: ./dist/*.tar.gz
        # Artifact name, not the file name
        name: sdist

  source-installs:
    strategy:
      matrix:
        distros: [
          # Image name, build-<name> and container name 
          ["alpine", "alpine"],
          ["redhat/ubi9", "rpm-based"],
          ["amazonlinux:2023", "rpm-based"]
        ]
      fail-fast: false
    runs-on: ubuntu-latest
    steps:
    - name: Run Aerospike server release candidate with latest tag
      if: ${{ inputs.use-server-rc }}
      run: docker run -d --name aerospike -p 3000-3002:3000-3002 aerospike.jfrog.io/docker/aerospike/aerospike-server-rc:latest

    - name: Run Aerospike server
      if: ${{ !inputs.use-server-rc }}
      run: docker run -d --name aerospike -p 3000-3002:3000-3002 aerospike/aerospike-server

    - uses: actions/checkout@v2
      with:
        submodules: recursive

    - name: Run Alpine container
      run: docker run --name ${{ matrix.distros[1] }} --network host --detach ${{ matrix.distros[0] }} tail -f /dev/null

    - name: Copy repo to container
      run: docker cp . ${{ matrix.distros[1] }}:/aerospike-client-python

    - name: Build and test
      run: docker exec -w /aerospike-client-python ${{ matrix.distros[1] }} ./.github/workflows/build-${{ matrix.distros[1] }}.sh

  manylinux_arm64:
    runs-on: ubuntu-latest
    needs: update-version
    strategy:
      fail-fast: false
      matrix:
        # Python versions to build wheels on
        python: [
          "cp37",
          "cp38",
          "cp39",
          "cp310",
          "cp311"
        ]

    steps:
    - uses: actions/checkout@v2
      with:
        submodules: recursive
        ref: ${{ github.ref_name }}

    - name: Set up QEMU for cross compiling arm64
      uses: docker/setup-qemu-action@v2
      with:
        platforms: all

    - uses: ./.github/actions/run-ee-server
      with:
        use-server-rc: ${{ inputs.use-server-rc }}

    - name: Set config.conf to use Docker IP address of Aerospike server
      # config.conf should be copied into the cibuildwheel Docker container
      run: |
        export SERVER_DOCKER_IP=$(docker container inspect -f '{{ .NetworkSettings.IPAddress }}' aerospike)
        pip install crudini==0.9.4
        sed -i "s/127.0.0.1:3000//" config.conf
        crudini --set config.conf enterprise-edition hosts ${SERVER_DOCKER_IP}:3000
      working-directory: test

    - name: Build wheel
      uses: pypa/cibuildwheel@v2.11.2
      env:
        CIBW_BUILD: ${{ matrix.python }}-manylinux_aarch64
        CIBW_BUILD_FRONTEND: build
        CIBW_BEFORE_ALL_LINUX: >
          yum install openssl-devel -y &&
          yum install python-devel -y &&
          yum install python-setuptools -y
        CIBW_ARCHS: "aarch64"
        CIBW_TEST_COMMAND: >
          cd {project}/test/ &&
          pip install -r requirements.txt &&
          python -m pytest new_tests/

    - name: Upload wheels to GitHub
      uses: actions/upload-artifact@v3
      with:
        path: ./wheelhouse/*.whl
        # Artifact name, not the file name
        name: manylinux-aarch64-${{ matrix.python }}

  manylinux_x86_64:
    runs-on: ubuntu-latest
    needs: update-version
    strategy:
      fail-fast: false
      matrix:
        # Python versions to build wheels on
        python: [
          ["cp37", "3.7"],
          ["cp38", "3.8"],
          ["cp39", "3.9"],
          ["cp310", "3.10"],
          ["cp311", "3.11"]
        ]

    steps:
    - uses: actions/checkout@v2
      with:
        submodules: recursive
        ref: ${{ github.ref_name }}

    - uses: ./.github/actions/run-ee-server
      with:
        use-server-rc: ${{ inputs.use-server-rc }}

    - name: Wait for server to start
      run: sleep 5

    - name: Set config.conf to use Docker IP address of Aerospike server
      # config.conf should be copied into the cibuildwheel Docker container
      run: |
        export SERVER_DOCKER_IP=$(docker container inspect -f '{{ .NetworkSettings.IPAddress }}' aerospike)
        pip install crudini==0.9.4
        sed -i "s/127.0.0.1:3000//" config.conf
        crudini --set config.conf enterprise-edition hosts ${SERVER_DOCKER_IP}:3000
      working-directory: test

    - name: Build wheel
      uses: pypa/cibuildwheel@v2.11.2
      env:
        CIBW_BUILD: ${{ matrix.python[0] }}-manylinux_x86_64
        CIBW_BUILD_FRONTEND: build
        CIBW_BEFORE_ALL_LINUX: >
          yum install openssl-devel -y &&
          yum install python-devel -y &&
          yum install python-setuptools -y
        CIBW_ARCHS: "x86_64"
        CIBW_TEST_COMMAND: >
          cd {project}/test/ &&
          pip install -r requirements.txt &&
          python -m pytest new_tests/

    - name: Upload wheels to GitHub
      uses: actions/upload-artifact@v3
      with:
        path: ./wheelhouse/*.whl
        # Artifact name, not the file name
        name: manylinux-x86_64-${{ matrix.python[0] }}

  manylinux_x86_64_no_test:
    runs-on: ubuntu-latest
    steps:
    - uses: actions/checkout@v2
      with:
        submodules: recursive

    - name: Build wheel
      uses: pypa/cibuildwheel@v2.11.2
      env:
        CIBW_BUILD: cp39-manylinux_x86_64
        CIBW_BUILD_FRONTEND: build
        CIBW_BEFORE_ALL_LINUX: >
          yum install openssl-devel -y &&
          yum install python-devel -y &&
          yum install python-setuptools -y
        CIBW_ARCHS: "x86_64"

    - name: Upload wheels to GitHub
      uses: actions/upload-artifact@v3
      with:
        path: ./wheelhouse/*.whl
        # Artifact name, not the file name
        name: manylinux-x86_64-cp39-distros

  # Test RPM-based Linux OS's
  manylinux_x86_64_rpm_based:
      needs: manylinux_x86_64_no_test
      strategy:
        matrix:
          image: [
            "redhat/ubi8",
            "amazonlinux:2023"
          ]
        fail-fast: false
      runs-on: ubuntu-latest
      services:
        aerospike:
          image: ${{ inputs.use-server-rc && 'aerospike.jfrog.io/docker/aerospike/aerospike-server-rc:latest' || 'aerospike/aerospike-server' }}
      container:
        image: ${{ matrix.image }}
      steps:
      - run: dnf -y update
      - run: dnf -y install git
      - uses: actions/checkout@v3
        with:
          submodules: recursive

      - uses: actions/download-artifact@v3
        with:
          name: manylinux-x86_64-cp39-distros

      - run: dnf -y install python3.9
      # Amazon Linux 2023 doesn't come with pip
      - run: python3.9 -m ensurepip
      - run: python3.9 -m pip install *.whl

      - name: Install test dependencies
        run: python3.9 -m pip install -r requirements.txt
        working-directory: test

      - run: sed -i "s/127.0.0.1/$AEROSPIKE_HOST/" config.conf
        working-directory: test
        env:
          AEROSPIKE_HOST: aerospike

      - name: Run tests
        run: python3.9 -m pytest new_tests/
        working-directory: test

  manylinux_x86_64_debian:
      needs: manylinux_x86_64_no_test
      runs-on: ubuntu-latest
      services:
        aerospike:
          image: ${{ inputs.use-server-rc && 'aerospike.jfrog.io/docker/aerospike/aerospike-server-rc:latest' || 'aerospike/aerospike-server' }}
      strategy:
        matrix:
          debian-name: [
            "buster",
            "bookworm"
          ]
      container:
        image: python:3.9-${{ matrix.debian-name }}
      steps:
      - uses: actions/checkout@v2

      - uses: actions/download-artifact@v3
        with:
          name: manylinux-x86_64-cp39-distros

      - run: python3 -m pip install *.whl

      - name: Install test dependencies
        run: python3 -m pip install -r requirements.txt
        working-directory: test

      - run: sed -i "s/127.0.0.1/$AEROSPIKE_HOST/" config.conf
        working-directory: test
        env:
          AEROSPIKE_HOST: aerospike

      - name: Run tests
        run: python3 -m pytest new_tests/
        working-directory: test

  manylinux_x86_64_ubuntu2204:
      needs: manylinux_x86_64_no_test
      runs-on: ubuntu-22.04
      services:
        aerospike:
          image: ${{ inputs.use-server-rc && 'aerospike.jfrog.io/docker/aerospike/aerospike-server-rc:latest' || 'aerospike/aerospike-server' }}
          ports:
            - 3000:3000
            - 3001:3001
            - 3002:3002
      steps:
      - uses: actions/checkout@v2

      - uses: actions/download-artifact@v3
        with:
          name: manylinux-x86_64-cp39-distros

      - name: Set up Python 3.9
        uses: actions/setup-python@v3
        with:
          python-version: "3.9"

      - run: python3 -m pip install *.whl

      - name: Install test dependencies
        run: python3 -m pip install -r requirements.txt
        working-directory: test

      - name: Run tests
        run: python3 -m pytest new_tests/
        working-directory: test

  macOS-x86:
    needs: update-version
    strategy:
      fail-fast: false
      matrix:
        python-version: [
          ["cp37", "3.7"],
          ["cp38", "3.8"],
          ["cp39", "3.9"],
          ["cp310", "3.10"],
          ["cp311", "3.11"]
        ]
        os: [macos-latest]
    runs-on: ${{ matrix.os }}
    steps:
    - uses: actions/checkout@v3
      with:
        submodules: recursive
        ref: ${{ github.ref_name }}

    - name: Set up Python ${{ matrix.python-version[1] }}
      uses: actions/setup-python@v3
      with:
        python-version: ${{ matrix.python-version[1] }}

    - name: Build wheel
      uses: pypa/cibuildwheel@v2.11.2
      env:
        CIBW_BUILD: ${{ matrix.python-version[0] }}-macosx_x86_64
        CIBW_BUILD_FRONTEND: build
        CIBW_ENVIRONMENT: SSL_LIB_PATH="$(brew --prefix openssl@1.1)/lib/" CPATH="$(brew --prefix openssl@1.1)/include/" STATIC_SSL=1
        CIBW_ARCHS: "x86_64"
        CIBW_BEFORE_TEST: >
          export USE_SERVER_RC=${{ inputs.use-server-rc }} &&
          vagrant up &&
          sleep 3 &&
          pip install -r test/requirements.txt
        CIBW_TEST_COMMAND: >
          cd {project}/test/ &&
          python -m pytest new_tests/

    - name: Save macOS wheel
      uses: actions/upload-artifact@v3
      with:
        name: ${{ matrix.os }}-x86_64-${{ matrix.python-version[0] }}-wheel
        path: wheelhouse/*.whl

  macOS-m1:
    runs-on: [self-hosted, macOS, ARM64]
    needs: update-version
    strategy:
      fail-fast: false
      matrix:
        python-version: [
            "3.8",
            "3.9",
            "3.10",
            "3.11"
        ]
    steps:
    - uses: actions/checkout@v3
      with:
        submodules: recursive
        ref: ${{ github.ref_name }}

    # Update dependencies if needed
    - name: Add brew to path
      run: echo PATH=$PATH:/opt/homebrew/bin/ >> $GITHUB_ENV
    - run: brew install python@${{ matrix.python-version }}
    - run: brew install openssl@1.1

    - run: |
        openssl_path=$(brew --prefix openssl@1.1)
        echo SSL_LIB_PATH="$openssl_path/lib/" >> $GITHUB_ENV
        echo CPATH="$openssl_path/include/" >> $GITHUB_ENV
        echo STATIC_SSL=1 >> $GITHUB_ENV

    - run: python${{ matrix.python-version }} -m pip install build delocate==0.10.4

    - name: Use server rc
      if: ${{ inputs.use-server-rc }}
      run: echo IMAGE_NAME="aerospike.jfrog.io/docker/aerospike/aerospike-server-rc:latest" >> $GITHUB_ENV

    - name: Use server release
      if: ${{ !inputs.use-server-rc }}
      run: echo IMAGE_NAME="aerospike/aerospike-server" >> $GITHUB_ENV

    - name: Run server
      run: docker run -d -p 3000:3000 --name aerospike ${{ env.IMAGE_NAME }}

    - run: python${{ matrix.python-version }} -m build
    - run: delocate-wheel --require-archs "arm64" -w wheelhouse/ -v dist/*.whl
    - run: python${{ matrix.python-version }} -m pip install --find-links=wheelhouse/ --no-index --force-reinstall aerospike

    - run: python${{ matrix.python-version }} -m pip install -r requirements.txt
      working-directory: test

    - run: python${{ matrix.python-version }} -m pytest new_tests/
      working-directory: test

    - name: Save macOS wheel
      uses: actions/upload-artifact@v3
      with:
        name: macos-amd64-${{ matrix.python-version }}-wheel
        path: wheelhouse/*.whl

    - name: Stop server
      if: ${{ always() }}
      run: |
        docker container stop aerospike
        docker container prune -f

  send-to-qe:
    needs: [manylinux_x86_64, manylinux_arm64]
    runs-on: ubuntu-latest
    steps:
      - uses: actions/checkout@master
      - run: echo "Upload to QE"
      # - uses: shallwefootball/s3-upload-action@master
      #   with:
      #     aws_key_id: ${{ secrets.AWS_KEY_ID }}
      #     aws_secret_access_key: ${{ secrets.AWS_SECRET_ACCESS_KEY}}
      #     aws_bucket: ${{ secrets.AWS_BUCKET }}
      #     # Send all distributions to QE build system
      #     source_dir: './wheelhouse'

  upload-artifacts-to-jfrog:
    needs: [
      # Cat 1 tests
      source-installs,
      # Wheel installs (cat 2 tests)
      manylinux_x86_64_rpm_based,
      manylinux_x86_64_ubuntu2204,
      manylinux_x86_64_debian,
      # CentOS 7 Linux cat 2 tests (for all wheels)
      manylinux_x86_64,
      manylinux_arm64,
      macOS-x86,
      macOS-m1,
    ]
    runs-on: ubuntu-latest
    steps:
    - uses: actions/download-artifact@v3

    - name: Reorganize artifacts
      run: |
        mkdir artifacts
        find . -type f -exec mv {} artifacts \;

    - name: Publish package distributions to PyPI
      uses: pypa/gh-action-pypi-publish@release/v1
      with:
        repository-url: ${{ secrets.JFROG_URL }}
        user: ${{ secrets.JFROG_USERNAME }}
        password: ${{ secrets.JFROG_ACCESS_TOKEN }}
        packages-dir: artifacts/
        verbose: true<|MERGE_RESOLUTION|>--- conflicted
+++ resolved
@@ -28,15 +28,8 @@
       with:
         fetch-depth: 0
 
-<<<<<<< HEAD
-    - name: Get new version and build number
-      run: |
-        pip install python-semantic-release==7.34.6
-=======
-    - run: pip install python-semantic-release==7.*
-
+    - run: pip install python-semantic-release==7.34.6
     - run: |
->>>>>>> 1f99c0dc
         latest_tag=$(cat VERSION)
         echo "Bumping off of latest tag $latest_tag"
         # If creating release wheels, bump rc version to release version
