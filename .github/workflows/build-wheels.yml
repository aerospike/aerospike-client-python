name: Build wheels
run-name: Build wheels (run_tests=${{ inputs.run_tests }}, use-server-rc=${{ inputs.use-server-rc }}, server-tag=${{ inputs.server-tag }}, test-macos-x86=${{ inputs.test-macos-x86 }}, apply-no-optimizations=${{ inputs.apply-no-optimizations }}, include-debug-info-for-macos=${{ inputs.include-debug-info-for-macos }})

# Builds manylinux wheels and source distribution
# If running tests, publish results in commit status
# For each build, upload to Github as an artifact if it passes testing or does not need to run tests

on:
  workflow_dispatch:
    inputs:
      # If we only want to check that the builds pass on an arbitrary branch
      run_tests:
        description: "Run integration tests"
        required: true
        type: boolean
        default: false
      use-server-rc:
        type: boolean
        required: true
        default: false
        description: 'Test against server release candidate?'
      # If we are creating a backport and want to test an arbitrary branch against an older server version
      server-tag:
        required: true
        default: 'latest'
        description: 'Server docker image tag'
      test-macos-x86:
        required: true
        type: boolean
        default: false
        description: 'Test macOS x86 wheels (unstable)'
      apply-no-optimizations:
        required: true
        type: boolean
        default: false
        description: 'Linux and macOS: apply -O0 when building C and Python client?'
      include-debug-info-for-macos:
        required: true
        type: boolean
        default: false
        description: 'macOS: include source files and line numbers for both C and Python client for debugging?'
      gcc-version-for-sanitizer:
        required: false
        type: string
        default: '12'
        description: "Linux x86: which gcc version to build instrumented wheel with sanitizer? If empty, don't use sanitizer"

  workflow_call:
    inputs:
      # The "dev" tests test the artifacts against a server release
      # The "stage" tests and release workflow only need to build the artifacts, not test them
      run_tests:
        description: "Run integration tests"
        required: false
        type: boolean
        default: false
      ref:
        type: string
        required: false
      # Calling workflow doesn't actually use the options below
      # But we need to set default values for workflow calls to use
      use-server-rc:
        required: false
        default: true
        type: boolean
      server-tag:
        type: string
        required: false
        default: 'latest'
      test-macos-x86:
        required: false
        type: boolean
        default: false
      apply-no-optimizations:
        required: false
        type: boolean
        default: false
      include-debug-info-for-macos:
        required: false
        type: boolean
        default: false
      use-sanitizer:
        required: false
        type: boolean
        default: false
    secrets:
      DOCKER_HUB_BOT_USERNAME:
        required: false
      DOCKER_HUB_BOT_PW:
        required: false
      MAC_M1_SELF_HOSTED_RUNNER_PW:
        required: false

jobs:
  build-sdist:
    name: Build source distribution
    runs-on: ubuntu-22.04
    steps:
    - name: Show job status for commit
      # If workflow_call triggered this job, github.event_name will inherit the event of the calling workflow
      # https://github.com/actions/runner/issues/3146#issuecomment-2000017097
      # Commit status will already be shown by the calling workflow for these events
      if: ${{ github.event_name != 'push' && github.event_name != 'pull_request' }}
      uses: myrotvorets/set-commit-status-action@v2.0.0
      with:
        sha: ${{ github.sha }}
        context: "Build wheels (sdist)"

    - uses: actions/checkout@v4
      with:
        submodules: recursive
        ref: ${{ inputs.ref }}
        fetch-depth: 0

    - name: Install build dependencies (pip packages)
      run: python3 -m pip install -r requirements.txt

    - name: Build source distribution
      run: python3 -m build --sdist

    - name: Upload source distribution to GitHub
      uses: actions/upload-artifact@v4
      with:
        path: ./dist/*.tar.gz
        name: sdist.build

    - name: Set final commit status
      uses: myrotvorets/set-commit-status-action@v2.0.0
      # Always run even if job failed or is cancelled
      # But we don't want to show anything if the calling workflow was triggered by these events
      if: ${{ always() && github.event_name != 'push' && github.event_name != 'pull_request' }}
      with:
        sha: ${{ github.sha }}
        status: ${{ job.status }}
        context: "Build wheels (sdist)"

  manylinux:
    strategy:
      fail-fast: false
      matrix:
        # Python versions to build wheels on
        python: [
          "cp38",
          "cp39",
          "cp310",
          "cp311",
          "cp312"
        ]
        platform: [
          ["x86_64", "ubuntu-22.04"],
          ["aarch64", "aerospike_arm_runners_2"]
        ]
    runs-on: ${{ matrix.platform[1] }}
    steps:
    - name: Show job status for commit
      uses: myrotvorets/set-commit-status-action@v2.0.0
      if: ${{ github.event_name != 'push' && github.event_name != 'pull_request' }}
      with:
        sha: ${{ github.sha }}
        context: "Build wheels (${{ matrix.python }}-manylinux_${{ matrix.platform[0] }})"

    - uses: actions/checkout@v4
      with:
        submodules: recursive
        ref: ${{ inputs.ref }}
        fetch-depth: 0

    - uses: ./.github/actions/run-ee-server-for-ext-container
      if: ${{ inputs.run_tests }}
      with:
        use-server-rc: ${{ inputs.use-server-rc }}
        server-tag: ${{ inputs.server-tag }}
        docker-hub-username: ${{ secrets.DOCKER_HUB_BOT_USERNAME }}
        docker-hub-password: ${{ secrets.DOCKER_HUB_BOT_PW }}

    - name: Enable tests
      if: ${{ inputs.run_tests && !inputs.use-sanitizer }}
      run: echo "CIBW_TEST_COMMAND=cd {project}/test/ && pip install -r requirements.txt && python -m pytest new_tests/" >> $GITHUB_ENV

    - name: Disable tests (only run basic import test)
      if: ${{ !inputs.run_tests && !inputs.use-sanitizer }}
      run: echo "CIBW_TEST_COMMAND=python -c 'import aerospike'" >> $GITHUB_ENV

    - name: Set unoptimize flag
      if: ${{ inputs.apply-no-optimizations }}
      run: echo "UNOPTIMIZED=1" >> $GITHUB_ENV

    - name: Set sanitizer flag
      if: ${{ matrix.platform == 'x86_64' && inputs.gcc-version-for-sanitizer != '' }}
      run: echo "SANITIZER=1" >> $GITHUB_ENV

    - name: Set commands for installing required build packages on Linux
      run: echo BEFORE_ALL_LINUX="yum install openssl-devel -y && yum install python-devel -y && yum install python-setuptools -y" >> $GITHUB_ENV

    - name: 'Sanitizer wheels: install the same gcc version used in QE tests'
      if: ${{ matrix.platform == 'x86_64' && inputs.gcc-version-for-sanitizer != '' }}
      run: echo BEFORE_ALL_LINUX="${{ env.BEFORE_ALL_LINUX }} && yum install -y devtoolset-11" >> $GITHUB_ENV

    - name: Build wheel
      uses: pypa/cibuildwheel@v2.19.2
      env:
<<<<<<< HEAD
        CIBW_ENVIRONMENT_PASS_LINUX: ${{ inputs.apply-no-optimizations && 'UNOPTIMIZED' || '' }} ${{ inputs.use-sanitizer && 'SANITIZER' || '' }}
        CIBW_BUILD: ${{ matrix.python }}-manylinux_${{ matrix.platform }}
        CIBW_BUILD_FRONTEND: build
        CIBW_BEFORE_ALL_LINUX: ${{ env.BEFORE_ALL_LINUX }}
        CIBW_ARCHS: "${{ matrix.platform }}"
=======
        CIBW_ENVIRONMENT_PASS_LINUX: ${{ inputs.apply-no-optimizations && 'UNOPTIMIZED' || '' }}
        CIBW_BUILD: ${{ matrix.python }}-manylinux_${{ matrix.platform[0] }}
        CIBW_BUILD_FRONTEND: build
        CIBW_BEFORE_ALL_LINUX: >
          yum install openssl-devel -y &&
          yum install python-devel -y &&
          yum install python-setuptools -y
        CIBW_ARCHS: "${{ matrix.platform[0] }}"
        CIBW_TEST_COMMAND: ${{ env.TEST_COMMAND }}
>>>>>>> e8862937

    - name: Upload wheels to GitHub
      uses: actions/upload-artifact@v4
      if: ${{ always() }}
      with:
        path: ./wheelhouse/*.whl
        name: ${{ matrix.python }}-manylinux_${{ matrix.platform[0] }}.build

    - name: Set final commit status
      uses: myrotvorets/set-commit-status-action@v2.0.0
      if: ${{ always() && github.event_name != 'push' && github.event_name != 'pull_request' }}
      with:
        sha: ${{ github.sha }}
        status: ${{ job.status }}
        context: "Build wheels (${{ matrix.python }}-manylinux_${{ matrix.platform[0] }})"

  macOS-x86:
    strategy:
      fail-fast: false
      matrix:
        python: [
          "cp38",
          "cp39",
          "cp310",
          "cp311",
          "cp312"
        ]
    runs-on: macos-12-large
    steps:
    - name: Show job status for commit
      uses: myrotvorets/set-commit-status-action@v2.0.0
      if: ${{ github.event_name != 'push' && github.event_name != 'pull_request' }}
      with:
        sha: ${{ github.sha }}
        context: "Build wheels (${{ matrix.python }}-macosx_x86_64)"

    - uses: actions/checkout@v4
      with:
        submodules: recursive
        ref: ${{ inputs.ref }}
        fetch-depth: 0

    - name: Install Docker Engine
      if: ${{ inputs.run_tests }}
      run: brew install colima

    - name: Install Docker client
      if: ${{ inputs.run_tests }}
      run: brew install docker

    - name: Start Docker Engine
      if: ${{ inputs.run_tests }}
      run: colima start

    - uses: ./.github/actions/run-ee-server
      if: ${{ inputs.run_tests }}
      with:
        use-server-rc: ${{ inputs.use-server-rc }}
        server-tag: ${{ inputs.server-tag }}
        docker-hub-username: ${{ secrets.DOCKER_HUB_BOT_USERNAME }}
        docker-hub-password: ${{ secrets.DOCKER_HUB_BOT_PW }}

    - name: Enable tests
      if: ${{ inputs.run_tests && inputs.test-macos-x86 }}
      run: echo "TEST_COMMAND=cd {project}/test/ && pip install -r requirements.txt && python -m pytest new_tests/" >> $GITHUB_ENV

    - name: Disable tests (only run basic import test)
      if: ${{ !inputs.run_tests || !inputs.test-macos-x86 }}
      run: echo "TEST_COMMAND=python -c 'import aerospike'" >> $GITHUB_ENV

    - name: Set unoptimize flag
      if: ${{ inputs.apply-no-optimizations }}
      run: echo "UNOPTIMIZED=1" >> $GITHUB_ENV

    - name: Set include dsym flag
      if: ${{ inputs.include-debug-info-for-macos }}
      run: echo "INCLUDE_DSYM=1" >> $GITHUB_ENV

    - name: Build wheel
      uses: pypa/cibuildwheel@v2.19.2
      env:
        CIBW_BUILD: ${{ matrix.python }}-macosx_x86_64
        CIBW_BUILD_FRONTEND: build
        CIBW_ENVIRONMENT: SSL_LIB_PATH="$(brew --prefix openssl@1.1)/lib/" CPATH="$(brew --prefix openssl@1.1)/include/" STATIC_SSL=1
        CIBW_ARCHS: "x86_64"
        CIBW_TEST_COMMAND: ${{ env.TEST_COMMAND }}

    - name: Save macOS wheel
      uses: actions/upload-artifact@v4
      if: ${{ always() }}
      with:
        name: ${{ matrix.python }}-macosx_x86_64.build
        path: wheelhouse/*.whl

    - name: Set final commit status
      uses: myrotvorets/set-commit-status-action@v2.0.0
      if: ${{ always() && github.event_name != 'push' && github.event_name != 'pull_request' }}
      with:
        status: ${{ job.status }}
        sha: ${{ github.sha }}
        context: "Build wheels (${{ matrix.python }}-macosx_x86_64)"

  # TODO: this needs refactoring. But for now, just reuse code from the macos x86 job
  # There's already an open PR to refactor all this code for building wheels and the sdist
  macOS-m1:
    strategy:
      fail-fast: false
      matrix:
        python: [
          "cp38",
          "cp39",
          "cp310",
          "cp311",
          "cp312"
        ]
    runs-on: macos-14
    steps:
    - name: Show job status for commit
      uses: myrotvorets/set-commit-status-action@v2.0.0
      if: ${{ github.event_name != 'push' && github.event_name != 'pull_request' }}
      with:
        sha: ${{ github.sha }}
        context: "Build wheels (${{ matrix.python }}-macosx_arm64)"

    - uses: actions/checkout@v4
      with:
        submodules: recursive
        ref: ${{ inputs.ref }}
        fetch-depth: 0

    - name: Set unoptimize flag
      if: ${{ inputs.apply-no-optimizations }}
      run: echo "UNOPTIMIZED=1" >> $GITHUB_ENV

    - name: Set include dsym flag
      if: ${{ inputs.include-debug-info-for-macos }}
      run: echo "INCLUDE_DSYM=1" >> $GITHUB_ENV

    # Install native version of Python 3.8 on arm64
    # The default Python 3.8 install used by cibuildwheel is for x86_64
    # https://cibuildwheel.pypa.io/en/stable/faq/#macos-building-cpython-38-wheels-on-arm64
    - uses: actions/setup-python@v5
      with:
        python-version: 3.8
      if: runner.os == 'macOS' && runner.arch == 'ARM64' && matrix.python == 'cp38'

    - name: Build wheel
      uses: pypa/cibuildwheel@v2.19.2
      env:
        CIBW_BUILD: ${{ matrix.python }}-macosx_arm64
        CIBW_BUILD_FRONTEND: build
        CIBW_ENVIRONMENT: SSL_LIB_PATH="$(brew --prefix openssl@1.1)/lib/" CPATH="$(brew --prefix openssl@1.1)/include/" STATIC_SSL=1
        CIBW_ARCHS: "arm64"

    - name: Save macOS wheel
      uses: actions/upload-artifact@v4
      if: ${{ always() }}
      with:
        name: ${{ matrix.python }}-macosx_arm64.build
        path: wheelhouse/*.whl

    - name: Set final commit status
      uses: myrotvorets/set-commit-status-action@v2.0.0
      if: ${{ always() && github.event_name != 'push' && github.event_name != 'pull_request' }}
      with:
        status: ${{ job.status }}
        sha: ${{ github.sha }}
        context: "Build wheels (${{ matrix.python }}-macosx_arm64)"

  # If we build the wheels on the self hosted M1 runners using setup-python, it creates universal wheels
  # This did not happen when we used the Python choco installs
  # We only want to produce arm64 specific wheels for macOS
  macOS-m1-self-hosted:
    if: ${{ inputs.run_tests }}
    needs: macOS-m1
    runs-on: [
      self-hosted,
      macOS,
      ARM64
    ]
    strategy:
      matrix:
        python-version: [
          ["cp38", "3.8"],
          ["cp39", "3.9"],
          ["cp310", "3.10"],
          ["cp311", "3.11"],
          ["cp312", "3.12"]
        ]
      fail-fast: false
    steps:
    - name: Show job status for commit
      uses: myrotvorets/set-commit-status-action@v2.0.0
      if: ${{ github.event_name != 'push' && github.event_name != 'pull_request' }}
      with:
        sha: ${{ github.sha }}
        context: "Test self-hosted (${{ matrix.python-version[0] }}-macosx_arm64)"

    - uses: actions/checkout@v4
      with:
        submodules: recursive
        ref: ${{ inputs.ref }}
        fetch-depth: 0

    - name: Download wheel
      uses: actions/download-artifact@v4
      with:
        name: ${{ matrix.python-version[0] }}-macosx_arm64.build

    - uses: actions/setup-python@v5
      with:
        python-version: ${{ matrix.python-version[1] }}

    - name: Install wheel
      run: python3 -m pip install aerospike --force-reinstall --no-index --find-links=./

    # The mac m1 self hosted runners use Docker Desktop which uses Keychain by default to store `docker login` credentials
    # It's also required for pulling certain public images for some reason, like moby buildx
    # There's currently no way to configure a different credential store (AFAIK), so we just need to make sure Keychain is unlocked
    - name: Allow saving Docker Hub credentials using keychain and pulling moby buildx Docker image
      run: security unlock-keychain -p ${{ secrets.MAC_M1_SELF_HOSTED_RUNNER_PW }}

    - uses: ./.github/actions/run-ee-server
      with:
        use-server-rc: ${{ inputs.use-server-rc }}
        server-tag: ${{ inputs.server-tag }}
        docker-hub-username: ${{ secrets.DOCKER_HUB_BOT_USERNAME }}
        docker-hub-password: ${{ secrets.DOCKER_HUB_BOT_PW }}

    - run: python3 -m pip install -r requirements.txt
      working-directory: test

    - run: python3 -m pytest new_tests/
      working-directory: test

    - name: Set final commit status
      uses: myrotvorets/set-commit-status-action@v2.0.0
      if: ${{ always() && github.event_name != 'push' && github.event_name != 'pull_request' }}
      with:
        sha: ${{ github.sha }}
        status: ${{ job.status }}
        context: "Test self-hosted (${{ matrix.python-version[0] }}-macosx_arm64)"

  windows-build:
    strategy:
      fail-fast: false
      matrix:
        python: [
          ["cp38", "3.8"],
          ["cp39", "3.9"],
          ["cp310", "3.10"],
          ["cp311", "3.11"],
          ["cp312", "3.12"]
        ]
    runs-on: windows-2022
    steps:
      - name: Show job status for commit
        uses: myrotvorets/set-commit-status-action@v2.0.0
        if: ${{ github.event_name != 'push' && github.event_name != 'pull_request' }}
        with:
          sha: ${{ github.sha }}
          context: "Build wheels (${{ matrix.python[0] }}-win_amd64)"

      - uses: actions/checkout@v4
        with:
          submodules: recursive
          ref: ${{ inputs.ref }}
          fetch-depth: 0

      - name: Add msbuild to PATH
        uses: microsoft/setup-msbuild@v1.1

      - name: Install C client deps
        run: nuget restore
        working-directory: aerospike-client-c/vs

      - name: Build wheel
        uses: pypa/cibuildwheel@v2.19.2
        env:
          CIBW_BUILD: ${{ matrix.python[0] }}-win_amd64
          CIBW_BUILD_FRONTEND: build
          CIBW_ARCHS: auto64
          CIBW_BEFORE_BUILD_WINDOWS: "pip install delvewheel"
          CIBW_REPAIR_WHEEL_COMMAND: "delvewheel repair --add-path ./aerospike-client-c/vs/x64/Release -w {dest_dir} {wheel}"

      - uses: actions/upload-artifact@v4
        with:
          path: ./wheelhouse/*.whl
          name: ${{ matrix.python[0] }}-win_amd64.build

      - name: Set final commit status
        uses: myrotvorets/set-commit-status-action@v2.0.0
        if: ${{ always() && github.event_name != 'push' && github.event_name != 'pull_request' }}
        with:
          sha: ${{ github.sha }}
          status: ${{ job.status }}
          context: "Build wheels (${{ matrix.python[0] }}-win_amd64)"

  test-windows:
    needs: windows-build
    if: ${{ inputs.run_tests }}
    strategy:
      fail-fast: false
      matrix:
        python: [
          ["cp38", "3.8"],
          ["cp39", "3.9"],
          ["cp310", "3.10"],
          ["cp311", "3.11"],
          ["cp312", "3.12"]
        ]
    runs-on: [self-hosted, Windows, X64]
    steps:
      - name: Show job status for commit
        uses: myrotvorets/set-commit-status-action@v2.0.0
        if: ${{ github.event_name != 'push' && github.event_name != 'pull_request' }}
        with:
          sha: ${{ github.sha }}
          context: "Test Windows (${{ matrix.python[0] }}-win_amd64)"
      - uses: actions/checkout@v4
        with:
          ref: ${{ inputs.ref }}

      - name: Download wheel
        uses: actions/download-artifact@v4
        with:
          name: ${{ matrix.python[0] }}-win_amd64.build

      - uses: actions/setup-python@v5
        with:
          python-version: ${{ matrix.python[1] }}

      - name: Install wheel
        run: python3 -m pip install aerospike --no-index --find-links=./

      - run: python3 -m pip install pytest -c requirements.txt
        working-directory: test

      # TODO: bug: inputs are not passed in. Just fix this in the refactoring PR
      - uses: ./.github/actions/run-ee-server
        with:
          use-server-rc: ${{ inputs.use-server-rc }}
          server-tag: ${{ inputs.server-tag }}
          docker-hub-username: ${{ secrets.DOCKER_HUB_BOT_USERNAME }}
          docker-hub-password: ${{ secrets.DOCKER_HUB_BOT_PW }}

      - name: Connect to Docker container on remote machine with Docker daemon
        # DOCKER_HOST contains the IP address of the remote machine
        run: |
          $env:DOCKER_HOST_IP = $env:DOCKER_HOST | foreach {$_.replace("tcp://","")} | foreach {$_.replace(":2375", "")}
          crudini --set config.conf enterprise-edition hosts ${env:DOCKER_HOST_IP}:3000
        working-directory: test

      - run: python3 -m pytest new_tests/
        working-directory: test

      - name: Show job status for commit
        if: ${{ always() && github.event_name != 'push' && github.event_name != 'pull_request' }}
        uses: myrotvorets/set-commit-status-action@v2.0.0
        with:
          sha: ${{ github.sha }}
          status: ${{ job.status }}
          context: "Test Windows (${{ matrix.python[0] }}-win_amd64)"<|MERGE_RESOLUTION|>--- conflicted
+++ resolved
@@ -199,23 +199,12 @@
     - name: Build wheel
       uses: pypa/cibuildwheel@v2.19.2
       env:
-<<<<<<< HEAD
         CIBW_ENVIRONMENT_PASS_LINUX: ${{ inputs.apply-no-optimizations && 'UNOPTIMIZED' || '' }} ${{ inputs.use-sanitizer && 'SANITIZER' || '' }}
-        CIBW_BUILD: ${{ matrix.python }}-manylinux_${{ matrix.platform }}
-        CIBW_BUILD_FRONTEND: build
         CIBW_BEFORE_ALL_LINUX: ${{ env.BEFORE_ALL_LINUX }}
-        CIBW_ARCHS: "${{ matrix.platform }}"
-=======
-        CIBW_ENVIRONMENT_PASS_LINUX: ${{ inputs.apply-no-optimizations && 'UNOPTIMIZED' || '' }}
         CIBW_BUILD: ${{ matrix.python }}-manylinux_${{ matrix.platform[0] }}
         CIBW_BUILD_FRONTEND: build
-        CIBW_BEFORE_ALL_LINUX: >
-          yum install openssl-devel -y &&
-          yum install python-devel -y &&
-          yum install python-setuptools -y
         CIBW_ARCHS: "${{ matrix.platform[0] }}"
         CIBW_TEST_COMMAND: ${{ env.TEST_COMMAND }}
->>>>>>> e8862937
 
     - name: Upload wheels to GitHub
       uses: actions/upload-artifact@v4
