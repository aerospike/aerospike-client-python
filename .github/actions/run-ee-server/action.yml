--- conflicted
+++ resolved
@@ -56,32 +56,21 @@
     working-directory: .github/workflows/docker-build-context
     shell: bash
     env:
-<<<<<<< HEAD
-=======
       # Makes sure that the subject isn't interpreted as a path
->>>>>>> 3618777a
       MSYS_NO_PATHCONV: 1
 
   - run: echo TLS_PORT="4333" >> $GITHUB_ENV
     shell: bash
 
-<<<<<<< HEAD
-  - name: Build and push
-=======
   - name: Build Aerospike server Docker image for testing
     # We enable TLS standard authentication to verify that the OpenSSL library bundled with the wheel works
     # You can manually verify this by enabling debug logging in the client and checking that the server certificate was verified
->>>>>>> 3618777a
     uses: docker/build-push-action@v6
     with:
       # Don't want to use default Git context or else it will clone the whole Python client repo again
       context: .github/workflows/docker-build-context
       build-args: |
-<<<<<<< HEAD
-        server_image=${{ env.IMAGE_NAME }}
-=======
         SERVER_IMAGE=${{ env.IMAGE_NAME }}
->>>>>>> 3618777a
         CA_KEY_FILE_NAME=${{ env.CA_KEY_FILE_NAME }}
         CA_CERT_FILE_NAME=${{ env.CA_CERT_FILE_NAME }}
         TLS_PORT=${{ env.TLS_PORT }}
@@ -119,68 +108,6 @@
 
   # For debugging
   - run: docker logs ${{ env.SERVER_CONTAINER_NAME }}
-<<<<<<< HEAD
-    shell: bash
-
-  # Configure tests
-
-  - name: Install crudini to manipulate config.conf
-    run: pipx install crudini --pip-args "-c ${{ github.workspace }}/.github/workflows/requirements.txt"
-    working-directory: .github/workflows
-    shell: bash
-
-  - name: Create config.conf
-    run: cp config.conf.template config.conf
-    working-directory: test
-    shell: bash
-
-  - name: Disable enterprise edition connection
-    run: crudini --existing=param --set config.conf community-edition hosts ''
-    working-directory: test
-    shell: bash
-
-  - name: Set credentials in config file
-    run: |
-      crudini --existing=param --set config.conf enterprise-edition user ${{ env.SUPERUSER_NAME_AND_PASSWORD }}
-      crudini --existing=param --set config.conf enterprise-edition password ${{ env.SUPERUSER_NAME_AND_PASSWORD }}
-      crudini --set config.conf tls enable true
-      crudini --set config.conf tls cafile ../.github/workflows/docker-build-context/${{ env.CA_CERT_FILE_NAME }}
-    working-directory: test
-    shell: bash
-
-  - name: Set IP address to localhost
-    if: ${{ inputs.where-is-client-connecting-from == 'docker-host' }}
-    run: echo SERVER_IP=127.0.0.1 >> $GITHUB_ENV
-    working-directory: test
-    shell: bash
-
-  - name: Set IP address to remote machine running the Docker daemon
-    if: ${{ inputs.where-is-client-connecting-from == 'remote-connection' }}
-    run: |
-      SERVER_IP=${DOCKER_HOST/tcp:\/\//}
-      echo SERVER_IP=${SERVER_IP/:2375/} >> $GITHUB_ENV
-    working-directory: test
-    shell: bash
-
-  - name: Set IP address to Docker container for the server
-    if: ${{ inputs.where-is-client-connecting-from == 'separate-docker-container' }}
-    run: echo SERVER_IP=$(docker container inspect -f '{{ .NetworkSettings.IPAddress }}' ${{ env.SERVER_CONTAINER_NAME }}) >> $GITHUB_ENV
-    shell: bash
-
-  - name: Invalid input
-    if: ${{ env.SERVER_IP == '' }}
-    run: exit 1
-    shell: bash
-
-  - name: Get cluster name
-    run: echo CLUSTER_NAME=$(docker exec ${{ env.SERVER_CONTAINER_NAME }} asinfo $ASADM_AUTH_FLAGS -v "get-config:context=service" -l | grep -i cluster-name | cut -d = -f 2) >> $GITHUB_ENV
-    shell: bash
-
-  - name: Set EE server's IP address
-    run: crudini --existing=param --set config.conf enterprise-edition hosts "${{ env.SERVER_IP }}:${{ env.TLS_PORT }}|${{ env.CLUSTER_NAME }}"
-    working-directory: test
-=======
->>>>>>> 3618777a
     shell: bash
 
   # Configure tests
