##########################################################################
# Copyright 2013-2024 Aerospike, Inc.
#
# Licensed under the Apache License, Version 2.0 (the "License");
# you may not use this file except in compliance with the License.
# You may obtain a copy of the License at
#
#     http://www.apache.org/licenses/LICENSE-2.0
#
# Unless required by applicable law or agreed to in writing, software
# distributed under the License is distributed on an "AS IS" BASIS,
# WITHOUT WARRANTIES OR CONDITIONS OF ANY KIND, either express or implied.
# See the License for the specific language governing permissions and
# limitations under the License.
##########################################################################

"""Classes used for metrics.

:class:`ConnectionStats`, :class:`NamespaceMetrics`, :class:`Node`, and :class:`Cluster` do not have a constructor
because they are not meant to be created by the user. They are only meant to be returned from :class:`MetricsListeners`
callbacks for reading data about the server and client.

:class:`NodeStats` and :class:`ClusterStats` also do not have a constructor because they are meant to be returned using
a Python client API method.
"""

from typing import Optional, Callable


class ConnectionStats:
    """Connection statistics.

    Attributes:
        in_use (int): Connections actively being used in database commands on this node.
            There can be multiple pools per node. This value is a summary of those pools on this node.
        in_pool (int): Connections residing in pool(s) on this node.
            There can be multiple pools per node. This value is a summary of those pools on this node.
        opened (int): Total number of node connections opened since node creation.
        closed (int): Total number of node connections closed since node creation.
        recovered (int): Total number of recovered connections since node creation. A recovered connection is a
            connection that timed out on a socket read and then independently drained (read all incoming
            data) so the connection can be put back into the connection pool. The recovery process is
            attempted when the ``timeout_delay`` policy is greater than zero.
        aborted (int): Total number of aborted connections since node creation. An aborted connection is a connection
            that timed out on a socket read and the drain (read all incoming data) failed. The drain failure is
            mostly likely due a downed node and results in the connection being closed. The recovery process
            is attempted when the ``timeout_delay`` policy is greater than zero.
        """
    pass


_ERROR_COUNT_DOCSTRING = "Command error count since node was initialized. If the error is retryable, multiple errors \
    per command may occur."
_TIMEOUT_COUNT_DOCSTRING = "Command timeout count since node was initialized. If the timeout is retryable \
    (i.e socket_timeout), multiple timeouts per command may occur."
_KEY_BUSY_COUNT_DOCSTRING = "Command key busy error count since node was initialized."


class NamespaceMetrics:
    """
    Namespace metrics.

    Each command group has its own histogram (i.e list of latency buckets).
    Latency histogram counts are cumulative and not reset on each metrics snapshot interval.

    Attributes:
        ns (str): namespace
        bytes_in (int): Bytes received from the server.
        bytes_out (int): Bytes sent to the server.
        error_count (int): {}
        timeout_count (int): {}
        key_busy_count (int): {}
        conn_latency (list[int])
        write_latency (list[int])
        read_latency (list[int])
        batch_latency (list[int])
        query_latency (list[int])
    """
    pass


if isinstance(NamespaceMetrics.__doc__, str):
    NamespaceMetrics.__doc__ = NamespaceMetrics.__doc__.format(
        _ERROR_COUNT_DOCSTRING,
        _TIMEOUT_COUNT_DOCSTRING,
        _KEY_BUSY_COUNT_DOCSTRING
    )


class Node:
    """Server node representation.

    Attributes:
        name (str): The name of the node.
        address (str): The IP address / host name of the node (not including the port number).
        port (int): Port number of the node's address.
        conns (:py:class:`ConnectionStats`): Synchronous connection stats on this node.
        metrics (list[:py:class:`NamespaceMetrics`]): Node/namespace metrics
    """
    pass


class Cluster:
    """Cluster of server nodes.

    Attributes:
        cluster_name (Optional[str]): Expected cluster name for all nodes. May be :py:obj:`None`.
        invalid_node_count (int): Count of add node failures in the most recent cluster tend iteration.
        command_count (int): Command count. The value is cumulative and not reset per metrics interval.
        retry_count (int): Command retry count. There can be multiple retries for a single command.
            The value is cumulative and not reset per metrics interval.
        nodes (list[:py:class:`Node`]): Active nodes in cluster.
    """
    pass


# as_node_stats has a reference to the corresponding as_node object
# Here, we are using specific as_node fields to identify that as_node instead of storing the full as_node.
# Since as_node has a ton of fields, we don't want to return the whole as_node.
#
# We also don't want to have a reference to a Node class instance
# because our Node class has fields we don't want to expose when returning ClusterStats to the user
# i.e Node's namespace metrics when extended metrics is disabled.
class NodeStats:
    """Node statistics.

    Attributes:
        name: The name of the node.
        address: The IP address / host name of the node (not including the port number).
<<<<<<< HEAD
        port (int): Port number of the node's address.
        error_count: Command error count since node was initialized. If the error is retryable, multiple errors
            per command may occur.
        timeout_count: Command timeout count since node was initialized. If the timeout is retryable
            (i.e socket_timeout), multiple timeouts per command may occur.
        key_busy_count: Command key busy error count since node was initialized.
=======
        port: Port number of the node's address.
        conns: Synchronous connection stats on this node.
        error_count: {}
        timeout_count: {}
        key_busy_count: {}
>>>>>>> 5a7a7fcd
    """
    name: str
    address: str
    port: int
<<<<<<< HEAD
=======
    conns: ConnectionStats
>>>>>>> 5a7a7fcd
    error_count: int
    timeout_count: int
    key_busy_count: int


<<<<<<< HEAD
# - We don't need to expose as_cluster_stats.nodes_size since len(nodes) represents the number of nodes.
# - NOTE: Cluster.retry_count is a duplicate of ClusterStats.retry_count. This is also in the C client.
=======
if isinstance(NodeStats.__doc__, str):
    NodeStats.__doc__ = NodeStats.__doc__.format(
        _ERROR_COUNT_DOCSTRING,
        _TIMEOUT_COUNT_DOCSTRING,
        _KEY_BUSY_COUNT_DOCSTRING
    )


# - We don't need to expose as_cluster_stats.nodes_size since len(nodes) represents the number of nodes.
>>>>>>> 5a7a7fcd
class ClusterStats:
    """
    Cluster statistics.

    Attributes:
        nodes: Statistics for all nodes.
        retry_count: Count of command retries since cluster was started.
        thread_pool_queued_tasks: Count of sync batch/scan/query tasks awaiting execution.
            If the count is greater than zero, then all threads in the thread pool are active.
<<<<<<< HEAD
        recover_queue_size: Count of sync sockets currently in timeout recovery.
=======
>>>>>>> 5a7a7fcd
    """
    nodes: list[NodeStats]
    retry_count: int
    thread_pool_queued_tasks: int
<<<<<<< HEAD
    recover_queue_size: int
=======
>>>>>>> 5a7a7fcd


class MetricsListeners:
    """Metrics listener callbacks.

    All callbacks must be set.

    Attributes:
        enable_listener (Callable[[], None]): Periodic extended metrics has been enabled for the given cluster.
        snapshot_listener (Callable[[Cluster], None]): A metrics snapshot has been requested for the given cluster.
        node_close_listener (Callable[[Node], None]): A node is being dropped from the cluster.
        disable_listener (Callable[[Cluster], None]): Periodic extended metrics has been disabled for the given cluster.
    """
    def __init__(
            self,
            enable_listener: Callable[[], None],
            snapshot_listener: Callable[[Cluster], None],
            node_close_listener: Callable[[Node], None],
            disable_listener: Callable[[Cluster], None]
    ):
        self.enable_listener = enable_listener
        self.snapshot_listener = snapshot_listener
        self.node_close_listener = node_close_listener
        self.disable_listener = disable_listener


class MetricsPolicy:
    """Client periodic metrics configuration.

    Attributes:
        metrics_listeners (Optional[:py:class:`MetricsListeners`]): Listeners that handles metrics notification events.
            If set to :py:obj:`None`, the default listener implementation will be used, which writes the metrics
            snapshot to a file which can later be read and forwarded to OpenTelemetry by a separate offline
            application. Otherwise, use all listeners set in the class instance.

            The listener could be overridden to send the metrics snapshot directly to OpenTelemetry.
        report_dir (str): Directory path to write metrics log files for listeners that write logs.
        report_size_limit (int): Metrics file size soft limit in bytes for listeners that write logs.
            When report_size_limit is reached or exceeded, the current metrics file is closed and a new
            metrics file is created with a new timestamp. If report_size_limit is zero, the metrics file
            size is unbounded and the file will only be closed when :py:meth:`~aerospike.Client.disable_metrics` or
            :py:meth:`~aerospike.Client.close()` is called.
        interval (int): Number of cluster tend iterations between metrics notification events. One tend iteration
            is defined as ``"tend_interval"`` in the client config plus the time to tend all nodes.
        latency_columns (int): Number of elapsed time range buckets in latency histograms.
        latency_shift (int): Power of 2 multiple between each range bucket in latency histograms starting at column 3.
            The bucket units are in milliseconds. The first 2 buckets are "<=1ms" and ">1ms".
        labels (dict[str, str]): List of name/value labels that is applied when exporting metrics.

            Example::

                # latencyColumns=7 latencyShift=1
                # <=1ms >1ms >2ms >4ms >8ms >16ms >32ms

                # latencyColumns=5 latencyShift=3
                # <=1ms >1ms >8ms >64ms >512ms
    """
    def __init__(
            self,
            metrics_listeners: Optional[MetricsListeners] = None,
            report_dir: str = ".",
            report_size_limit: int = 0,
            interval: int = 30,
            latency_columns: int = 7,
            latency_shift: int = 1,
            labels: dict[str, str] = {},
    ):
        self.metrics_listeners = metrics_listeners
        self.report_dir = report_dir
        self.report_size_limit = report_size_limit
        self.interval = interval
        self.latency_columns = latency_columns
        self.latency_shift = latency_shift
        self.labels = labels<|MERGE_RESOLUTION|>--- conflicted
+++ resolved
@@ -127,37 +127,21 @@
     Attributes:
         name: The name of the node.
         address: The IP address / host name of the node (not including the port number).
-<<<<<<< HEAD
-        port (int): Port number of the node's address.
-        error_count: Command error count since node was initialized. If the error is retryable, multiple errors
-            per command may occur.
-        timeout_count: Command timeout count since node was initialized. If the timeout is retryable
-            (i.e socket_timeout), multiple timeouts per command may occur.
-        key_busy_count: Command key busy error count since node was initialized.
-=======
         port: Port number of the node's address.
         conns: Synchronous connection stats on this node.
         error_count: {}
         timeout_count: {}
         key_busy_count: {}
->>>>>>> 5a7a7fcd
     """
     name: str
     address: str
     port: int
-<<<<<<< HEAD
-=======
     conns: ConnectionStats
->>>>>>> 5a7a7fcd
     error_count: int
     timeout_count: int
     key_busy_count: int
 
 
-<<<<<<< HEAD
-# - We don't need to expose as_cluster_stats.nodes_size since len(nodes) represents the number of nodes.
-# - NOTE: Cluster.retry_count is a duplicate of ClusterStats.retry_count. This is also in the C client.
-=======
 if isinstance(NodeStats.__doc__, str):
     NodeStats.__doc__ = NodeStats.__doc__.format(
         _ERROR_COUNT_DOCSTRING,
@@ -167,7 +151,6 @@
 
 
 # - We don't need to expose as_cluster_stats.nodes_size since len(nodes) represents the number of nodes.
->>>>>>> 5a7a7fcd
 class ClusterStats:
     """
     Cluster statistics.
@@ -177,18 +160,12 @@
         retry_count: Count of command retries since cluster was started.
         thread_pool_queued_tasks: Count of sync batch/scan/query tasks awaiting execution.
             If the count is greater than zero, then all threads in the thread pool are active.
-<<<<<<< HEAD
         recover_queue_size: Count of sync sockets currently in timeout recovery.
-=======
->>>>>>> 5a7a7fcd
     """
     nodes: list[NodeStats]
     retry_count: int
     thread_pool_queued_tasks: int
-<<<<<<< HEAD
     recover_queue_size: int
-=======
->>>>>>> 5a7a7fcd
 
 
 class MetricsListeners:
