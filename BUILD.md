# Manually Building the Python Client for Aerospike

The Python client for Aerospike works with Python 3.6, 3.7, 3.8, 3.9 running on
**64-bit** macOS 10.15+ and Linux.
Python 3.6 hits [End of Life](https://endoflife.date/python) on December 23rd,
2021, and is now deprecated.

First clone this repository to get the necessary files.

`git clone --recurse-submodules ...`

or to initialize the submodules after cloning

`git submodule update --init --checkout --recursive`

## Dependencies

The client depends on:

- The Python devel package
- OpenSSL 1.1 >= 1.1.1
- The Aerospike C client

### RedHat 7+ and CentOS 7+

The following are dependencies for:

- RedHat Enterprise (RHEL) 7 or newer
- CentOS 7 or newer
- Related distributions which use the `yum` package manager

```sh
sudo yum install openssl-devel
sudo yum install python-devel # on CentOS 7
# Possibly needed
sudo yum install python-setuptools
```

### Debian 8+ and Ubuntu 18.04+

The following are dependencies for:

- Debian 8 or newer
- Ubuntu 18.04 or newer
- Related distributions which use the `apt` package manager

```sh
sudo apt-get install libssl-dev
sudo apt-get install build-essential python-dev
```

<<<<<<< HEAD
### Archlinux

AUR package is available for both Python 2 and 3.

```
yaourt -S aerospike-client-python
```

=======
### macOS
>>>>>>> 9125fef8

By default macOS will be missing command line tools.

    xcode-select --install # install the command line tools, if missing

The dependencies can be installed through the macOS package manager [Homebrew](http://brew.sh/).

    brew install openssl@1
    # brew uninstall openssl@3

## Build

    export STATIC_SSL=1
    # substitute the paths to your OpenSSL 1.1 library
    export SSL_LIB_PATH=/usr/local/Cellar/openssl@1.1/1.1.1l/lib/
    export CPATH=/usr/local/Cellar/openssl@1.1/1.1.1l/include/
    python setup.py build --force

### Troubleshooting macOS

In some versions of macOS, Python 2.7 is installed as ``python`` with
``pip`` as its associated package manager, and Python 3 is installed as ``python3``
with ``pip3`` as the associated package manager. Make sure to use the ones that
map to Python 3, such as `python3 setup.py build --force`.

Building on macOS versions >= 10.15 , may cause a few additional errors to be generated. If the build command fails with an
error similar to: `error: could not create '/usr/local/aerospike/lua': Permission denied` there are a couple of options:

- Rerun the build command with the additional command line flags `--user --prefix=` *Note that there are no charcters after the '='.* This will cause the library to only be installed for the current user, and store the library's data files in a user specific location.
- rerun the command with sudo.

If an error similar to `ld: targeted OS version does not support use of thread local variables` appears, it can be fixed by temporarily setting the `MACOSX_DEPLOYMENT_TARGET` environment variable to `'10.12'` e.g.

```sh
MACOSX_DEPLOYMENT_TARGET=10.12 python setup.py build --force
MACOSX_DEPLOYMENT_TARGET=10.12 python setup.py install --force
```

## Install

Once the client is built:

    python setup.py install --force

### Troubleshooting macOS

- Rerun the install command with the additional command line flags `--user --prefix=` *Note that there are no charcters after the '='.* This will cause the library to only be installed for the current user, and store the library's data files in a user specific location.
- rerun the command with sudo.

## Examples

**Note** If you did not install the library, then you will need to setup your `PYTHONPATH` environment variable. The `PYTHONPATH` should contain an entry for the directory where the Python module is stored. This is usually in `build/lib.*`.

Examples are in the `examples` directory. The following examples are available:

- `kvs.py` — Key-Value Store API Example
- `query.py` — Query API Example
- `scan.py` — Scan API Example
- `info.py` — Info API Example
- `simple.lua` — Simple UDF Example

Each example provides help/usage information when you specify the `--help` option. For example, for help on the `kvs.py` example, then run:

    python examples/client/kvs.py --help

### Running Examples

Simply call `python` with the path to the example

    python examples/client/kvs.py

## License

The Aerospike Python Client is made availabled under the terms of the Apache License, Version 2, as stated in the file `LICENSE`.

Individual files may be made available under their own specific license,
all compatible with Apache License, Version 2. Please see individual files for details.<|MERGE_RESOLUTION|>--- conflicted
+++ resolved
@@ -49,18 +49,15 @@
 sudo apt-get install build-essential python-dev
 ```
 
-<<<<<<< HEAD
 ### Archlinux
 
-AUR package is available for both Python 2 and 3.
+AUR package is available for Python 3.
 
 ```
 yaourt -S aerospike-client-python
 ```
 
-=======
 ### macOS
->>>>>>> 9125fef8
 
 By default macOS will be missing command line tools.
 
