/*******************************************************************************
 * Copyright 2013-2014 Aerospike, Inc.
 *
 * Licensed under the Apache License, Version 2.0 (the "License");
 * you may not use this file except in compliance with the License.
 * You may obtain a copy of the License at
 *
 *     http://www.apache.org/licenses/LICENSE-2.0
 *
 * Unless required by applicable law or agreed to in writing, software
 * distributed under the License is distributed on an "AS IS" BASIS,
 * WITHOUT WARRANTIES OR CONDITIONS OF ANY KIND, either express or implied.
 * See the License for the specific language governing permissions and
 * limitations under the License.
 ******************************************************************************/

#pragma once

#include <Python.h>
#include <stdbool.h>

#include "types.h"

#define TRACE() printf("%s:%d\n",__FILE__,__LINE__)

/*******************************************************************************
 * CLIENT TYPE
 ******************************************************************************/

PyTypeObject * AerospikeClient_Ready(void);

/**
 * Create a new Aerospike client object and connect to the database.
 */
AerospikeClient * AerospikeClient_New(PyObject * self, PyObject * args, PyObject * kwds);

/*******************************************************************************
 * CONNECTION OPERATIONS
 ******************************************************************************/

/**
 * Connect to the database.
 */
PyObject * AerospikeClient_Connect(AerospikeClient * self, PyObject * args, PyObject * kwds);

/**
 * Close the connections to the database.
 */
PyObject * AerospikeClient_Close(AerospikeClient * self, PyObject * args, PyObject * kwds);

/**
 * Checks the connection to the database.
 */
PyObject * AerospikeClient_isConnected(AerospikeClient * self, PyObject * args, PyObject * kwds);


/*******************************************************************************
 * KVS OPERATIONS
 ******************************************************************************/

/**
 * Apply a UDF on a record in the database.
 *
 *		client.apply((x,y,z), module, function, args...)
 *
 */
PyObject * AerospikeClient_Apply(AerospikeClient * self, PyObject * args, PyObject * kwds);

/**
 * Check existence of a record in the database.
 *
 *		client.exists((x,y,z))
 *
 */
PyObject * AerospikeClient_Exists(AerospikeClient * self, PyObject * args, PyObject * kwds);

/**
 * Read a record from the database.
 *
 *		client.get((x,y,z))
 *
 */
PyObject * AerospikeClient_Get(AerospikeClient * self, PyObject * args, PyObject * kwds);

/**
 * Project specific bins of a record from the database.
 *
 *		client.select((x,y,z), (bin1, bin2, bin3))
 *
 */
PyObject * AerospikeClient_Select(AerospikeClient * self, PyObject * args, PyObject * kwds);

/**
 * Write a record in the database.
 *
 *		client.put((x,y,z), ...)
 *
 */
PyObject * AerospikeClient_Put(AerospikeClient * self, PyObject * args, PyObject * kwds);

/**
 * Remove a record from the database.
 *
 *		client.remove((x,y,z))
 *
 */
PyObject * AerospikeClient_Remove(AerospikeClient * self, PyObject * args, PyObject * kwds);

/**
 * Remove bin from the database.
 *
 *		client.removebin((x,y,z))
 *
 */
extern PyObject * AerospikeClient_RemoveBin(AerospikeClient * self, PyObject * args, PyObject * kwds);

/*******************************************************************************
 * INTENRAL (SHARED) OPERATIONS, FOR COMPATIBILITY W/ OLD API
 ******************************************************************************/

PyObject * AerospikeClient_Apply_Invoke(
	AerospikeClient * self,
	PyObject * py_key, PyObject * py_module, PyObject * py_function,
	PyObject * py_arglist, PyObject * py_policy);

PyObject * AerospikeClient_Exists_Invoke(
	AerospikeClient * self,
	PyObject * py_key, PyObject * py_policy);

PyObject * AerospikeClient_Get_Invoke(
	AerospikeClient * self,
	PyObject * py_key, PyObject * py_policy);

PyObject * AerospikeClient_Put_Invoke(
	AerospikeClient * self,
	PyObject * py_key, PyObject * py_bins, PyObject * py_meta, PyObject * py_policy);

PyObject * AerospikeClient_Remove_Invoke(
	AerospikeClient * self,
	PyObject * py_key, long generation, PyObject * py_policy);

/*******************************************************************************
 * KEY OPERATIONS (DEPRECATED)
 ******************************************************************************/

/**
 * This will initialize a key object, which can be used to peform key
 * operations.
 *
 *		client.key(ns,set,key).put({
 *			"a": 123,
 *			"b": "xyz",
 *			"c": [1,2,3]
 *      })
 *
 *		rec = client.key(ns,set,key).get()
 *
 * @deprecated
 */
AerospikeKey * AerospikeClient_Key(AerospikeClient * self, PyObject * args, PyObject * kwds);

/*******************************************************************************
 * SCAN OPERATIONS
 ******************************************************************************/

/**
 * Performs a `scan` operation. This will initialize a scan object, which can
 * be used to scan records in specified namespace and/or set.
 *
 * A scan can be executed by calling `foreach`, which will call a callback
 * each result returned:
 *
 *		def each_result(record):
 *			print record
 *
 *		scan = client.scan(ns,set).foreach(each_result)
 *
 * Alternatively, you can use `results()` which is a generator that will yield a
 * result for each iteration:
 *
 *		for record in client.scan(ns,set).results():
 *			print record
 *
 */
AerospikeScan * AerospikeClient_Scan(AerospikeClient * self, PyObject * args, PyObject * kwds);

PyObject * AerospikeClient_ScanApply(AerospikeClient * self, PyObject * args, PyObject * kwds);

PyObject * AerospikeClient_ScanInfo(AerospikeClient * self, PyObject * args, PyObject * kwds);

/*******************************************************************************
 * QUERY OPERATIONS
 ******************************************************************************/

/**
 * Performs a `query` operation. This will initialize a query object, which
 * can be used to query records in specified namespace and/or set.
 *
 * A query can be executed by calling `foreach`, which will call a callback
 * each result returned:
 *
 *		def each_result(result):
 *			print result
 *
 *		scan = client.query(ns,set).where("a", between(1,100)).foreach(each_result)
 *
 * Alternatively, you can use `results()` which is a generator that will yield a
 * result for each iteration:
 *
 *		for result in client.query(ns,set).where("a", range(1,100)).results():
 *			print result
 *
 */
AerospikeQuery * AerospikeClient_Query(AerospikeClient * self, PyObject * args, PyObject * kwds);

/*******************************************************************************
 * INFO OPERATIONS
 ******************************************************************************/

/**
 * Performs a `info` operation. This will invoke the info request against each
 * node in the cluster. The return value is a dict where the key is the node
 * name and the value is a tuple of (Error,Response). If an error occurred on
 * the node, the Error will be an object containing details, otherwise it is
 * None. If the request was successful, then the Response will contain the
 * string response from the node, otherwise it is None.
 *
 *		for node,(err,res) in client.info('statistics').items():
 *			if err == None:
 *				print "{0} - OK: {1}".format(record,res)
 *			else:
 *				print "{0} - ERR: {1}".format(record,err)
 *
 */
PyObject * AerospikeClient_InfoMany(AerospikeClient * self, PyObject * args, PyObject * kwds);


/*******************************************************************************
 * UDF OPERATIONS
 ******************************************************************************/
/**
 * Registers a new UDF.
 *
 *		client.udf_put(policy, filename, udf_type)
 *
 */
PyObject * AerospikeClient_UDF_Put(AerospikeClient * self, PyObject *args, PyObject * kwds);

/**
 * De-registers a UDF.
 *
 *		client.udf_remove(policy, filename)
 *
 */
PyObject * AerospikeClient_UDF_Remove(AerospikeClient * self, PyObject *args, PyObject * kwds);

/**
 * Lists the UDFs
 *
 *		client.udf_list(policy)
 *
 */
PyObject * AerospikeClient_UDF_List(AerospikeClient * self, PyObject *args, PyObject * kwds);

/**
 * Gets the registered UDFs
 *
 *		client.udf_getRegistered(module,policy,language)
 *
 */
PyObject * AerospikeClient_UDF_Get_Registered_UDF(AerospikeClient * self, PyObject *args, PyObject * kwds);


/*******************************************************************************
 * SECONDARY INDEX OPERATIONS
 ******************************************************************************/
/**
 * Create secondary integer index
 *
 *		client.index_integer_create(policy, namespace, set, bin, index_name)
 *
 */
PyObject * AerospikeClient_Index_Integer_Create(AerospikeClient * self, PyObject *args, PyObject * kwds);

/**
 * Create secondary string index
 *
 *		client.index_string_create(policy, namespace, set, bin, index_name)
 *
 */
PyObject * AerospikeClient_Index_String_Create(AerospikeClient * self, PyObject *args, PyObject * kwds);

/**
 * Remove secondary index
 *
 *		client.index_remove(policy, namespace, index_name)
 *
 */
PyObject * AerospikeClient_Index_Remove(AerospikeClient * self, PyObject *args, PyObject * kwds);

<<<<<<< HEAD

/*******************************************************************************
 * LOG OPERATIONS
 ******************************************************************************/
/**
 * Sets the log level
 *
 *		client.setLogLevel()
 *
 */
PyObject * AerospikeClient_Set_Log_Level(AerospikeClient * self, PyObject *args, PyObject * kwds);

/**
 * Sets the log handler
 *
 *		client.setLogHandler()
 *
 */
PyObject * AerospikeClient_Set_Log_Handler(AerospikeClient * self, PyObject *args, PyObject * kwds);
=======
/**
 * Get records in a batch
 *
 *		client.get_many([keys], policies)
 *
 */
PyObject * AerospikeClient_Get_Many(AerospikeClient * self, PyObject *args, PyObject * kwds);

/**
 * Check existence of given keys
 *
 *		client.exists_many([keys], policies)
 *
 */
PyObject * AerospikeClient_Exists_Many(AerospikeClient * self, PyObject *args, PyObject * kwds);
>>>>>>> 31879563
<|MERGE_RESOLUTION|>--- conflicted
+++ resolved
@@ -298,7 +298,6 @@
  */
 PyObject * AerospikeClient_Index_Remove(AerospikeClient * self, PyObject *args, PyObject * kwds);
 
-<<<<<<< HEAD
 
 /*******************************************************************************
  * LOG OPERATIONS
@@ -318,7 +317,6 @@
  *
  */
 PyObject * AerospikeClient_Set_Log_Handler(AerospikeClient * self, PyObject *args, PyObject * kwds);
-=======
 /**
  * Get records in a batch
  *
@@ -333,5 +331,4 @@
  *		client.exists_many([keys], policies)
  *
  */
-PyObject * AerospikeClient_Exists_Many(AerospikeClient * self, PyObject *args, PyObject * kwds);
->>>>>>> 31879563
+PyObject * AerospikeClient_Exists_Many(AerospikeClient * self, PyObject *args, PyObject * kwds);