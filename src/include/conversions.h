--- conflicted
+++ resolved
@@ -266,10 +266,7 @@
 // Returns NULL on error.
 const char *convert_pyobject_to_str(PyObject *py_obj);
 
-<<<<<<< HEAD
-=======
 // Returns NULL on error.
->>>>>>> 5a7a7fcd
 PyObject *
 create_py_cluster_stats_from_as_cluster_stats(as_error *err,
                                               as_cluster_stats *stats);