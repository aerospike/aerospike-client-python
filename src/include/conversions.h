/*******************************************************************************
 * Copyright 2013-2021 Aerospike, Inc.
 *
 * Licensed under the Apache License, Version 2.0 (the "License");
 * you may not use this file except in compliance with the License.
 * You may obtain a copy of the License at
 *
 *     http://www.apache.org/licenses/LICENSE-2.0
 *
 * Unless required by applicable law or agreed to in writing, software
 * distributed under the License is distributed on an "AS IS" BASIS,
 * WITHOUT WARRANTIES OR CONDITIONS OF ANY KIND, either express or implied.
 * See the License for the specific language governing permissions and
 * limitations under the License.
 ******************************************************************************/

#pragma once

#include <Python.h>
#include <stdbool.h>

#include <aerospike/as_admin.h>
#include <aerospike/as_key.h>
#include <aerospike/as_error.h>
#include <aerospike/as_record.h>
#include <aerospike/as_udf.h>
#include <aerospike/as_operations.h>
#include <aerospike/aerospike_batch.h>
#include <aerospike/as_exp.h>
#include <aerospike/as_partition_filter.h>

#include "types.h"

#define CTX_KEY "ctx"

#define FIELD_NAME_BATCH_RECORDS "batch_records"
#define FIELD_NAME_BATCH_TYPE "_type"
#define FIELD_NAME_BATCH_HASWRITE "_has_write"
#define FIELD_NAME_BATCH_KEY "key"
#define FIELD_NAME_BATCH_OPS "ops"
#define FIELD_NAME_BATCH_META "meta"
#define FIELD_NAME_BATCH_RESULT "result"
#define FIELD_NAME_BATCH_RECORD "record"
#define FIELD_NAME_BATCH_POLICY "policy"
#define FIELD_NAME_BATCH_MODULE "module"
#define FIELD_NAME_BATCH_FUNCTION "function"
#define FIELD_NAME_BATCH_ARGS "args"
#define FIELD_NAME_BATCH_INDOUBT "in_doubt"

#define BATCH_TYPE_READ 0
#define BATCH_TYPE_WRITE 1
#define BATCH_TYPE_APPLY 2
#define BATCH_TYPE_REMOVE 3

#define PARTITIONS_STATUS_KEY_DONE "done"
#define PARTITIONS_STATUS_KEY_RETRY "retry"

as_status as_udf_file_to_pyobject(as_error *err, as_udf_file *entry,
                                  PyObject **py_file);

as_status as_udf_files_to_pyobject(as_error *err, as_udf_files *files,
                                   PyObject **py_files);

as_status str_array_of_roles_to_py_list(as_error *err, int num_elements,
                                        char str_array_ptr[][AS_ROLE_SIZE],
                                        PyObject *py_list);

as_status char_double_ptr_to_py_list(as_error *err, int num_elements,
                                     int element_size, char **str_array_ptr,
                                     PyObject *py_list);

as_status as_user_info_to_pyobject(as_error *err, as_user *user,
                                   PyObject **py_as_user);

as_status as_user_array_to_pyobject(as_error *err, as_user **users,
                                    PyObject **py_as_users, int users_size);

as_status as_user_info_array_to_pyobject(as_error *err, as_user **users,
                                         PyObject **py_as_users,
                                         int users_size);

as_status pyobject_to_strArray(as_error *err, PyObject *py_list, char **arr,
                               uint32_t max_len);

<<<<<<< HEAD
as_status pyobject_to_val(AerospikeClient *self, as_error *err,
                          PyObject *py_obj, as_val **val,
                          as_dynamic_pool *dynamic_pool, int serializer_type,
                          bool allocate_buffer);
=======
// On success, heap allocates a new as_val object and assigns its address to val
as_status as_val_new_from_pyobject(AerospikeClient *self, as_error *err,
                                   PyObject *py_obj, as_val **val,
                                   as_static_pool *static_pool,
                                   int serializer_type);
>>>>>>> 6906070a

as_status pyobject_to_map(AerospikeClient *self, as_error *err,
                          PyObject *py_dict, as_map **map,
                          as_dynamic_pool *dynamic_pool, int serializer_type, bool allocate_buffer);

as_status pyobject_to_list(AerospikeClient *self, as_error *err,
                           PyObject *py_list, as_list **list,
                           as_dynamic_pool *dynamic_pool, int serializer_type, bool allocate_buffer);

as_status pyobject_to_key(as_error *err, PyObject *py_key, as_key *key);

as_status pyobject_to_index(AerospikeClient *self, as_error *err,
                            PyObject *py_value, long *long_val);

<<<<<<< HEAD
as_status pyobject_to_record(AerospikeClient *self, as_error *err,
                             PyObject *py_rec, PyObject *py_meta,
                             as_record *rec, int serializer_option,
                             as_dynamic_pool *dynamic_pool);
=======
as_status as_record_init_from_pyobject(AerospikeClient *self, as_error *err,
                                       PyObject *py_rec, PyObject *py_meta,
                                       as_record *rec, int serializer_option,
                                       as_static_pool *static_pool);
>>>>>>> 6906070a

as_status val_to_pyobject(AerospikeClient *self, as_error *err,
                          const as_val *val, PyObject **py_map);

as_status val_to_pyobject_cnvt_list_to_map(AerospikeClient *self, as_error *err,
                                           const as_val *val,
                                           PyObject **py_map);

as_status map_to_pyobject(AerospikeClient *self, as_error *err,
                          const as_map *map, PyObject **py_map);

as_status list_to_pyobject(AerospikeClient *self, as_error *err,
                           const as_list *list, PyObject **py_list);

as_status as_list_of_map_to_py_tuple_list(AerospikeClient *self, as_error *err,
                                          const as_list *list,
                                          PyObject **py_list);

as_status record_to_pyobject(AerospikeClient *self, as_error *err,
                             const as_record *rec, const as_key *key,
                             PyObject **obj);

as_status record_to_resultpyobject(AerospikeClient *self, as_error *err,
                                   const as_record *rec, PyObject **obj);

as_status operate_bins_to_pyobject(AerospikeClient *self, as_error *err,
                                   const as_record *rec, PyObject **py_bins);

as_status record_to_pyobject_cnvt_list_to_map(AerospikeClient *self,
                                              as_error *err,
                                              const as_record *rec,
                                              const as_key *key,
                                              PyObject **obj);

as_status key_to_pyobject(as_error *err, const as_key *key, PyObject **obj);

as_status metadata_to_pyobject(as_error *err, const as_record *rec,
                               PyObject **obj);

as_status bins_to_pyobject(AerospikeClient *self, as_error *err,
                           const as_record *rec, PyObject **obj,
                           bool cnvt_list_to_map);

void error_to_pyobject(const as_error *err, PyObject **obj);

as_status as_privilege_to_pyobject(as_error *err, as_privilege privileges[],
                                   PyObject *py_as_privilege,
                                   int privilege_size);

as_status as_role_to_pyobject_old(as_error *err, as_role *role,
                                  PyObject **py_as_role);

as_status as_role_to_pyobject(as_error *err, as_role *role,
                              PyObject *py_as_role);

as_status as_role_array_to_pyobject_old(as_error *err, as_role **roles,
                                        PyObject **py_as_roles, int roles_size);

as_status as_role_array_to_pyobject(as_error *err, as_role **roles,
                                    PyObject **py_as_roles, int roles_size);

as_status pyobject_to_as_privileges(as_error *err, PyObject *py_privileges,
                                    as_privilege **privileges,
                                    int privileges_size);

void initialize_bin_for_strictypes(AerospikeClient *self, as_error *err,
                                   PyObject *py_value, as_binop *binop,
                                   char *bin, as_dynamic_pool *dynamic_pool);

as_status bin_strict_type_checking(AerospikeClient *self, as_error *err,
                                   PyObject *py_bin, char **bin);

as_status check_and_set_meta(PyObject *py_meta, as_operations *ops,
                             as_error *err);

as_status as_batch_read_results_to_pyobject(as_error *err,
                                            AerospikeClient *client,
                                            const as_batch_read *results,
                                            uint32_t size,
                                            PyObject **py_records);

as_status batch_read_records_to_pyobject(AerospikeClient *self, as_error *err,
                                         as_batch_read_records *records,
                                         PyObject **py_recs);

as_status string_and_pyuni_from_pystring(PyObject *py_string,
                                         PyObject **pyuni_r, char **c_str_ptr,
                                         as_error *err);

as_status get_cdt_ctx(AerospikeClient *self, as_error *err, as_cdt_ctx *cdt_ctx,
                      PyObject *op_dict, bool *ctx_in_use,
                      as_dynamic_pool *dynamic_pool, int serializer_type,
                      bool allocate_buffer);

as_status convert_exp_list(AerospikeClient *self, PyObject *py_exp_list,
                           as_exp **exp_list, as_error *err);

as_status convert_partition_filter(AerospikeClient *self,
                                   PyObject *py_partition_filter,
                                   as_partition_filter *partition_filter,
                                   as_partitions_status **ps, as_error *err);

as_status get_int_from_py_int(as_error *err, PyObject *py_long,
                              int *int_pointer, const char *py_object_name);

as_status
as_partitions_status_to_pyobject(as_error *err,
                                 const as_partitions_status *parts_status,
                                 PyObject **py_dict);

as_status as_partition_status_to_pyobject(
    as_error *err, const as_partition_status *part_status, PyObject **py_tuple);

as_status as_batch_result_to_BatchRecord(AerospikeClient *self, as_error *err,
                                         as_batch_result *bres,
                                         PyObject *py_batch_record,
                                         bool checking_if_records_exist);

PyObject *create_py_cluster_from_as_cluster(as_error *error_p,
                                            struct as_cluster_s *cluster);
PyObject *create_py_node_from_as_node(as_error *error_p,
                                      struct as_node_s *node);

// obj must be non-NULL
// Checks if pyobject is an instance of a class type defined in aerospike_helpers or one of its submodules
// If expected_submodule_name is NULL, the type is expected to be defined directly in the aerospike_helpers package
// If is_subclass_instance is true, we expect the instance's type to directly inherit from aerospike_helpers.<expected_submodule_name>.<expected_type_name>
// We need this method because classes defined natively in Python are heap-allocated types:
// https://docs.python.org/3/c-api/typeobj.html#c.PyTypeObject.tp_name
bool is_pyobj_correct_as_helpers_type(PyObject *obj,
                                      const char *expected_submodule_name,
                                      const char *expected_type_name,
                                      bool is_subclass_instance);
PyObject *create_class_instance_from_module(as_error *error_p,
                                            const char *module_name,
                                            const char *class_name,
                                            PyObject *py_arg);

// Error indicator must always be checked after this call
// Constructor parameter name needed for constructing error message
uint32_t convert_pyobject_to_uint32_t(PyObject *pyobject,
                                      const char *param_name_of_pyobj);<|MERGE_RESOLUTION|>--- conflicted
+++ resolved
@@ -82,18 +82,11 @@
 as_status pyobject_to_strArray(as_error *err, PyObject *py_list, char **arr,
                                uint32_t max_len);
 
-<<<<<<< HEAD
-as_status pyobject_to_val(AerospikeClient *self, as_error *err,
-                          PyObject *py_obj, as_val **val,
-                          as_dynamic_pool *dynamic_pool, int serializer_type,
-                          bool allocate_buffer);
-=======
 // On success, heap allocates a new as_val object and assigns its address to val
 as_status as_val_new_from_pyobject(AerospikeClient *self, as_error *err,
                                    PyObject *py_obj, as_val **val,
-                                   as_static_pool *static_pool,
-                                   int serializer_type);
->>>>>>> 6906070a
+                                   as_dynamic_pool *dynamic_pool, int serializer_type,
+                                   bool allocate_buffer);
 
 as_status pyobject_to_map(AerospikeClient *self, as_error *err,
                           PyObject *py_dict, as_map **map,
@@ -108,17 +101,11 @@
 as_status pyobject_to_index(AerospikeClient *self, as_error *err,
                             PyObject *py_value, long *long_val);
 
-<<<<<<< HEAD
-as_status pyobject_to_record(AerospikeClient *self, as_error *err,
-                             PyObject *py_rec, PyObject *py_meta,
-                             as_record *rec, int serializer_option,
-                             as_dynamic_pool *dynamic_pool);
-=======
 as_status as_record_init_from_pyobject(AerospikeClient *self, as_error *err,
                                        PyObject *py_rec, PyObject *py_meta,
                                        as_record *rec, int serializer_option,
-                                       as_static_pool *static_pool);
->>>>>>> 6906070a
+                                       as_dynamic_pool *dynamic_pool);
+
 
 as_status val_to_pyobject(AerospikeClient *self, as_error *err,
                           const as_val *val, PyObject **py_map);
