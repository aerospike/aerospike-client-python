/*******************************************************************************
 * Copyright 2013-2021 Aerospike, Inc.
 *
 * Licensed under the Apache License, Version 2.0 (the "License");
 * you may not use this file except in compliance with the License.
 * You may obtain a copy of the License at
 *
 *     http://www.apache.org/licenses/LICENSE-2.0
 *
 * Unless required by applicable law or agreed to in writing, software
 * distributed under the License is distributed on an "AS IS" BASIS,
 * WITHOUT WARRANTIES OR CONDITIONS OF ANY KIND, either express or implied.
 * See the License for the specific language governing permissions and
 * limitations under the License.
 ******************************************************************************/

#pragma once

#include <Python.h>

typedef struct {
    const char *attr_name;
    PyObject *py_value;
} as_exc_extra_info;

PyObject *AerospikeException_New(void);
<<<<<<< HEAD
int raise_exception(as_error *err);
int raise_exception_with_api_call_extra_info(as_error *err,
                                             as_exc_extra_info *extra_info);
void remove_exception(as_error *err);
=======
void raise_exception(as_error *err);
PyObject *raise_exception_old(as_error *err);
void remove_exception(as_error *err);
void set_aerospike_exc_attrs_using_tuple_of_attrs(PyObject *py_exc,
                                                  PyObject *py_tuple);
>>>>>>> ba127bf4
<|MERGE_RESOLUTION|>--- conflicted
+++ resolved
@@ -24,15 +24,9 @@
 } as_exc_extra_info;
 
 PyObject *AerospikeException_New(void);
-<<<<<<< HEAD
 int raise_exception(as_error *err);
 int raise_exception_with_api_call_extra_info(as_error *err,
                                              as_exc_extra_info *extra_info);
 void remove_exception(as_error *err);
-=======
-void raise_exception(as_error *err);
-PyObject *raise_exception_old(as_error *err);
-void remove_exception(as_error *err);
 void set_aerospike_exc_attrs_using_tuple_of_attrs(PyObject *py_exc,
-                                                  PyObject *py_tuple);
->>>>>>> ba127bf4
+                                                  PyObject *py_tuple);