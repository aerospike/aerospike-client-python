--- conflicted
+++ resolved
@@ -18,47 +18,6 @@
 #include <aerospike/as_error.h>
 #include <aerospike/as_policy.h>
 
-<<<<<<< HEAD
-#define AS_POLICY_RETRY 0x00000010
-#define AS_POLICY_EXISTS 0x00000100
-#define AS_UDF_TYPE 0x00010000
-#define AS_SCAN_PRIORITY 0x00100000
-#define AS_SCAN_STATUS 0x01000000
-#define AS_POLICY_KEY_DIGEST 0x10000000
-#define AS_POLICY_KEY_GEN 0x100000000
-
-/*
- *******************************************************************************************************
- * Enum for Python client's optional policy constant values. (POLICY_*)
- *******************************************************************************************************
- */
-
-enum Aerospike_values {
-    POLICY_RETRY_NONE      = AS_POLICY_RETRY,
-    POLICY_RETRY_ONCE,
-    POLICY_EXISTS_IGNORE   = AS_POLICY_EXISTS,
-    POLICY_EXISTS_CREATE,
-    POLICY_EXISTS_UPDATE,
-    POLICY_EXISTS_REPLACE,
-    POLICY_EXISTS_CREATE_OR_REPLACE,
-    UDF_TYPE_LUA           = AS_UDF_TYPE,
-    SCAN_PRIORITY_AUTO     = AS_SCAN_PRIORITY,
-    SCAN_PRIORITY_LOW,
-    SCAN_PRIORITY_MEDIUM,
-    SCAN_PRIORITY_HIGH,
-    SCAN_STATUS_UNDEF       = AS_SCAN_STATUS,   /* Undefined scan status likely due to the status not being properly checked */
-    SCAN_STATUS_INPROGRESS,                     /* The scan is currently running*/
-    SCAN_STATUS_ABORTED,                        /* The scan was aborted due to failure or the user */
-    SCAN_STATUS_COMPLETED,                      /* The scan completed successfully */
-    POLICY_KEY_DIGEST      = AS_POLICY_KEY_DIGEST,
-    POLICY_KEY_SEND,
-    POLICY_GEN_IGNORE      = AS_POLICY_KEY_GEN,
-    POLICY_GEN_EQ,
-    POLICY_GEN_GT
-};
-
-=======
->>>>>>> 31879563
 #define MAX_CONSTANT_STR_SIZE 512
 
 /*
@@ -109,25 +68,10 @@
                                     as_policy_operate * policy,
                                     as_policy_operate ** policy_p);
 
-<<<<<<< HEAD
-as_status declare_policy_constants(PyObject *aerospike);
-
-void validate_policy_operate(as_error *err, PyObject * py_policy,
-        as_policy_operate* operate_policy_p);
-
-void validate_policy_scan(as_error *err, PyObject * py_policy,
-        as_policy_scan* scan_policy_p);
-
-void set_scan_options(as_error *err, as_scan* scan_p, PyObject * py_options);
-
-void validate_policy_info(as_error *err, PyObject * py_policy,
-        as_policy_info* info_policy_p);
-=======
 as_status pyobject_to_policy_batch(as_error * err, PyObject * py_policy,
                                    as_policy_batch * policy,
                                    as_policy_batch ** policy_p);
 
 as_status declare_policy_constants(PyObject *aerospike);
 
-void set_scan_options(as_error *err, as_scan* scan_p, PyObject * py_options);
->>>>>>> 31879563
+void set_scan_options(as_error *err, as_scan* scan_p, PyObject * py_options);