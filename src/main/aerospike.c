/*******************************************************************************
 * Copyright 2013-2021 Aerospike, Inc.
 *
 * Licensed under the Apache License, Version 2.0 (the "License");
 * you may not use this file except in compliance with the License.
 * You may obtain a copy of the License at
 *
 *     http://www.apache.org/licenses/LICENSE-2.0
 *
 * Unless required by applicable law or agreed to in writing, software
 * distributed under the License is distributed on an "AS IS" BASIS,
 * WITHOUT WARRANTIES OR CONDITIONS OF ANY KIND, either express or implied.
 * See the License for the specific language governing permissions and
 * limitations under the License.
 ******************************************************************************/

#include <Python.h>
#include <stdbool.h>
#include <stdint.h>
#include <string.h>

#include "client.h"
#include "query.h"
#include "geo.h"
#include "scan.h"
#include "key_ordered_dict.h"
#include "predicates.h"
#include "exceptions.h"
#include "policy.h"
#include "log.h"
#include "serializer.h"
#include "module_functions.h"
#include "nullobject.h"
#include "cdt_types.h"
#include "transaction.h"
#include "config_provider.h"

#include <aerospike/as_operations.h>
#include <aerospike/as_log_macros.h>
#include <aerospike/as_job.h>
#include <aerospike/as_admin.h>
#include <aerospike/as_record.h>
#include <aerospike/as_exp_operations.h>
#include <aerospike/aerospike_txn.h>
#include <aerospike/version.h>

PyObject *py_global_hosts;
int counter = 0xA8000000;
bool user_shm_key = false;

PyDoc_STRVAR(client_doc, "client(config) -> client object\n\
\n\
Creates a new instance of the Client class.\n\
This client can connect() to the cluster and perform operations against it, such as put() and get() records.\n\
\n\
config = {\n\
    'hosts':    [ ('127.0.0.1', 3000) ],\n\
    'policies': {'timeout': 1000},\n\
}\n\
client = aerospike.client(config)");

static PyMethodDef aerospike_methods[] = {

    //Serialization
    {"set_serializer", (PyCFunction)AerospikeClient_Set_Serializer,
     METH_VARARGS | METH_KEYWORDS, "Sets the serializer"},
    {"set_deserializer", (PyCFunction)AerospikeClient_Set_Deserializer,
     METH_VARARGS | METH_KEYWORDS, "Sets the deserializer"},
    {"unset_serializers", (PyCFunction)AerospikeClient_Unset_Serializers,
     METH_VARARGS | METH_KEYWORDS, "Unsets the serializer and deserializer"},

    {"client", (PyCFunction)AerospikeClient_New, METH_VARARGS | METH_KEYWORDS,
     client_doc},
    {"set_log_level", (PyCFunction)Aerospike_Set_Log_Level,
     METH_VARARGS | METH_KEYWORDS, "Sets the log level"},
    {"set_log_handler", (PyCFunction)Aerospike_Set_Log_Handler,
     METH_VARARGS | METH_KEYWORDS, "Enables the log handler"},
    {"geodata", (PyCFunction)Aerospike_Set_Geo_Data,
     METH_VARARGS | METH_KEYWORDS,
     "Creates a GeoJSON object from geospatial data."},
    {"geojson", (PyCFunction)Aerospike_Set_Geo_Json,
     METH_VARARGS | METH_KEYWORDS,
     "Creates a GeoJSON object from a raw GeoJSON string."},

    //Calculate the digest of a key
    {"calc_digest", (PyCFunction)Aerospike_Calc_Digest,
     METH_VARARGS | METH_KEYWORDS, "Calculate the digest of a key"},

    //Get partition ID for given digest
    {"get_partition_id", (PyCFunction)Aerospike_Get_Partition_Id, METH_VARARGS,
     "Get partition ID for given digest"},

    {NULL}};

struct module_constant_name_to_value {
    const char *name;
    // If false, is int value
    bool is_str_value;
    union value {
        long integer;
        const char *string;
    } value;
};

// TODO: many of these names are the same as the enum name
// Is there a way to generate this code?
// TODO: regression tests for all these constants
static struct module_constant_name_to_value module_constants[] = {
    {"OPERATOR_READ", .value.integer = AS_OPERATOR_READ},
    {"OPERATOR_WRITE", .value.integer = AS_OPERATOR_WRITE},
    {"OPERATOR_INCR", .value.integer = AS_OPERATOR_INCR},
    {"OPERATOR_APPEND", .value.integer = AS_OPERATOR_APPEND},
    {"OPERATOR_PREPEND", .value.integer = AS_OPERATOR_PREPEND},
    {"OPERATOR_TOUCH", .value.integer = AS_OPERATOR_TOUCH},
    {"OPERATOR_DELETE", .value.integer = AS_OPERATOR_DELETE},

    {"AUTH_INTERNAL", .value.integer = AS_AUTH_INTERNAL},
    {"AUTH_EXTERNAL", .value.integer = AS_AUTH_EXTERNAL},
    {"AUTH_EXTERNAL_INSECURE", .value.integer = AS_AUTH_EXTERNAL_INSECURE},
    {"AUTH_PKI", .value.integer = AS_AUTH_PKI},

    {"POLICY_RETRY_NONE", .value.integer = AS_POLICY_RETRY_NONE},
    {"POLICY_RETRY_ONCE", .value.integer = AS_POLICY_RETRY_ONCE},

    {"POLICY_EXISTS_IGNORE", .value.integer = AS_POLICY_EXISTS_IGNORE},
    {"POLICY_EXISTS_CREATE", .value.integer = AS_POLICY_EXISTS_CREATE},
    {"POLICY_EXISTS_UPDATE", .value.integer = AS_POLICY_EXISTS_UPDATE},
    {"POLICY_EXISTS_REPLACE", .value.integer = AS_POLICY_EXISTS_REPLACE},
    {"POLICY_EXISTS_CREATE_OR_REPLACE",
     .value.integer = AS_POLICY_EXISTS_CREATE_OR_REPLACE},

    {"UDF_TYPE_LUA", .value.integer = AS_UDF_TYPE_LUA},

    {"POLICY_KEY_DIGEST", .value.integer = AS_POLICY_KEY_DIGEST},
    {"POLICY_KEY_SEND", .value.integer = AS_POLICY_KEY_SEND},
    {"POLICY_GEN_IGNORE", .value.integer = AS_POLICY_GEN_IGNORE},
    {"POLICY_GEN_EQ", .value.integer = AS_POLICY_GEN_EQ},
    {"POLICY_GEN_GT", .value.integer = AS_POLICY_GEN_GT},

    {"JOB_STATUS_COMPLETED", .value.integer = AS_JOB_STATUS_COMPLETED},
    {"JOB_STATUS_UNDEF", .value.integer = AS_JOB_STATUS_UNDEF},
    {"JOB_STATUS_INPROGRESS", .value.integer = AS_JOB_STATUS_INPROGRESS},

    {"POLICY_REPLICA_MASTER", .value.integer = AS_POLICY_REPLICA_MASTER},
    {"POLICY_REPLICA_ANY", .value.integer = AS_POLICY_REPLICA_ANY},
    {"POLICY_REPLICA_SEQUENCE", .value.integer = AS_POLICY_REPLICA_SEQUENCE},
    {"POLICY_REPLICA_PREFER_RACK",
     .value.integer = AS_POLICY_REPLICA_PREFER_RACK},
    {"POLICY_REPLICA_RANDOM", .value.integer = AS_POLICY_REPLICA_RANDOM},

    {"POLICY_COMMIT_LEVEL_ALL", .value.integer = AS_POLICY_COMMIT_LEVEL_ALL},
    {"POLICY_COMMIT_LEVEL_MASTER",
     .value.integer = AS_POLICY_COMMIT_LEVEL_MASTER},

    {"SERIALIZER_USER", .value.integer = SERIALIZER_USER},
    {"SERIALIZER_JSON", .value.integer = SERIALIZER_JSON},
    {"SERIALIZER_NONE", .value.integer = SERIALIZER_NONE},

    {"INTEGER", .value.integer = SEND_BOOL_AS_INTEGER},
    {"AS_BOOL", .value.integer = SEND_BOOL_AS_AS_BOOL},

    {"INDEX_STRING", .value.integer = AS_INDEX_STRING},
    {"INDEX_NUMERIC", .value.integer = AS_INDEX_NUMERIC},
    {"INDEX_GEO2DSPHERE", .value.integer = AS_INDEX_GEO2DSPHERE},
    {"INDEX_BLOB", .value.integer = AS_INDEX_BLOB},
    {"INDEX_TYPE_DEFAULT", .value.integer = AS_INDEX_TYPE_DEFAULT},
    {"INDEX_TYPE_LIST", .value.integer = AS_INDEX_TYPE_LIST},
    {"INDEX_TYPE_MAPKEYS", .value.integer = AS_INDEX_TYPE_MAPKEYS},
    {"INDEX_TYPE_MAPVALUES", .value.integer = AS_INDEX_TYPE_MAPVALUES},

    {"PRIV_USER_ADMIN", .value.integer = AS_PRIVILEGE_USER_ADMIN},
    {"PRIV_SYS_ADMIN", .value.integer = AS_PRIVILEGE_SYS_ADMIN},
    {"PRIV_DATA_ADMIN", .value.integer = AS_PRIVILEGE_DATA_ADMIN},
    {"PRIV_READ", .value.integer = AS_PRIVILEGE_READ},
    {"PRIV_WRITE", .value.integer = AS_PRIVILEGE_WRITE},
    {"PRIV_READ_WRITE", .value.integer = AS_PRIVILEGE_READ_WRITE},
    {"PRIV_READ_WRITE_UDF", .value.integer = AS_PRIVILEGE_READ_WRITE_UDF},
    {"PRIV_TRUNCATE", .value.integer = AS_PRIVILEGE_TRUNCATE},
    {"PRIV_UDF_ADMIN", .value.integer = AS_PRIVILEGE_UDF_ADMIN},
    {"PRIV_SINDEX_ADMIN", .value.integer = AS_PRIVILEGE_SINDEX_ADMIN},

    // TODO: If only aerospike_helpers relies on these constants,
    // maybe move these constants to aerospike_helpers package
    {"OP_LIST_APPEND", .value.integer = OP_LIST_APPEND},
    {"OP_LIST_APPEND_ITEMS", .value.integer = OP_LIST_APPEND_ITEMS},
    {"OP_LIST_INSERT", .value.integer = OP_LIST_INSERT},
    {"OP_LIST_INSERT_ITEMS", .value.integer = OP_LIST_INSERT_ITEMS},
    {"OP_LIST_POP", .value.integer = OP_LIST_POP},
    {"OP_LIST_POP_RANGE", .value.integer = OP_LIST_POP_RANGE},
    {"OP_LIST_REMOVE", .value.integer = OP_LIST_REMOVE},
    {"OP_LIST_REMOVE_RANGE", .value.integer = OP_LIST_REMOVE_RANGE},
    {"OP_LIST_CLEAR", .value.integer = OP_LIST_CLEAR},
    {"OP_LIST_SET", .value.integer = OP_LIST_SET},
    {"OP_LIST_GET", .value.integer = OP_LIST_GET},
    {"OP_LIST_GET_RANGE", .value.integer = OP_LIST_GET_RANGE},
    {"OP_LIST_TRIM", .value.integer = OP_LIST_TRIM},
    {"OP_LIST_SIZE", .value.integer = OP_LIST_SIZE},
    {"OP_LIST_INCREMENT", .value.integer = OP_LIST_INCREMENT},
    /* New CDT Operations, post 3.16.0.1 */
    {"OP_LIST_GET_BY_INDEX", .value.integer = OP_LIST_GET_BY_INDEX},
    {"OP_LIST_GET_BY_INDEX_RANGE", .value.integer = OP_LIST_GET_BY_INDEX_RANGE},
    {"OP_LIST_GET_BY_RANK", .value.integer = OP_LIST_GET_BY_RANK},
    {"OP_LIST_GET_BY_RANK_RANGE", .value.integer = OP_LIST_GET_BY_RANK_RANGE},
    {"OP_LIST_GET_BY_VALUE", .value.integer = OP_LIST_GET_BY_VALUE},
    {"OP_LIST_GET_BY_VALUE_LIST", .value.integer = OP_LIST_GET_BY_VALUE_LIST},
    {"OP_LIST_GET_BY_VALUE_RANGE", .value.integer = OP_LIST_GET_BY_VALUE_RANGE},
    {"OP_LIST_REMOVE_BY_INDEX", .value.integer = OP_LIST_REMOVE_BY_INDEX},
    {"OP_LIST_REMOVE_BY_INDEX_RANGE",
     .value.integer = OP_LIST_REMOVE_BY_INDEX_RANGE},
    {"OP_LIST_REMOVE_BY_RANK", .value.integer = OP_LIST_REMOVE_BY_RANK},
    {"OP_LIST_REMOVE_BY_RANK_RANGE",
     .value.integer = OP_LIST_REMOVE_BY_RANK_RANGE},
    {"OP_LIST_REMOVE_BY_VALUE", .value.integer = OP_LIST_REMOVE_BY_VALUE},
    {"OP_LIST_REMOVE_BY_VALUE_LIST",
     .value.integer = OP_LIST_REMOVE_BY_VALUE_LIST},
    {"OP_LIST_REMOVE_BY_VALUE_RANGE",
     .value.integer = OP_LIST_REMOVE_BY_VALUE_RANGE},
    {"OP_LIST_SET_ORDER", .value.integer = OP_LIST_SET_ORDER},
    {"OP_LIST_SORT", .value.integer = OP_LIST_SORT},
    {
        "OP_LIST_REMOVE_BY_VALUE_RANK_RANGE_REL",

        .value.integer = OP_LIST_REMOVE_BY_VALUE_RANK_RANGE_REL,
    },
    {
        "OP_LIST_GET_BY_VALUE_RANK_RANGE_REL",

        .value.integer = OP_LIST_GET_BY_VALUE_RANK_RANGE_REL,
    },
    {"OP_LIST_CREATE", .value.integer = OP_LIST_CREATE},
    {
        "OP_LIST_GET_BY_VALUE_RANK_RANGE_REL_TO_END",

        .value.integer = OP_LIST_GET_BY_VALUE_RANK_RANGE_REL_TO_END,
    },
    {"OP_LIST_GET_BY_INDEX_RANGE_TO_END",
     .value.integer = OP_LIST_GET_BY_INDEX_RANGE_TO_END},
    {"OP_LIST_GET_BY_RANK_RANGE_TO_END",
     .value.integer = OP_LIST_GET_BY_RANK_RANGE_TO_END},
    {"OP_LIST_REMOVE_BY_REL_RANK_RANGE_TO_END",
     .value.integer = OP_LIST_REMOVE_BY_REL_RANK_RANGE_TO_END},
    {"OP_LIST_REMOVE_BY_REL_RANK_RANGE",
     .value.integer = OP_LIST_REMOVE_BY_REL_RANK_RANGE},
    {"OP_LIST_REMOVE_BY_INDEX_RANGE_TO_END",
     .value.integer = OP_LIST_REMOVE_BY_INDEX_RANGE_TO_END},
    {"OP_LIST_REMOVE_BY_RANK_RANGE_TO_END",
     .value.integer = OP_LIST_REMOVE_BY_RANK_RANGE_TO_END},

    {"OP_MAP_SET_POLICY", .value.integer = OP_MAP_SET_POLICY},
    {"OP_MAP_CREATE", .value.integer = OP_MAP_CREATE},
    {"OP_MAP_PUT", .value.integer = OP_MAP_PUT},
    {"OP_MAP_PUT_ITEMS", .value.integer = OP_MAP_PUT_ITEMS},
    {"OP_MAP_INCREMENT", .value.integer = OP_MAP_INCREMENT},
    {"OP_MAP_DECREMENT", .value.integer = OP_MAP_DECREMENT},
    {"OP_MAP_SIZE", .value.integer = OP_MAP_SIZE},
    {"OP_MAP_CLEAR", .value.integer = OP_MAP_CLEAR},
    {"OP_MAP_REMOVE_BY_KEY", .value.integer = OP_MAP_REMOVE_BY_KEY},
    {"OP_MAP_REMOVE_BY_KEY_LIST", .value.integer = OP_MAP_REMOVE_BY_KEY_LIST},
    {"OP_MAP_REMOVE_BY_KEY_RANGE", .value.integer = OP_MAP_REMOVE_BY_KEY_RANGE},
    {"OP_MAP_REMOVE_BY_VALUE", .value.integer = OP_MAP_REMOVE_BY_VALUE},
    {"OP_MAP_REMOVE_BY_VALUE_LIST",
     .value.integer = OP_MAP_REMOVE_BY_VALUE_LIST},
    {"OP_MAP_REMOVE_BY_VALUE_RANGE",
     .value.integer = OP_MAP_REMOVE_BY_VALUE_RANGE},
    {"OP_MAP_REMOVE_BY_INDEX", .value.integer = OP_MAP_REMOVE_BY_INDEX},
    {"OP_MAP_REMOVE_BY_INDEX_RANGE",
     .value.integer = OP_MAP_REMOVE_BY_INDEX_RANGE},
    {"OP_MAP_REMOVE_BY_RANK", .value.integer = OP_MAP_REMOVE_BY_RANK},
    {"OP_MAP_REMOVE_BY_RANK_RANGE",
     .value.integer = OP_MAP_REMOVE_BY_RANK_RANGE},
    {"OP_MAP_GET_BY_KEY", .value.integer = OP_MAP_GET_BY_KEY},
    {"OP_MAP_GET_BY_KEY_RANGE", .value.integer = OP_MAP_GET_BY_KEY_RANGE},
    {"OP_MAP_GET_BY_VALUE", .value.integer = OP_MAP_GET_BY_VALUE},
    {"OP_MAP_GET_BY_VALUE_RANGE", .value.integer = OP_MAP_GET_BY_VALUE_RANGE},
    {"OP_MAP_GET_BY_INDEX", .value.integer = OP_MAP_GET_BY_INDEX},
    {"OP_MAP_GET_BY_INDEX_RANGE", .value.integer = OP_MAP_GET_BY_INDEX_RANGE},
    {"OP_MAP_GET_BY_RANK", .value.integer = OP_MAP_GET_BY_RANK},
    {"OP_MAP_GET_BY_RANK_RANGE", .value.integer = OP_MAP_GET_BY_RANK_RANGE},
    {"OP_MAP_GET_BY_VALUE_LIST", .value.integer = OP_MAP_GET_BY_VALUE_LIST},
    {"OP_MAP_GET_BY_KEY_LIST", .value.integer = OP_MAP_GET_BY_KEY_LIST},
    /* CDT operations for use with expressions, new in 5.0 */
    {"OP_MAP_REMOVE_BY_VALUE_RANK_RANGE_REL",
     .value.integer = OP_MAP_REMOVE_BY_VALUE_RANK_RANGE_REL},
    {"OP_MAP_REMOVE_BY_KEY_INDEX_RANGE_REL",
     .value.integer = OP_MAP_REMOVE_BY_KEY_INDEX_RANGE_REL},
    {"OP_MAP_GET_BY_VALUE_RANK_RANGE_REL",
     .value.integer = OP_MAP_GET_BY_VALUE_RANK_RANGE_REL},
    {"OP_MAP_GET_BY_KEY_INDEX_RANGE_REL",
     .value.integer = OP_MAP_GET_BY_KEY_INDEX_RANGE_REL},
    {"OP_MAP_REMOVE_BY_KEY_REL_INDEX_RANGE_TO_END",
     .value.integer = OP_MAP_REMOVE_BY_KEY_REL_INDEX_RANGE_TO_END},
    {"OP_MAP_REMOVE_BY_VALUE_REL_RANK_RANGE_TO_END",
     .value.integer = OP_MAP_REMOVE_BY_VALUE_REL_RANK_RANGE_TO_END},
    {"OP_MAP_REMOVE_BY_INDEX_RANGE_TO_END",
     .value.integer = OP_MAP_REMOVE_BY_INDEX_RANGE_TO_END},
    {"OP_MAP_REMOVE_BY_RANK_RANGE_TO_END",
     .value.integer = OP_MAP_REMOVE_BY_RANK_RANGE_TO_END},
    {"OP_MAP_GET_BY_KEY_REL_INDEX_RANGE_TO_END",
     .value.integer = OP_MAP_GET_BY_KEY_REL_INDEX_RANGE_TO_END},
    {"OP_MAP_REMOVE_BY_KEY_REL_INDEX_RANGE",
     .value.integer = OP_MAP_REMOVE_BY_KEY_REL_INDEX_RANGE},
    {"OP_MAP_REMOVE_BY_VALUE_REL_INDEX_RANGE",
     .value.integer = OP_MAP_REMOVE_BY_VALUE_REL_INDEX_RANGE},
    {"OP_MAP_REMOVE_BY_VALUE_REL_RANK_RANGE",
     .value.integer = OP_MAP_REMOVE_BY_VALUE_REL_RANK_RANGE},
    {"OP_MAP_GET_BY_KEY_REL_INDEX_RANGE",
     .value.integer = OP_MAP_GET_BY_KEY_REL_INDEX_RANGE},
    {"OP_MAP_GET_BY_VALUE_RANK_RANGE_REL_TO_END",
     .value.integer = OP_MAP_GET_BY_VALUE_RANK_RANGE_REL_TO_END},
    {"OP_MAP_GET_BY_INDEX_RANGE_TO_END",
     .value.integer = OP_MAP_GET_BY_INDEX_RANGE_TO_END},
    {"OP_MAP_GET_BY_RANK_RANGE_TO_END",
     .value.integer = OP_MAP_GET_BY_RANK_RANGE_TO_END},

    {"MAP_UNORDERED", .value.integer = AS_MAP_UNORDERED},
    {"MAP_KEY_ORDERED", .value.integer = AS_MAP_KEY_ORDERED},
    {"MAP_KEY_VALUE_ORDERED", .value.integer = AS_MAP_KEY_VALUE_ORDERED},

    {"MAP_RETURN_NONE", .value.integer = AS_MAP_RETURN_NONE},
    {"MAP_RETURN_INDEX", .value.integer = AS_MAP_RETURN_INDEX},
    {"MAP_RETURN_REVERSE_INDEX", .value.integer = AS_MAP_RETURN_REVERSE_INDEX},
    {"MAP_RETURN_RANK", .value.integer = AS_MAP_RETURN_RANK},
    {"MAP_RETURN_REVERSE_RANK", .value.integer = AS_MAP_RETURN_REVERSE_RANK},
    {"MAP_RETURN_COUNT", .value.integer = AS_MAP_RETURN_COUNT},
    {"MAP_RETURN_KEY", .value.integer = AS_MAP_RETURN_KEY},
    {"MAP_RETURN_VALUE", .value.integer = AS_MAP_RETURN_VALUE},
    {"MAP_RETURN_KEY_VALUE", .value.integer = AS_MAP_RETURN_KEY_VALUE},
    {"MAP_RETURN_EXISTS", .value.integer = AS_MAP_RETURN_EXISTS},
    {"MAP_RETURN_ORDERED_MAP", .value.integer = AS_MAP_RETURN_ORDERED_MAP},
    {"MAP_RETURN_UNORDERED_MAP", .value.integer = AS_MAP_RETURN_UNORDERED_MAP},

    {"TTL_NAMESPACE_DEFAULT", .value.integer = AS_RECORD_DEFAULT_TTL},
    {"TTL_NEVER_EXPIRE", .value.integer = AS_RECORD_NO_EXPIRE_TTL},
    {"TTL_DONT_UPDATE", .value.integer = AS_RECORD_NO_CHANGE_TTL},
    {"TTL_CLIENT_DEFAULT", .value.integer = AS_RECORD_CLIENT_DEFAULT_TTL},

    {"LIST_RETURN_NONE", .value.integer = AS_LIST_RETURN_NONE},
    {"LIST_RETURN_INDEX", .value.integer = AS_LIST_RETURN_INDEX},
    {"LIST_RETURN_REVERSE_INDEX",
     .value.integer = AS_LIST_RETURN_REVERSE_INDEX},
    {"LIST_RETURN_RANK", .value.integer = AS_LIST_RETURN_RANK},
    {"LIST_RETURN_REVERSE_RANK", .value.integer = AS_LIST_RETURN_REVERSE_RANK},
    {"LIST_RETURN_COUNT", .value.integer = AS_LIST_RETURN_COUNT},
    {"LIST_RETURN_VALUE", .value.integer = AS_LIST_RETURN_VALUE},
    {"LIST_RETURN_EXISTS", .value.integer = AS_LIST_RETURN_EXISTS},

    {"LIST_SORT_DROP_DUPLICATES",
     .value.integer = AS_LIST_SORT_DROP_DUPLICATES},
    {"LIST_SORT_DEFAULT", .value.integer = AS_LIST_SORT_DEFAULT},

    {"LIST_WRITE_DEFAULT", .value.integer = AS_LIST_WRITE_DEFAULT},
    {"LIST_WRITE_ADD_UNIQUE", .value.integer = AS_LIST_WRITE_ADD_UNIQUE},
    {"LIST_WRITE_INSERT_BOUNDED",
     .value.integer = AS_LIST_WRITE_INSERT_BOUNDED},

    {"LIST_ORDERED", .value.integer = AS_LIST_ORDERED},
    {"LIST_UNORDERED", .value.integer = AS_LIST_UNORDERED},

    {"MAP_WRITE_NO_FAIL", .value.integer = AS_MAP_WRITE_NO_FAIL},
    {"MAP_WRITE_PARTIAL", .value.integer = AS_MAP_WRITE_PARTIAL},

    {"LIST_WRITE_NO_FAIL", .value.integer = AS_LIST_WRITE_NO_FAIL},
    {"LIST_WRITE_PARTIAL", .value.integer = AS_LIST_WRITE_PARTIAL},

    /* Map write flags post 3.5.0 */
    {"MAP_WRITE_FLAGS_DEFAULT", .value.integer = AS_MAP_WRITE_DEFAULT},
    {"MAP_WRITE_FLAGS_CREATE_ONLY", .value.integer = AS_MAP_WRITE_CREATE_ONLY},
    {"MAP_WRITE_FLAGS_UPDATE_ONLY", .value.integer = AS_MAP_WRITE_UPDATE_ONLY},
    {"MAP_WRITE_FLAGS_NO_FAIL", .value.integer = AS_MAP_WRITE_NO_FAIL},
    {"MAP_WRITE_FLAGS_PARTIAL", .value.integer = AS_MAP_WRITE_PARTIAL},

    /* READ Mode constants 4.0.0 */

    // AP Read Mode
    {"POLICY_READ_MODE_AP_ONE", .value.integer = AS_POLICY_READ_MODE_AP_ONE},
    {"POLICY_READ_MODE_AP_ALL", .value.integer = AS_POLICY_READ_MODE_AP_ALL},

    // SC Read Mode
    {"POLICY_READ_MODE_SC_SESSION",
     .value.integer = AS_POLICY_READ_MODE_SC_SESSION},
    {"POLICY_READ_MODE_SC_LINEARIZE",
     .value.integer = AS_POLICY_READ_MODE_SC_LINEARIZE},
    {"POLICY_READ_MODE_SC_ALLOW_REPLICA",
     .value.integer = AS_POLICY_READ_MODE_SC_ALLOW_REPLICA},
    {"POLICY_READ_MODE_SC_ALLOW_UNAVAILABLE",
     .value.integer = AS_POLICY_READ_MODE_SC_ALLOW_UNAVAILABLE},

    /* Bitwise constants: 3.9.0 */
    {"BIT_WRITE_DEFAULT", .value.integer = AS_BIT_WRITE_DEFAULT},
    {"BIT_WRITE_CREATE_ONLY", .value.integer = AS_BIT_WRITE_CREATE_ONLY},
    {"BIT_WRITE_UPDATE_ONLY", .value.integer = AS_BIT_WRITE_UPDATE_ONLY},
    {"BIT_WRITE_NO_FAIL", .value.integer = AS_BIT_WRITE_NO_FAIL},
    {"BIT_WRITE_PARTIAL", .value.integer = AS_BIT_WRITE_PARTIAL},

    {"BIT_RESIZE_DEFAULT", .value.integer = AS_BIT_RESIZE_DEFAULT},
    {"BIT_RESIZE_FROM_FRONT", .value.integer = AS_BIT_RESIZE_FROM_FRONT},
    {"BIT_RESIZE_GROW_ONLY", .value.integer = AS_BIT_RESIZE_GROW_ONLY},
    {"BIT_RESIZE_SHRINK_ONLY", .value.integer = AS_BIT_RESIZE_SHRINK_ONLY},

    {"BIT_OVERFLOW_FAIL", .value.integer = AS_BIT_OVERFLOW_FAIL},
    {"BIT_OVERFLOW_SATURATE", .value.integer = AS_BIT_OVERFLOW_SATURATE},
    {"BIT_OVERFLOW_WRAP", .value.integer = AS_BIT_OVERFLOW_WRAP},

    /* BITWISE OPS: 3.9.0 */
    {"OP_BIT_INSERT", .value.integer = OP_BIT_INSERT},
    {"OP_BIT_RESIZE", .value.integer = OP_BIT_RESIZE},
    {"OP_BIT_REMOVE", .value.integer = OP_BIT_REMOVE},
    {"OP_BIT_SET", .value.integer = OP_BIT_SET},
    {"OP_BIT_OR", .value.integer = OP_BIT_OR},
    {"OP_BIT_XOR", .value.integer = OP_BIT_XOR},
    {"OP_BIT_AND", .value.integer = OP_BIT_AND},
    {"OP_BIT_NOT", .value.integer = OP_BIT_NOT},
    {"OP_BIT_LSHIFT", .value.integer = OP_BIT_LSHIFT},
    {"OP_BIT_RSHIFT", .value.integer = OP_BIT_RSHIFT},
    {"OP_BIT_ADD", .value.integer = OP_BIT_ADD},
    {"OP_BIT_SUBTRACT", .value.integer = OP_BIT_SUBTRACT},
    {"OP_BIT_GET_INT", .value.integer = OP_BIT_GET_INT},
    {"OP_BIT_SET_INT", .value.integer = OP_BIT_SET_INT},
    {"OP_BIT_GET", .value.integer = OP_BIT_GET},
    {"OP_BIT_COUNT", .value.integer = OP_BIT_COUNT},
    {"OP_BIT_LSCAN", .value.integer = OP_BIT_LSCAN},
    {"OP_BIT_RSCAN", .value.integer = OP_BIT_RSCAN},

    /* Nested CDT constants: 3.9.0 */
    {"CDT_CTX_LIST_INDEX", .value.integer = AS_CDT_CTX_LIST_INDEX},
    {"CDT_CTX_LIST_RANK", .value.integer = AS_CDT_CTX_LIST_RANK},
    {"CDT_CTX_LIST_VALUE", .value.integer = AS_CDT_CTX_LIST_VALUE},
    {"CDT_CTX_LIST_INDEX_CREATE", .value.integer = CDT_CTX_LIST_INDEX_CREATE},
    {"CDT_CTX_MAP_INDEX", .value.integer = AS_CDT_CTX_MAP_INDEX},
    {"CDT_CTX_MAP_RANK", .value.integer = AS_CDT_CTX_MAP_RANK},
    {"CDT_CTX_MAP_KEY", .value.integer = AS_CDT_CTX_MAP_KEY},
    {"CDT_CTX_MAP_VALUE", .value.integer = AS_CDT_CTX_MAP_VALUE},
    {"CDT_CTX_MAP_KEY_CREATE", .value.integer = CDT_CTX_MAP_KEY_CREATE},

    /* HLL constants 3.11.0 */
    {"OP_HLL_ADD", .value.integer = OP_HLL_ADD},
    {"OP_HLL_DESCRIBE", .value.integer = OP_HLL_DESCRIBE},
    {"OP_HLL_FOLD", .value.integer = OP_HLL_FOLD},
    {"OP_HLL_GET_COUNT", .value.integer = OP_HLL_GET_COUNT},
    {"OP_HLL_GET_INTERSECT_COUNT", .value.integer = OP_HLL_GET_INTERSECT_COUNT},
    {"OP_HLL_GET_SIMILARITY", .value.integer = OP_HLL_GET_SIMILARITY},
    {"OP_HLL_GET_UNION", .value.integer = OP_HLL_GET_UNION},
    {"OP_HLL_GET_UNION_COUNT", .value.integer = OP_HLL_GET_UNION_COUNT},
    {"OP_HLL_GET_SIMILARITY", .value.integer = OP_HLL_GET_SIMILARITY},
    {"OP_HLL_INIT", .value.integer = OP_HLL_INIT},
    {"OP_HLL_REFRESH_COUNT", .value.integer = OP_HLL_REFRESH_COUNT},
    {"OP_HLL_SET_UNION", .value.integer = OP_HLL_SET_UNION},
    {"OP_HLL_MAY_CONTAIN",
     .value.integer = OP_HLL_MAY_CONTAIN}, // for expression filters

    {"HLL_WRITE_DEFAULT", .value.integer = AS_HLL_WRITE_DEFAULT},
    {"HLL_WRITE_CREATE_ONLY", .value.integer = AS_HLL_WRITE_CREATE_ONLY},
    {"HLL_WRITE_UPDATE_ONLY", .value.integer = AS_HLL_WRITE_UPDATE_ONLY},
    {"HLL_WRITE_NO_FAIL", .value.integer = AS_HLL_WRITE_NO_FAIL},
    {"HLL_WRITE_ALLOW_FOLD", .value.integer = AS_HLL_WRITE_ALLOW_FOLD},

    /* Expression operation constants 5.1.0 */
    {"OP_EXPR_READ", .value.integer = OP_EXPR_READ},
    {"OP_EXPR_WRITE", .value.integer = OP_EXPR_WRITE},
    {"EXP_WRITE_DEFAULT", .value.integer = AS_EXP_WRITE_DEFAULT},
    {"EXP_WRITE_CREATE_ONLY", .value.integer = AS_EXP_WRITE_CREATE_ONLY},
    {"EXP_WRITE_UPDATE_ONLY", .value.integer = AS_EXP_WRITE_UPDATE_ONLY},
    {"EXP_WRITE_ALLOW_DELETE", .value.integer = AS_EXP_WRITE_ALLOW_DELETE},
    {"EXP_WRITE_POLICY_NO_FAIL", .value.integer = AS_EXP_WRITE_POLICY_NO_FAIL},
    {"EXP_WRITE_EVAL_NO_FAIL", .value.integer = AS_EXP_WRITE_EVAL_NO_FAIL},
    {"EXP_READ_DEFAULT", .value.integer = AS_EXP_READ_DEFAULT},
    {"EXP_READ_EVAL_NO_FAIL", .value.integer = AS_EXP_READ_EVAL_NO_FAIL},

    /* For BinType expression, as_bytes_type */
    {"AS_BYTES_UNDEF", .value.integer = AS_BYTES_UNDEF},
    {"AS_BYTES_INTEGER", .value.integer = AS_BYTES_INTEGER},
    {"AS_BYTES_DOUBLE", .value.integer = AS_BYTES_DOUBLE},
    {"AS_BYTES_STRING", .value.integer = AS_BYTES_STRING},
    {"AS_BYTES_BLOB", .value.integer = AS_BYTES_BLOB},
    {"AS_BYTES_JAVA", .value.integer = AS_BYTES_JAVA},
    {"AS_BYTES_CSHARP", .value.integer = AS_BYTES_CSHARP},
    {"AS_BYTES_PYTHON", .value.integer = AS_BYTES_PYTHON},
    {"AS_BYTES_RUBY", .value.integer = AS_BYTES_RUBY},
    {"AS_BYTES_PHP", .value.integer = AS_BYTES_PHP},
    {"AS_BYTES_ERLANG", .value.integer = AS_BYTES_ERLANG},
    {"AS_BYTES_BOOL", .value.integer = AS_BYTES_BOOL},
    {"AS_BYTES_HLL", .value.integer = AS_BYTES_HLL},
    {"AS_BYTES_MAP", .value.integer = AS_BYTES_MAP},
    {"AS_BYTES_LIST", .value.integer = AS_BYTES_LIST},
    {"AS_BYTES_GEOJSON", .value.integer = AS_BYTES_GEOJSON},
    {"AS_BYTES_TYPE_MAX", .value.integer = AS_BYTES_TYPE_MAX},

    /* Regex constants from predexp, still used by expressions */
    {"REGEX_NONE", .value.integer = REGEX_NONE},
    {"REGEX_EXTENDED", .value.integer = REGEX_EXTENDED},
    {"REGEX_ICASE", .value.integer = REGEX_ICASE},
    {"REGEX_NOSUB", .value.integer = REGEX_NOSUB},
    {"REGEX_NEWLINE", .value.integer = REGEX_NEWLINE},

    {"QUERY_DURATION_LONG", .value.integer = AS_QUERY_DURATION_LONG},
    {"QUERY_DURATION_LONG_RELAX_AP",
     .value.integer = AS_QUERY_DURATION_LONG_RELAX_AP},
    {"QUERY_DURATION_SHORT", .value.integer = AS_QUERY_DURATION_SHORT},

    {"LOG_LEVEL_OFF", .value.integer = -1},
    {"LOG_LEVEL_ERROR", .value.integer = AS_LOG_LEVEL_ERROR},
    {"LOG_LEVEL_WARN", .value.integer = AS_LOG_LEVEL_WARN},
    {"LOG_LEVEL_INFO", .value.integer = AS_LOG_LEVEL_INFO},
    {"LOG_LEVEL_DEBUG", .value.integer = AS_LOG_LEVEL_DEBUG},
    {"LOG_LEVEL_TRACE", .value.integer = AS_LOG_LEVEL_TRACE},

    {"COMMIT_OK", .value.integer = AS_COMMIT_OK},
    {"COMMIT_ALREADY_COMMITTED", .value.integer = AS_COMMIT_ALREADY_COMMITTED},
    {"COMMIT_ROLL_FORWARD_ABANDONED",
     .value.integer = AS_COMMIT_ROLL_FORWARD_ABANDONED},
    {"COMMIT_CLOSE_ABANDONED", .value.integer = AS_COMMIT_CLOSE_ABANDONED},

    {"ABORT_OK", .value.integer = AS_ABORT_OK},
    {"ABORT_ALREADY_ABORTED", .value.integer = AS_ABORT_ALREADY_ABORTED},
    {"ABORT_ROLL_BACK_ABANDONED",
     .value.integer = AS_ABORT_ROLL_BACK_ABANDONED},
    {"ABORT_CLOSE_ABANDONED", .value.integer = AS_ABORT_CLOSE_ABANDONED},

    {"TXN_STATE_OPEN", .value.integer = AS_TXN_STATE_OPEN},
    {"TXN_STATE_VERIFIED", .value.integer = AS_TXN_STATE_VERIFIED},
    {"TXN_STATE_COMMITTED", .value.integer = AS_TXN_STATE_COMMITTED},
    {"TXN_STATE_ABORTED", .value.integer = AS_TXN_STATE_ABORTED},

    {"JOB_SCAN", .is_str_value = true, .value.string = "scan"},
    {"JOB_QUERY", .is_str_value = true, .value.string = "query"}};

struct submodule_name_to_creation_method {
    const char *name;
    const char *fully_qualified_name;
    PyObject *(*pyobject_creation_method)(void);
};

#define SHORT_AND_FULLY_QUALIFIED_NAME(s) #s, "aerospike." #s

static struct submodule_name_to_creation_method py_submodules[] = {
    // We don't use module's __name__ attribute
    // because the modules' __name__ is the fully qualified name which includes the package name
    {SHORT_AND_FULLY_QUALIFIED_NAME(exception), AerospikeException_New},
    {SHORT_AND_FULLY_QUALIFIED_NAME(predicates), AerospikePredicates_New},
};

struct type_name_to_creation_method {
    const char *name;
    PyTypeObject *(*pytype_ready_method)(void);
};

static struct type_name_to_creation_method py_module_types[] = {
    // We also don't retrieve the type's __name__ because:
    // 1. Some of the objects have names different from the class name when accessed from the package
    // 2. We don't want to deal with extracting an object's __name__ from a Unicode object.
    // We have to make sure the Unicode object lives as long as we need its internal buffer
    // It's easier to just use a C string directly
    {"Client", AerospikeClient_Ready},
    {"Query", AerospikeQuery_Ready},
    {"Scan", AerospikeScan_Ready},
    {"KeyOrderedDict", AerospikeKeyOrderedDict_Ready},
    {"GeoJSON", AerospikeGeospatial_Ready},
    {"null", AerospikeNullObject_Ready},
    {"CDTWildcard", AerospikeWildcardObject_Ready},
    {"CDTInfinite", AerospikeInfiniteObject_Ready},
    {"Transaction", AerospikeTransaction_Ready},
    {"ConfigProvider", AerospikeConfigProvider_Ready},
};

<<<<<<< HEAD
// We use a macro to avoid repetition
#define DEFINE_SET_OF_VALID_KEYS(array_name_prefix, ...)                       \
    const char *array_name_prefix##_valid_keys[] = {__VA_ARGS__};              \
    PyObject *py_##array_name_prefix##_valid_keys;

DEFINE_SET_OF_VALID_KEYS(
    client_config, "lua", "config_provider", "tls", "hosts", "shm",
    "serialization", "policies", "thread_pool_size", "max_threads",
    "min_conns_per_node", "max_conns_per_node", "max_error_rate",
    "error_rate_window", "connect_timeout", "use_shared_connection",
    "send_bool_as", "compression_threshold", "tend_interval", "cluster_name",
    "strict_types", "rack_aware", "rack_id", "rack_ids",
    "use_services_alternate", "max_socket_idle", "fail_if_not_connected",
    "user", "password", "validate_keys", "app_id", NULL)

DEFINE_SET_OF_VALID_KEYS(client_config_shm, "shm_max_nodes", "max_nodes",
                         "shm_max_namespaces", "max_namespaces",
                         "shm_takeover_threshold_sec", "takeover_threshold_sec",
                         "shm_key", NULL)

DEFINE_SET_OF_VALID_KEYS(client_config_lua, "system_path", "user_path", NULL

)

DEFINE_SET_OF_VALID_KEYS(client_config_policies, "read", "write", "apply",
                         "operate", "remove", "query", "scan", "batch",
                         "batch_remove", "batch_apply", "batch_write",
                         "batch_parent_write", "info", "admin", "txn_verify",
                         "txn_roll", "total_timeout", "auth_mode",
                         "login_timeout_ms", "key", "exists", "max_retries",
                         "replica", "commit_level", "metrics", NULL

)

DEFINE_SET_OF_VALID_KEYS(client_config_tls, "enable", "cafile", "capath",
                         "protocols", "cipher_suite", "keyfile", "keyfile_pw",
                         "cert_blacklist", "certfile", "crl_check",
                         "crl_check_all", "log_session_info", "for_login_only",
                         NULL

)

#define BASE_POLICY_KEYS                                                       \
    "total_timeout", "socket_timeout", "max_retries", "sleep_between_retries", \
        "compress", "txn", "expressions"

DEFINE_SET_OF_VALID_KEYS(apply_policy, BASE_POLICY_KEYS, "key", "replica",
                         "commit_level", "durable_delete", "ttl",
                         "on_locking_only", NULL

)

// send_as_is and check_bounds should not be used by the user
// That's why they are not documented.
// But they were already exposed in the API for a long time, so we allow them to be used
DEFINE_SET_OF_VALID_KEYS(info_policy, "timeout", "send_as_is", "check_bounds",
                         NULL

)

DEFINE_SET_OF_VALID_KEYS(query_policy, BASE_POLICY_KEYS, "deserialize",
                         "replica", "short_query", "expected_duration",
                         "partition_filter", NULL

)

DEFINE_SET_OF_VALID_KEYS(read_policy, BASE_POLICY_KEYS, "key", "replica",
                         "deserialize", "read_touch_ttl_percent",
                         "read_mode_ap", "read_mode_sc", NULL

)

DEFINE_SET_OF_VALID_KEYS(remove_policy, BASE_POLICY_KEYS, "generation", "key",
                         "gen", "commit_level", "replica", "durable_delete",
                         NULL

)

DEFINE_SET_OF_VALID_KEYS(scan_policy, BASE_POLICY_KEYS, "durable_delete",
                         "records_per_second", "max_records", "replica", "ttl",
                         "partition_filter", NULL

)

DEFINE_SET_OF_VALID_KEYS(write_policy, BASE_POLICY_KEYS, "key", "gen", "exists",
                         "commit_level", "durable_delete", "replica",
                         "compression_threshold", "on_locking_only", "ttl", NULL

)

DEFINE_SET_OF_VALID_KEYS(operate_policy, BASE_POLICY_KEYS, "key", "gen",
                         "commit_level", "replica", "durable_delete",
                         "deserialize", "exists", "read_touch_ttl_percent",
                         "on_locking_only", "read_mode_ap", "read_mode_sc",
                         "ttl", NULL

)

DEFINE_SET_OF_VALID_KEYS(batch_policy, BASE_POLICY_KEYS, "concurrent",
                         "allow_inline", "deserialize", "replica",
                         "read_touch_ttl_percent", "read_mode_ap",
                         "read_mode_sc", "allow_inline_ssd", "respond_all_keys",
                         NULL

)

DEFINE_SET_OF_VALID_KEYS(batch_write_policy, "key", "gen", "commit_level",
                         "durable_delete", "exists", "on_locking_only",
                         "expressions", "ttl", NULL

)

DEFINE_SET_OF_VALID_KEYS(batch_read_policy, "read_touch_ttl_percent",
                         "read_mode_ap", "read_mode_sc", "expressions", NULL

)

DEFINE_SET_OF_VALID_KEYS(batch_apply_policy, "key", "commit_level", "ttl",
                         "durable_delete", "on_locking_only", "expressions",
                         NULL

)

DEFINE_SET_OF_VALID_KEYS(batch_remove_policy, "key", "commit_level", "gen",
                         "durable_delete", "generation", "expressions", NULL

)

DEFINE_SET_OF_VALID_KEYS(bit_policy, "bit_write_flags", NULL

)

DEFINE_SET_OF_VALID_KEYS(map_policy, "map_order", "map_write_flags",
                         "persist_index", NULL

)

DEFINE_SET_OF_VALID_KEYS(list_policy, "list_order", "write_flags", NULL)

DEFINE_SET_OF_VALID_KEYS(hll_policy, "flags", NULL)

DEFINE_SET_OF_VALID_KEYS(admin_policy, "timeout", NULL)

// Take the pyobjects and string lists above and connect them using a struct
// When we initialize the module, we create sets for the valid keys that the client can use later

struct py_set_name_to_str_list {
    PyObject **py_set_of_keys;
    const char **valid_keys;
};

#define PY_SET_NAME_TO_STR_LIST(array_name)                                    \
    {                                                                          \
        &py_##array_name, array_name                                           \
    }

static struct py_set_name_to_str_list py_set_name_to_str_lists[] = {
    PY_SET_NAME_TO_STR_LIST(client_config_valid_keys),
    PY_SET_NAME_TO_STR_LIST(client_config_shm_valid_keys),
    PY_SET_NAME_TO_STR_LIST(client_config_lua_valid_keys),
    PY_SET_NAME_TO_STR_LIST(client_config_policies_valid_keys),
    PY_SET_NAME_TO_STR_LIST(client_config_tls_valid_keys),
    PY_SET_NAME_TO_STR_LIST(apply_policy_valid_keys),
    PY_SET_NAME_TO_STR_LIST(info_policy_valid_keys),
    PY_SET_NAME_TO_STR_LIST(admin_policy_valid_keys),
    PY_SET_NAME_TO_STR_LIST(query_policy_valid_keys),
    PY_SET_NAME_TO_STR_LIST(read_policy_valid_keys),
    PY_SET_NAME_TO_STR_LIST(remove_policy_valid_keys),
    PY_SET_NAME_TO_STR_LIST(scan_policy_valid_keys),
    PY_SET_NAME_TO_STR_LIST(write_policy_valid_keys),
    PY_SET_NAME_TO_STR_LIST(operate_policy_valid_keys),
    PY_SET_NAME_TO_STR_LIST(batch_policy_valid_keys),
    PY_SET_NAME_TO_STR_LIST(batch_write_policy_valid_keys),
    PY_SET_NAME_TO_STR_LIST(batch_read_policy_valid_keys),
    PY_SET_NAME_TO_STR_LIST(batch_apply_policy_valid_keys),
    PY_SET_NAME_TO_STR_LIST(batch_remove_policy_valid_keys),
    PY_SET_NAME_TO_STR_LIST(bit_policy_valid_keys),
    PY_SET_NAME_TO_STR_LIST(map_policy_valid_keys),
    PY_SET_NAME_TO_STR_LIST(list_policy_valid_keys),
    PY_SET_NAME_TO_STR_LIST(hll_policy_valid_keys),
};

// Return NULL if an exception is raised
// Returns strong reference to new Python dictionary
static PyObject *py_set_new_from_str_list(const char *const *str_list)
{
    PyObject *py_valid_keys = PySet_New(NULL);
    if (py_valid_keys == NULL) {
        goto error;
    }

    const char *const *curr_str_ref = str_list;
    while (*curr_str_ref) {
        PyObject *py_str = PyUnicode_FromString(*curr_str_ref);
        if (py_str == NULL) {
            goto CLEANUP_SET_ON_ERROR;
        }

        int result = PySet_Add(py_valid_keys, py_str);
        Py_DECREF(py_str);
        if (result == -1) {
            goto CLEANUP_SET_ON_ERROR;
        }
        curr_str_ref++;
    }

    return py_valid_keys;

CLEANUP_SET_ON_ERROR:
    Py_DECREF(py_valid_keys);
error:
    return NULL;
=======
AS_EXTERN extern char *aerospike_client_language;

bool is_python_client_version_set_for_user_agent = false;

void aerospike_free(void *self)
{
    // The aerospike module may be created, but initializing the module may fail.
    // In that case, our module will be cleaned up by the garbage collector and this m_free callback will be called.
    // We don't want to deallocate aerospike_client_version pointing to a string in data section of memory
    // That is the default value for the C client
    if (is_python_client_version_set_for_user_agent) {
        cf_free(aerospike_client_version);
        is_python_client_version_set_for_user_agent = false;
    }
>>>>>>> 306f3a0f
}

PyMODINIT_FUNC PyInit_aerospike(void)
{
    aerospike_client_language = "python";
    static struct PyModuleDef moduledef = {PyModuleDef_HEAD_INIT,
                                           .m_name = AEROSPIKE_MODULE_NAME,
                                           .m_doc = "Aerospike Python Client",
                                           .m_methods = aerospike_methods,
                                           .m_size = -1,
                                           .m_free = aerospike_free};

    PyObject *py_aerospike_module = PyModule_Create(&moduledef);
    if (py_aerospike_module == NULL) {
        return NULL;
    }

    Aerospike_Enable_Default_Logging();

    int retval;
    for (unsigned long i = 0; i < sizeof(py_set_name_to_str_lists) /
                                      sizeof(py_set_name_to_str_lists[0]);
         i++) {
        // just use a Python set so we don't need to implement a hashset in C
        // The C client does not have a public API for a hashset yet
        // Time complexity of set should be constant on avg:
        // https://wiki.python.org/moin/TimeComplexity
        PyObject *py_valid_keys =
            py_set_new_from_str_list(py_set_name_to_str_lists[i].valid_keys);
        if (py_valid_keys == NULL) {
            goto MODULE_CLEANUP_ON_ERROR;
        }

        *(py_set_name_to_str_lists[i].py_set_of_keys) = py_valid_keys;
    }

    py_global_hosts = PyDict_New();
    if (py_global_hosts == NULL) {
        goto AEROSPIKE_MODULE_CLEANUP_ON_ERROR;
    }

    unsigned long i = 0;
    for (i = 0; i < sizeof(py_module_types) / sizeof(py_module_types[0]); i++) {
        PyTypeObject *(*py_type_ready_func)(void) =
            py_module_types[i].pytype_ready_method;
        PyTypeObject *py_type = py_type_ready_func();
        if (py_type == NULL) {
            goto GLOBAL_HOSTS_CLEANUP_ON_ERROR;
        }

        Py_INCREF(py_type);
        retval = PyModule_AddObject(
            py_aerospike_module, py_module_types[i].name, (PyObject *)py_type);
        if (retval == -1) {
            Py_DECREF(py_type);
            goto GLOBAL_HOSTS_CLEANUP_ON_ERROR;
        }
    }

    /*
	 * Add constants to module.
	 */
    for (i = 0; i < sizeof(module_constants) / sizeof(module_constants[0]);
         i++) {
        if (module_constants[i].is_str_value == false) {
            retval = PyModule_AddIntConstant(py_aerospike_module,
                                             module_constants[i].name,
                                             module_constants[i].value.integer);
        }
        else {
            retval = PyModule_AddStringConstant(
                py_aerospike_module, module_constants[i].name,
                module_constants[i].value.string);
        }

        if (retval == -1) {
            goto GLOBAL_HOSTS_CLEANUP_ON_ERROR;
        }
    }

    // Allows submodules to be imported using "import aerospike.<submodule-name>"
    // https://github.com/python/cpython/issues/87533#issuecomment-2373119452
    PyObject *py_sys = PyImport_ImportModule("sys");
    if (py_sys == NULL) {
        goto GLOBAL_HOSTS_CLEANUP_ON_ERROR;
    }

    PyObject *py_sys_dot_modules_dict =
        PyObject_GetAttrString(py_sys, "modules");
    Py_DECREF(py_sys);
    if (py_sys_dot_modules_dict == NULL) {
        goto GLOBAL_HOSTS_CLEANUP_ON_ERROR;
    }

    for (i = 0; i < sizeof(py_submodules) / sizeof(py_submodules[0]); i++) {
        PyObject *(*create_py_submodule)(void) =
            py_submodules[i].pyobject_creation_method;
        PyObject *py_submodule = create_py_submodule();
        if (py_submodule == NULL) {
            goto SYS_DOT_MODULES_DICT_CLEANUP_ON_ERROR;
        }

        int retval = PyDict_SetItemString(py_sys_dot_modules_dict,
                                          py_submodules[i].fully_qualified_name,
                                          py_submodule);
        if (retval == -1) {
            goto SUBMODULE_CLEANUP_ON_ERROR;
        }

        retval = PyModule_AddObject(py_aerospike_module, py_submodules[i].name,
                                    py_submodule);
        if (retval == -1) {
            goto SUBMODULE_CLEANUP_ON_ERROR;
        }
        continue;

    SUBMODULE_CLEANUP_ON_ERROR:
        Py_DECREF(py_submodule);
        goto SYS_DOT_MODULES_DICT_CLEANUP_ON_ERROR;
    }

    Py_DECREF(py_sys_dot_modules_dict);

    PyObject *py_metadata_subpackage =
        PyImport_ImportModule("importlib.metadata");
    if (py_metadata_subpackage == NULL) {
        goto GLOBAL_HOSTS_CLEANUP_ON_ERROR;
    }

    PyObject *py_version_callback =
        PyObject_GetAttrString(py_metadata_subpackage, "version");
    Py_DECREF(py_metadata_subpackage);
    if (py_version_callback == NULL) {
        goto GLOBAL_HOSTS_CLEANUP_ON_ERROR;
    }

    PyObject *py_aerospike_module_version_str =
        PyObject_CallFunction(py_version_callback, "s", AEROSPIKE_MODULE_NAME);
    Py_DECREF(py_version_callback);
    if (py_aerospike_module_version_str == NULL) {
        goto GLOBAL_HOSTS_CLEANUP_ON_ERROR;
    }

    const char *aerospike_module_version =
        PyUnicode_AsUTF8(py_aerospike_module_version_str);
    if (aerospike_module_version == NULL) {
        Py_DECREF(py_aerospike_module_version_str);
        goto GLOBAL_HOSTS_CLEANUP_ON_ERROR;
    }

    // Here we assume that the original value of aerospike_client_version was not heap allocated
    aerospike_client_version = cf_strdup(aerospike_module_version);
    is_python_client_version_set_for_user_agent = true;
    Py_DECREF(py_aerospike_module_version_str);

    return py_aerospike_module;

SYS_DOT_MODULES_DICT_CLEANUP_ON_ERROR:
    Py_DECREF(py_sys_dot_modules_dict);

GLOBAL_HOSTS_CLEANUP_ON_ERROR:
    Py_DECREF(py_global_hosts);

AEROSPIKE_MODULE_CLEANUP_ON_ERROR:
    Py_DECREF(py_aerospike_module);

    // TODO: Clean up any submodules that were manually added to sys.modules
    // This isn't a big deal though, so just leave off for now
    return NULL;
}<|MERGE_RESOLUTION|>--- conflicted
+++ resolved
@@ -562,7 +562,6 @@
     {"ConfigProvider", AerospikeConfigProvider_Ready},
 };
 
-<<<<<<< HEAD
 // We use a macro to avoid repetition
 #define DEFINE_SET_OF_VALID_KEYS(array_name_prefix, ...)                       \
     const char *array_name_prefix##_valid_keys[] = {__VA_ARGS__};              \
@@ -775,7 +774,8 @@
     Py_DECREF(py_valid_keys);
 error:
     return NULL;
-=======
+}
+
 AS_EXTERN extern char *aerospike_client_language;
 
 bool is_python_client_version_set_for_user_agent = false;
@@ -790,7 +790,6 @@
         cf_free(aerospike_client_version);
         is_python_client_version_set_for_user_agent = false;
     }
->>>>>>> 306f3a0f
 }
 
 PyMODINIT_FUNC PyInit_aerospike(void)
