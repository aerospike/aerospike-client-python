/*******************************************************************************
 * Copyright 2013-2021 Aerospike, Inc.
 *
 * Licensed under the Apache License, Version 2.0 (the "License");
 * you may not use this file except in compliance with the License.
 * You may obtain a copy of the License at
 *
 *     http://www.apache.org/licenses/LICENSE-2.0
 *
 * Unless required by applicable law or agreed to in writing, software
 * distributed under the License is distributed on an "AS IS" BASIS,
 * WITHOUT WARRANTIES OR CONDITIONS OF ANY KIND, either express or implied.
 * See the License for the specific language governing permissions and
 * limitations under the License.
 ******************************************************************************/

#include <Python.h>
#include <stdbool.h>
#include <stdint.h>
#include <string.h>

#include "client.h"
#include "query.h"
#include "geo.h"
#include "scan.h"
#include "key_ordered_dict.h"
#include "predicates.h"
#include "exceptions.h"
#include "policy.h"
#include "log.h"
#include "serializer.h"
#include "module_functions.h"
#include "nullobject.h"
#include "cdt_types.h"
#include "transaction.h"
#include "config_provider.h"

#include <aerospike/as_operations.h>
#include <aerospike/as_log_macros.h>
#include <aerospike/as_job.h>
#include <aerospike/as_admin.h>
#include <aerospike/as_record.h>
#include <aerospike/as_exp_operations.h>
#include <aerospike/aerospike_txn.h>

PyObject *py_global_hosts = NULL;

// The following are only used when config["use_shm"] is True
int counter = 0xA8000000;
bool user_shm_key = false;

PyDoc_STRVAR(client_doc, "client(config) -> client object\n\
\n\
Creates a new instance of the Client class.\n\
This client can connect() to the cluster and perform operations against it, such as put() and get() records.\n\
\n\
config = {\n\
    'hosts':    [ ('127.0.0.1', 3000) ],\n\
    'policies': {'timeout': 1000},\n\
}\n\
client = aerospike.client(config)");

static PyMethodDef aerospike_methods[] = {

    //Serialization
    {"set_serializer", (PyCFunction)AerospikeClient_Set_Serializer,
     METH_VARARGS | METH_KEYWORDS, "Sets the serializer"},
    {"set_deserializer", (PyCFunction)AerospikeClient_Set_Deserializer,
     METH_VARARGS | METH_KEYWORDS, "Sets the deserializer"},
    {"unset_serializers", (PyCFunction)AerospikeClient_Unset_Serializers,
     METH_VARARGS | METH_KEYWORDS, "Unsets the serializer and deserializer"},

    {"client", (PyCFunction)AerospikeClient_New, METH_VARARGS | METH_KEYWORDS,
     client_doc},
    {"set_log_level", (PyCFunction)Aerospike_Set_Log_Level,
     METH_VARARGS | METH_KEYWORDS, "Sets the log level"},
    {"set_log_handler", (PyCFunction)Aerospike_Set_Log_Handler,
     METH_VARARGS | METH_KEYWORDS, "Enables the log handler"},
    {"geodata", (PyCFunction)Aerospike_Set_Geo_Data,
     METH_VARARGS | METH_KEYWORDS,
     "Creates a GeoJSON object from geospatial data."},
    {"geojson", (PyCFunction)Aerospike_Set_Geo_Json,
     METH_VARARGS | METH_KEYWORDS,
     "Creates a GeoJSON object from a raw GeoJSON string."},

    //Calculate the digest of a key
    {"calc_digest", (PyCFunction)Aerospike_Calc_Digest,
     METH_VARARGS | METH_KEYWORDS, "Calculate the digest of a key"},

    //Get partition ID for given digest
    {"get_partition_id", (PyCFunction)Aerospike_Get_Partition_Id, METH_VARARGS,
     "Get partition ID for given digest"},

    {NULL}};

struct module_constant_name_to_value {
    const char *name;
    // If false, is int value
    bool is_str_value;
    union value {
        long integer;
        const char *string;
    } value;
};

// TODO: many of these names are the same as the enum name
// Is there a way to generate this code?
// TODO: regression tests for all these constants
static struct module_constant_name_to_value module_constants[] = {
    {"OPERATOR_READ", .value.integer = AS_OPERATOR_READ},
    {"OPERATOR_WRITE", .value.integer = AS_OPERATOR_WRITE},
    {"OPERATOR_INCR", .value.integer = AS_OPERATOR_INCR},
    {"OPERATOR_APPEND", .value.integer = AS_OPERATOR_APPEND},
    {"OPERATOR_PREPEND", .value.integer = AS_OPERATOR_PREPEND},
    {"OPERATOR_TOUCH", .value.integer = AS_OPERATOR_TOUCH},
    {"OPERATOR_DELETE", .value.integer = AS_OPERATOR_DELETE},

    {"AUTH_INTERNAL", .value.integer = AS_AUTH_INTERNAL},
    {"AUTH_EXTERNAL", .value.integer = AS_AUTH_EXTERNAL},
    {"AUTH_EXTERNAL_INSECURE", .value.integer = AS_AUTH_EXTERNAL_INSECURE},
    {"AUTH_PKI", .value.integer = AS_AUTH_PKI},

    {"POLICY_RETRY_NONE", .value.integer = AS_POLICY_RETRY_NONE},
    {"POLICY_RETRY_ONCE", .value.integer = AS_POLICY_RETRY_ONCE},

    {"POLICY_EXISTS_IGNORE", .value.integer = AS_POLICY_EXISTS_IGNORE},
    {"POLICY_EXISTS_CREATE", .value.integer = AS_POLICY_EXISTS_CREATE},
    {"POLICY_EXISTS_UPDATE", .value.integer = AS_POLICY_EXISTS_UPDATE},
    {"POLICY_EXISTS_REPLACE", .value.integer = AS_POLICY_EXISTS_REPLACE},
    {"POLICY_EXISTS_CREATE_OR_REPLACE",
     .value.integer = AS_POLICY_EXISTS_CREATE_OR_REPLACE},

    {"UDF_TYPE_LUA", .value.integer = AS_UDF_TYPE_LUA},

    {"POLICY_KEY_DIGEST", .value.integer = AS_POLICY_KEY_DIGEST},
    {"POLICY_KEY_SEND", .value.integer = AS_POLICY_KEY_SEND},
    {"POLICY_GEN_IGNORE", .value.integer = AS_POLICY_GEN_IGNORE},
    {"POLICY_GEN_EQ", .value.integer = AS_POLICY_GEN_EQ},
    {"POLICY_GEN_GT", .value.integer = AS_POLICY_GEN_GT},

    {"JOB_STATUS_COMPLETED", .value.integer = AS_JOB_STATUS_COMPLETED},
    {"JOB_STATUS_UNDEF", .value.integer = AS_JOB_STATUS_UNDEF},
    {"JOB_STATUS_INPROGRESS", .value.integer = AS_JOB_STATUS_INPROGRESS},

    {"POLICY_REPLICA_MASTER", .value.integer = AS_POLICY_REPLICA_MASTER},
    {"POLICY_REPLICA_ANY", .value.integer = AS_POLICY_REPLICA_ANY},
    {"POLICY_REPLICA_SEQUENCE", .value.integer = AS_POLICY_REPLICA_SEQUENCE},
    {"POLICY_REPLICA_PREFER_RACK",
     .value.integer = AS_POLICY_REPLICA_PREFER_RACK},

    {"POLICY_COMMIT_LEVEL_ALL", .value.integer = AS_POLICY_COMMIT_LEVEL_ALL},
    {"POLICY_COMMIT_LEVEL_MASTER",
     .value.integer = AS_POLICY_COMMIT_LEVEL_MASTER},

    {"SERIALIZER_USER", .value.integer = SERIALIZER_USER},
    {"SERIALIZER_JSON", .value.integer = SERIALIZER_JSON},
    {"SERIALIZER_NONE", .value.integer = SERIALIZER_NONE},

    {"INTEGER", .value.integer = SEND_BOOL_AS_INTEGER},
    {"AS_BOOL", .value.integer = SEND_BOOL_AS_AS_BOOL},

    {"INDEX_STRING", .value.integer = AS_INDEX_STRING},
    {"INDEX_NUMERIC", .value.integer = AS_INDEX_NUMERIC},
    {"INDEX_GEO2DSPHERE", .value.integer = AS_INDEX_GEO2DSPHERE},
    {"INDEX_BLOB", .value.integer = AS_INDEX_BLOB},
    {"INDEX_TYPE_DEFAULT", .value.integer = AS_INDEX_TYPE_DEFAULT},
    {"INDEX_TYPE_LIST", .value.integer = AS_INDEX_TYPE_LIST},
    {"INDEX_TYPE_MAPKEYS", .value.integer = AS_INDEX_TYPE_MAPKEYS},
    {"INDEX_TYPE_MAPVALUES", .value.integer = AS_INDEX_TYPE_MAPVALUES},

    {"PRIV_USER_ADMIN", .value.integer = AS_PRIVILEGE_USER_ADMIN},
    {"PRIV_SYS_ADMIN", .value.integer = AS_PRIVILEGE_SYS_ADMIN},
    {"PRIV_DATA_ADMIN", .value.integer = AS_PRIVILEGE_DATA_ADMIN},
    {"PRIV_READ", .value.integer = AS_PRIVILEGE_READ},
    {"PRIV_WRITE", .value.integer = AS_PRIVILEGE_WRITE},
    {"PRIV_READ_WRITE", .value.integer = AS_PRIVILEGE_READ_WRITE},
    {"PRIV_READ_WRITE_UDF", .value.integer = AS_PRIVILEGE_READ_WRITE_UDF},
    {"PRIV_TRUNCATE", .value.integer = AS_PRIVILEGE_TRUNCATE},
    {"PRIV_UDF_ADMIN", .value.integer = AS_PRIVILEGE_UDF_ADMIN},
    {"PRIV_SINDEX_ADMIN", .value.integer = AS_PRIVILEGE_SINDEX_ADMIN},

    // TODO: If only aerospike_helpers relies on these constants,
    // maybe move these constants to aerospike_helpers package
    {"OP_LIST_APPEND", .value.integer = OP_LIST_APPEND},
    {"OP_LIST_APPEND_ITEMS", .value.integer = OP_LIST_APPEND_ITEMS},
    {"OP_LIST_INSERT", .value.integer = OP_LIST_INSERT},
    {"OP_LIST_INSERT_ITEMS", .value.integer = OP_LIST_INSERT_ITEMS},
    {"OP_LIST_POP", .value.integer = OP_LIST_POP},
    {"OP_LIST_POP_RANGE", .value.integer = OP_LIST_POP_RANGE},
    {"OP_LIST_REMOVE", .value.integer = OP_LIST_REMOVE},
    {"OP_LIST_REMOVE_RANGE", .value.integer = OP_LIST_REMOVE_RANGE},
    {"OP_LIST_CLEAR", .value.integer = OP_LIST_CLEAR},
    {"OP_LIST_SET", .value.integer = OP_LIST_SET},
    {"OP_LIST_GET", .value.integer = OP_LIST_GET},
    {"OP_LIST_GET_RANGE", .value.integer = OP_LIST_GET_RANGE},
    {"OP_LIST_TRIM", .value.integer = OP_LIST_TRIM},
    {"OP_LIST_SIZE", .value.integer = OP_LIST_SIZE},
    {"OP_LIST_INCREMENT", .value.integer = OP_LIST_INCREMENT},
    /* New CDT Operations, post 3.16.0.1 */
    {"OP_LIST_GET_BY_INDEX", .value.integer = OP_LIST_GET_BY_INDEX},
    {"OP_LIST_GET_BY_INDEX_RANGE", .value.integer = OP_LIST_GET_BY_INDEX_RANGE},
    {"OP_LIST_GET_BY_RANK", .value.integer = OP_LIST_GET_BY_RANK},
    {"OP_LIST_GET_BY_RANK_RANGE", .value.integer = OP_LIST_GET_BY_RANK_RANGE},
    {"OP_LIST_GET_BY_VALUE", .value.integer = OP_LIST_GET_BY_VALUE},
    {"OP_LIST_GET_BY_VALUE_LIST", .value.integer = OP_LIST_GET_BY_VALUE_LIST},
    {"OP_LIST_GET_BY_VALUE_RANGE", .value.integer = OP_LIST_GET_BY_VALUE_RANGE},
    {"OP_LIST_REMOVE_BY_INDEX", .value.integer = OP_LIST_REMOVE_BY_INDEX},
    {"OP_LIST_REMOVE_BY_INDEX_RANGE",
     .value.integer = OP_LIST_REMOVE_BY_INDEX_RANGE},
    {"OP_LIST_REMOVE_BY_RANK", .value.integer = OP_LIST_REMOVE_BY_RANK},
    {"OP_LIST_REMOVE_BY_RANK_RANGE",
     .value.integer = OP_LIST_REMOVE_BY_RANK_RANGE},
    {"OP_LIST_REMOVE_BY_VALUE", .value.integer = OP_LIST_REMOVE_BY_VALUE},
    {"OP_LIST_REMOVE_BY_VALUE_LIST",
     .value.integer = OP_LIST_REMOVE_BY_VALUE_LIST},
    {"OP_LIST_REMOVE_BY_VALUE_RANGE",
     .value.integer = OP_LIST_REMOVE_BY_VALUE_RANGE},
    {"OP_LIST_SET_ORDER", .value.integer = OP_LIST_SET_ORDER},
    {"OP_LIST_SORT", .value.integer = OP_LIST_SORT},
    {
        "OP_LIST_REMOVE_BY_VALUE_RANK_RANGE_REL",

        .value.integer = OP_LIST_REMOVE_BY_VALUE_RANK_RANGE_REL,
    },
    {
        "OP_LIST_GET_BY_VALUE_RANK_RANGE_REL",

        .value.integer = OP_LIST_GET_BY_VALUE_RANK_RANGE_REL,
    },
    {"OP_LIST_CREATE", .value.integer = OP_LIST_CREATE},
    {
        "OP_LIST_GET_BY_VALUE_RANK_RANGE_REL_TO_END",

        .value.integer = OP_LIST_GET_BY_VALUE_RANK_RANGE_REL_TO_END,
    },
    {"OP_LIST_GET_BY_INDEX_RANGE_TO_END",
     .value.integer = OP_LIST_GET_BY_INDEX_RANGE_TO_END},
    {"OP_LIST_GET_BY_RANK_RANGE_TO_END",
     .value.integer = OP_LIST_GET_BY_RANK_RANGE_TO_END},
    {"OP_LIST_REMOVE_BY_REL_RANK_RANGE_TO_END",
     .value.integer = OP_LIST_REMOVE_BY_REL_RANK_RANGE_TO_END},
    {"OP_LIST_REMOVE_BY_REL_RANK_RANGE",
     .value.integer = OP_LIST_REMOVE_BY_REL_RANK_RANGE},
    {"OP_LIST_REMOVE_BY_INDEX_RANGE_TO_END",
     .value.integer = OP_LIST_REMOVE_BY_INDEX_RANGE_TO_END},
    {"OP_LIST_REMOVE_BY_RANK_RANGE_TO_END",
     .value.integer = OP_LIST_REMOVE_BY_RANK_RANGE_TO_END},

    {"OP_MAP_SET_POLICY", .value.integer = OP_MAP_SET_POLICY},
    {"OP_MAP_CREATE", .value.integer = OP_MAP_CREATE},
    {"OP_MAP_PUT", .value.integer = OP_MAP_PUT},
    {"OP_MAP_PUT_ITEMS", .value.integer = OP_MAP_PUT_ITEMS},
    {"OP_MAP_INCREMENT", .value.integer = OP_MAP_INCREMENT},
    {"OP_MAP_DECREMENT", .value.integer = OP_MAP_DECREMENT},
    {"OP_MAP_SIZE", .value.integer = OP_MAP_SIZE},
    {"OP_MAP_CLEAR", .value.integer = OP_MAP_CLEAR},
    {"OP_MAP_REMOVE_BY_KEY", .value.integer = OP_MAP_REMOVE_BY_KEY},
    {"OP_MAP_REMOVE_BY_KEY_LIST", .value.integer = OP_MAP_REMOVE_BY_KEY_LIST},
    {"OP_MAP_REMOVE_BY_KEY_RANGE", .value.integer = OP_MAP_REMOVE_BY_KEY_RANGE},
    {"OP_MAP_REMOVE_BY_VALUE", .value.integer = OP_MAP_REMOVE_BY_VALUE},
    {"OP_MAP_REMOVE_BY_VALUE_LIST",
     .value.integer = OP_MAP_REMOVE_BY_VALUE_LIST},
    {"OP_MAP_REMOVE_BY_VALUE_RANGE",
     .value.integer = OP_MAP_REMOVE_BY_VALUE_RANGE},
    {"OP_MAP_REMOVE_BY_INDEX", .value.integer = OP_MAP_REMOVE_BY_INDEX},
    {"OP_MAP_REMOVE_BY_INDEX_RANGE",
     .value.integer = OP_MAP_REMOVE_BY_INDEX_RANGE},
    {"OP_MAP_REMOVE_BY_RANK", .value.integer = OP_MAP_REMOVE_BY_RANK},
    {"OP_MAP_REMOVE_BY_RANK_RANGE",
     .value.integer = OP_MAP_REMOVE_BY_RANK_RANGE},
    {"OP_MAP_GET_BY_KEY", .value.integer = OP_MAP_GET_BY_KEY},
    {"OP_MAP_GET_BY_KEY_RANGE", .value.integer = OP_MAP_GET_BY_KEY_RANGE},
    {"OP_MAP_GET_BY_VALUE", .value.integer = OP_MAP_GET_BY_VALUE},
    {"OP_MAP_GET_BY_VALUE_RANGE", .value.integer = OP_MAP_GET_BY_VALUE_RANGE},
    {"OP_MAP_GET_BY_INDEX", .value.integer = OP_MAP_GET_BY_INDEX},
    {"OP_MAP_GET_BY_INDEX_RANGE", .value.integer = OP_MAP_GET_BY_INDEX_RANGE},
    {"OP_MAP_GET_BY_RANK", .value.integer = OP_MAP_GET_BY_RANK},
    {"OP_MAP_GET_BY_RANK_RANGE", .value.integer = OP_MAP_GET_BY_RANK_RANGE},
    {"OP_MAP_GET_BY_VALUE_LIST", .value.integer = OP_MAP_GET_BY_VALUE_LIST},
    {"OP_MAP_GET_BY_KEY_LIST", .value.integer = OP_MAP_GET_BY_KEY_LIST},
    /* CDT operations for use with expressions, new in 5.0 */
    {"OP_MAP_REMOVE_BY_VALUE_RANK_RANGE_REL",
     .value.integer = OP_MAP_REMOVE_BY_VALUE_RANK_RANGE_REL},
    {"OP_MAP_REMOVE_BY_KEY_INDEX_RANGE_REL",
     .value.integer = OP_MAP_REMOVE_BY_KEY_INDEX_RANGE_REL},
    {"OP_MAP_GET_BY_VALUE_RANK_RANGE_REL",
     .value.integer = OP_MAP_GET_BY_VALUE_RANK_RANGE_REL},
    {"OP_MAP_GET_BY_KEY_INDEX_RANGE_REL",
     .value.integer = OP_MAP_GET_BY_KEY_INDEX_RANGE_REL},
    {"OP_MAP_REMOVE_BY_KEY_REL_INDEX_RANGE_TO_END",
     .value.integer = OP_MAP_REMOVE_BY_KEY_REL_INDEX_RANGE_TO_END},
    {"OP_MAP_REMOVE_BY_VALUE_REL_RANK_RANGE_TO_END",
     .value.integer = OP_MAP_REMOVE_BY_VALUE_REL_RANK_RANGE_TO_END},
    {"OP_MAP_REMOVE_BY_INDEX_RANGE_TO_END",
     .value.integer = OP_MAP_REMOVE_BY_INDEX_RANGE_TO_END},
    {"OP_MAP_REMOVE_BY_RANK_RANGE_TO_END",
     .value.integer = OP_MAP_REMOVE_BY_RANK_RANGE_TO_END},
    {"OP_MAP_GET_BY_KEY_REL_INDEX_RANGE_TO_END",
     .value.integer = OP_MAP_GET_BY_KEY_REL_INDEX_RANGE_TO_END},
    {"OP_MAP_REMOVE_BY_KEY_REL_INDEX_RANGE",
     .value.integer = OP_MAP_REMOVE_BY_KEY_REL_INDEX_RANGE},
    {"OP_MAP_REMOVE_BY_VALUE_REL_INDEX_RANGE",
     .value.integer = OP_MAP_REMOVE_BY_VALUE_REL_INDEX_RANGE},
    {"OP_MAP_REMOVE_BY_VALUE_REL_RANK_RANGE",
     .value.integer = OP_MAP_REMOVE_BY_VALUE_REL_RANK_RANGE},
    {"OP_MAP_GET_BY_KEY_REL_INDEX_RANGE",
     .value.integer = OP_MAP_GET_BY_KEY_REL_INDEX_RANGE},
    {"OP_MAP_GET_BY_VALUE_RANK_RANGE_REL_TO_END",
     .value.integer = OP_MAP_GET_BY_VALUE_RANK_RANGE_REL_TO_END},
    {"OP_MAP_GET_BY_INDEX_RANGE_TO_END",
     .value.integer = OP_MAP_GET_BY_INDEX_RANGE_TO_END},
    {"OP_MAP_GET_BY_RANK_RANGE_TO_END",
     .value.integer = OP_MAP_GET_BY_RANK_RANGE_TO_END},

    {"MAP_UNORDERED", .value.integer = AS_MAP_UNORDERED},
    {"MAP_KEY_ORDERED", .value.integer = AS_MAP_KEY_ORDERED},
    {"MAP_KEY_VALUE_ORDERED", .value.integer = AS_MAP_KEY_VALUE_ORDERED},

    {"MAP_RETURN_NONE", .value.integer = AS_MAP_RETURN_NONE},
    {"MAP_RETURN_INDEX", .value.integer = AS_MAP_RETURN_INDEX},
    {"MAP_RETURN_REVERSE_INDEX", .value.integer = AS_MAP_RETURN_REVERSE_INDEX},
    {"MAP_RETURN_RANK", .value.integer = AS_MAP_RETURN_RANK},
    {"MAP_RETURN_REVERSE_RANK", .value.integer = AS_MAP_RETURN_REVERSE_RANK},
    {"MAP_RETURN_COUNT", .value.integer = AS_MAP_RETURN_COUNT},
    {"MAP_RETURN_KEY", .value.integer = AS_MAP_RETURN_KEY},
    {"MAP_RETURN_VALUE", .value.integer = AS_MAP_RETURN_VALUE},
    {"MAP_RETURN_KEY_VALUE", .value.integer = AS_MAP_RETURN_KEY_VALUE},
    {"MAP_RETURN_EXISTS", .value.integer = AS_MAP_RETURN_EXISTS},
    {"MAP_RETURN_ORDERED_MAP", .value.integer = AS_MAP_RETURN_ORDERED_MAP},
    {"MAP_RETURN_UNORDERED_MAP", .value.integer = AS_MAP_RETURN_UNORDERED_MAP},

    {"TTL_NAMESPACE_DEFAULT", .value.integer = AS_RECORD_DEFAULT_TTL},
    {"TTL_NEVER_EXPIRE", .value.integer = AS_RECORD_NO_EXPIRE_TTL},
    {"TTL_DONT_UPDATE", .value.integer = AS_RECORD_NO_CHANGE_TTL},
    {"TTL_CLIENT_DEFAULT", .value.integer = AS_RECORD_CLIENT_DEFAULT_TTL},

    {"LIST_RETURN_NONE", .value.integer = AS_LIST_RETURN_NONE},
    {"LIST_RETURN_INDEX", .value.integer = AS_LIST_RETURN_INDEX},
    {"LIST_RETURN_REVERSE_INDEX",
     .value.integer = AS_LIST_RETURN_REVERSE_INDEX},
    {"LIST_RETURN_RANK", .value.integer = AS_LIST_RETURN_RANK},
    {"LIST_RETURN_REVERSE_RANK", .value.integer = AS_LIST_RETURN_REVERSE_RANK},
    {"LIST_RETURN_COUNT", .value.integer = AS_LIST_RETURN_COUNT},
    {"LIST_RETURN_VALUE", .value.integer = AS_LIST_RETURN_VALUE},
    {"LIST_RETURN_EXISTS", .value.integer = AS_LIST_RETURN_EXISTS},

    {"LIST_SORT_DROP_DUPLICATES",
     .value.integer = AS_LIST_SORT_DROP_DUPLICATES},
    {"LIST_SORT_DEFAULT", .value.integer = AS_LIST_SORT_DEFAULT},

    {"LIST_WRITE_DEFAULT", .value.integer = AS_LIST_WRITE_DEFAULT},
    {"LIST_WRITE_ADD_UNIQUE", .value.integer = AS_LIST_WRITE_ADD_UNIQUE},
    {"LIST_WRITE_INSERT_BOUNDED",
     .value.integer = AS_LIST_WRITE_INSERT_BOUNDED},

    {"LIST_ORDERED", .value.integer = AS_LIST_ORDERED},
    {"LIST_UNORDERED", .value.integer = AS_LIST_UNORDERED},

    {"MAP_WRITE_NO_FAIL", .value.integer = AS_MAP_WRITE_NO_FAIL},
    {"MAP_WRITE_PARTIAL", .value.integer = AS_MAP_WRITE_PARTIAL},

    {"LIST_WRITE_NO_FAIL", .value.integer = AS_LIST_WRITE_NO_FAIL},
    {"LIST_WRITE_PARTIAL", .value.integer = AS_LIST_WRITE_PARTIAL},

    /* Map write flags post 3.5.0 */
    {"MAP_WRITE_FLAGS_DEFAULT", .value.integer = AS_MAP_WRITE_DEFAULT},
    {"MAP_WRITE_FLAGS_CREATE_ONLY", .value.integer = AS_MAP_WRITE_CREATE_ONLY},
    {"MAP_WRITE_FLAGS_UPDATE_ONLY", .value.integer = AS_MAP_WRITE_UPDATE_ONLY},
    {"MAP_WRITE_FLAGS_NO_FAIL", .value.integer = AS_MAP_WRITE_NO_FAIL},
    {"MAP_WRITE_FLAGS_PARTIAL", .value.integer = AS_MAP_WRITE_PARTIAL},

    /* READ Mode constants 4.0.0 */

    // AP Read Mode
    {"POLICY_READ_MODE_AP_ONE", .value.integer = AS_POLICY_READ_MODE_AP_ONE},
    {"POLICY_READ_MODE_AP_ALL", .value.integer = AS_POLICY_READ_MODE_AP_ALL},

    // SC Read Mode
    {"POLICY_READ_MODE_SC_SESSION",
     .value.integer = AS_POLICY_READ_MODE_SC_SESSION},
    {"POLICY_READ_MODE_SC_LINEARIZE",
     .value.integer = AS_POLICY_READ_MODE_SC_LINEARIZE},
    {"POLICY_READ_MODE_SC_ALLOW_REPLICA",
     .value.integer = AS_POLICY_READ_MODE_SC_ALLOW_REPLICA},
    {"POLICY_READ_MODE_SC_ALLOW_UNAVAILABLE",
     .value.integer = AS_POLICY_READ_MODE_SC_ALLOW_UNAVAILABLE},

    /* Bitwise constants: 3.9.0 */
    {"BIT_WRITE_DEFAULT", .value.integer = AS_BIT_WRITE_DEFAULT},
    {"BIT_WRITE_CREATE_ONLY", .value.integer = AS_BIT_WRITE_CREATE_ONLY},
    {"BIT_WRITE_UPDATE_ONLY", .value.integer = AS_BIT_WRITE_UPDATE_ONLY},
    {"BIT_WRITE_NO_FAIL", .value.integer = AS_BIT_WRITE_NO_FAIL},
    {"BIT_WRITE_PARTIAL", .value.integer = AS_BIT_WRITE_PARTIAL},

    {"BIT_RESIZE_DEFAULT", .value.integer = AS_BIT_RESIZE_DEFAULT},
    {"BIT_RESIZE_FROM_FRONT", .value.integer = AS_BIT_RESIZE_FROM_FRONT},
    {"BIT_RESIZE_GROW_ONLY", .value.integer = AS_BIT_RESIZE_GROW_ONLY},
    {"BIT_RESIZE_SHRINK_ONLY", .value.integer = AS_BIT_RESIZE_SHRINK_ONLY},

    {"BIT_OVERFLOW_FAIL", .value.integer = AS_BIT_OVERFLOW_FAIL},
    {"BIT_OVERFLOW_SATURATE", .value.integer = AS_BIT_OVERFLOW_SATURATE},
    {"BIT_OVERFLOW_WRAP", .value.integer = AS_BIT_OVERFLOW_WRAP},

    /* BITWISE OPS: 3.9.0 */
    {"OP_BIT_INSERT", .value.integer = OP_BIT_INSERT},
    {"OP_BIT_RESIZE", .value.integer = OP_BIT_RESIZE},
    {"OP_BIT_REMOVE", .value.integer = OP_BIT_REMOVE},
    {"OP_BIT_SET", .value.integer = OP_BIT_SET},
    {"OP_BIT_OR", .value.integer = OP_BIT_OR},
    {"OP_BIT_XOR", .value.integer = OP_BIT_XOR},
    {"OP_BIT_AND", .value.integer = OP_BIT_AND},
    {"OP_BIT_NOT", .value.integer = OP_BIT_NOT},
    {"OP_BIT_LSHIFT", .value.integer = OP_BIT_LSHIFT},
    {"OP_BIT_RSHIFT", .value.integer = OP_BIT_RSHIFT},
    {"OP_BIT_ADD", .value.integer = OP_BIT_ADD},
    {"OP_BIT_SUBTRACT", .value.integer = OP_BIT_SUBTRACT},
    {"OP_BIT_GET_INT", .value.integer = OP_BIT_GET_INT},
    {"OP_BIT_SET_INT", .value.integer = OP_BIT_SET_INT},
    {"OP_BIT_GET", .value.integer = OP_BIT_GET},
    {"OP_BIT_COUNT", .value.integer = OP_BIT_COUNT},
    {"OP_BIT_LSCAN", .value.integer = OP_BIT_LSCAN},
    {"OP_BIT_RSCAN", .value.integer = OP_BIT_RSCAN},

    /* Nested CDT constants: 3.9.0 */
    {"CDT_CTX_LIST_INDEX", .value.integer = AS_CDT_CTX_LIST_INDEX},
    {"CDT_CTX_LIST_RANK", .value.integer = AS_CDT_CTX_LIST_RANK},
    {"CDT_CTX_LIST_VALUE", .value.integer = AS_CDT_CTX_LIST_VALUE},
    {"CDT_CTX_LIST_INDEX_CREATE", .value.integer = CDT_CTX_LIST_INDEX_CREATE},
    {"CDT_CTX_MAP_INDEX", .value.integer = AS_CDT_CTX_MAP_INDEX},
    {"CDT_CTX_MAP_RANK", .value.integer = AS_CDT_CTX_MAP_RANK},
    {"CDT_CTX_MAP_KEY", .value.integer = AS_CDT_CTX_MAP_KEY},
    {"CDT_CTX_MAP_VALUE", .value.integer = AS_CDT_CTX_MAP_VALUE},
    {"CDT_CTX_MAP_KEY_CREATE", .value.integer = CDT_CTX_MAP_KEY_CREATE},

    /* HLL constants 3.11.0 */
    {"OP_HLL_ADD", .value.integer = OP_HLL_ADD},
    {"OP_HLL_DESCRIBE", .value.integer = OP_HLL_DESCRIBE},
    {"OP_HLL_FOLD", .value.integer = OP_HLL_FOLD},
    {"OP_HLL_GET_COUNT", .value.integer = OP_HLL_GET_COUNT},
    {"OP_HLL_GET_INTERSECT_COUNT", .value.integer = OP_HLL_GET_INTERSECT_COUNT},
    {"OP_HLL_GET_SIMILARITY", .value.integer = OP_HLL_GET_SIMILARITY},
    {"OP_HLL_GET_UNION", .value.integer = OP_HLL_GET_UNION},
    {"OP_HLL_GET_UNION_COUNT", .value.integer = OP_HLL_GET_UNION_COUNT},
    {"OP_HLL_GET_SIMILARITY", .value.integer = OP_HLL_GET_SIMILARITY},
    {"OP_HLL_INIT", .value.integer = OP_HLL_INIT},
    {"OP_HLL_REFRESH_COUNT", .value.integer = OP_HLL_REFRESH_COUNT},
    {"OP_HLL_SET_UNION", .value.integer = OP_HLL_SET_UNION},
    {"OP_HLL_MAY_CONTAIN",
     .value.integer = OP_HLL_MAY_CONTAIN}, // for expression filters

    {"HLL_WRITE_DEFAULT", .value.integer = AS_HLL_WRITE_DEFAULT},
    {"HLL_WRITE_CREATE_ONLY", .value.integer = AS_HLL_WRITE_CREATE_ONLY},
    {"HLL_WRITE_UPDATE_ONLY", .value.integer = AS_HLL_WRITE_UPDATE_ONLY},
    {"HLL_WRITE_NO_FAIL", .value.integer = AS_HLL_WRITE_NO_FAIL},
    {"HLL_WRITE_ALLOW_FOLD", .value.integer = AS_HLL_WRITE_ALLOW_FOLD},

    /* Expression operation constants 5.1.0 */
    {"OP_EXPR_READ", .value.integer = OP_EXPR_READ},
    {"OP_EXPR_WRITE", .value.integer = OP_EXPR_WRITE},
    {"EXP_WRITE_DEFAULT", .value.integer = AS_EXP_WRITE_DEFAULT},
    {"EXP_WRITE_CREATE_ONLY", .value.integer = AS_EXP_WRITE_CREATE_ONLY},
    {"EXP_WRITE_UPDATE_ONLY", .value.integer = AS_EXP_WRITE_UPDATE_ONLY},
    {"EXP_WRITE_ALLOW_DELETE", .value.integer = AS_EXP_WRITE_ALLOW_DELETE},
    {"EXP_WRITE_POLICY_NO_FAIL", .value.integer = AS_EXP_WRITE_POLICY_NO_FAIL},
    {"EXP_WRITE_EVAL_NO_FAIL", .value.integer = AS_EXP_WRITE_EVAL_NO_FAIL},
    {"EXP_READ_DEFAULT", .value.integer = AS_EXP_READ_DEFAULT},
    {"EXP_READ_EVAL_NO_FAIL", .value.integer = AS_EXP_READ_EVAL_NO_FAIL},

    /* For BinType expression, as_bytes_type */
    {"AS_BYTES_UNDEF", .value.integer = AS_BYTES_UNDEF},
    {"AS_BYTES_INTEGER", .value.integer = AS_BYTES_INTEGER},
    {"AS_BYTES_DOUBLE", .value.integer = AS_BYTES_DOUBLE},
    {"AS_BYTES_STRING", .value.integer = AS_BYTES_STRING},
    {"AS_BYTES_BLOB", .value.integer = AS_BYTES_BLOB},
    {"AS_BYTES_JAVA", .value.integer = AS_BYTES_JAVA},
    {"AS_BYTES_CSHARP", .value.integer = AS_BYTES_CSHARP},
    {"AS_BYTES_PYTHON", .value.integer = AS_BYTES_PYTHON},
    {"AS_BYTES_RUBY", .value.integer = AS_BYTES_RUBY},
    {"AS_BYTES_PHP", .value.integer = AS_BYTES_PHP},
    {"AS_BYTES_ERLANG", .value.integer = AS_BYTES_ERLANG},
    {"AS_BYTES_BOOL", .value.integer = AS_BYTES_BOOL},
    {"AS_BYTES_HLL", .value.integer = AS_BYTES_HLL},
    {"AS_BYTES_MAP", .value.integer = AS_BYTES_MAP},
    {"AS_BYTES_LIST", .value.integer = AS_BYTES_LIST},
    {"AS_BYTES_GEOJSON", .value.integer = AS_BYTES_GEOJSON},
    {"AS_BYTES_TYPE_MAX", .value.integer = AS_BYTES_TYPE_MAX},

    /* Regex constants from predexp, still used by expressions */
    {"REGEX_NONE", .value.integer = REGEX_NONE},
    {"REGEX_EXTENDED", .value.integer = REGEX_EXTENDED},
    {"REGEX_ICASE", .value.integer = REGEX_ICASE},
    {"REGEX_NOSUB", .value.integer = REGEX_NOSUB},
    {"REGEX_NEWLINE", .value.integer = REGEX_NEWLINE},

    {"QUERY_DURATION_LONG", .value.integer = AS_QUERY_DURATION_LONG},
    {"QUERY_DURATION_LONG_RELAX_AP",
     .value.integer = AS_QUERY_DURATION_LONG_RELAX_AP},
    {"QUERY_DURATION_SHORT", .value.integer = AS_QUERY_DURATION_SHORT},

    {"LOG_LEVEL_OFF", .value.integer = -1},
    {"LOG_LEVEL_ERROR", .value.integer = AS_LOG_LEVEL_ERROR},
    {"LOG_LEVEL_WARN", .value.integer = AS_LOG_LEVEL_WARN},
    {"LOG_LEVEL_INFO", .value.integer = AS_LOG_LEVEL_INFO},
    {"LOG_LEVEL_DEBUG", .value.integer = AS_LOG_LEVEL_DEBUG},
    {"LOG_LEVEL_TRACE", .value.integer = AS_LOG_LEVEL_TRACE},

    {"COMMIT_OK", .value.integer = AS_COMMIT_OK},
    {"COMMIT_ALREADY_COMMITTED", .value.integer = AS_COMMIT_ALREADY_COMMITTED},
    {"COMMIT_ROLL_FORWARD_ABANDONED",
     .value.integer = AS_COMMIT_ROLL_FORWARD_ABANDONED},
    {"COMMIT_CLOSE_ABANDONED", .value.integer = AS_COMMIT_CLOSE_ABANDONED},

    {"ABORT_OK", .value.integer = AS_ABORT_OK},
    {"ABORT_ALREADY_ABORTED", .value.integer = AS_ABORT_ALREADY_ABORTED},
    {"ABORT_ROLL_BACK_ABANDONED",
     .value.integer = AS_ABORT_ROLL_BACK_ABANDONED},
    {"ABORT_CLOSE_ABANDONED", .value.integer = AS_ABORT_CLOSE_ABANDONED},

    {"TXN_STATE_OPEN", .value.integer = AS_TXN_STATE_OPEN},
    {"TXN_STATE_VERIFIED", .value.integer = AS_TXN_STATE_VERIFIED},
    {"TXN_STATE_COMMITTED", .value.integer = AS_TXN_STATE_COMMITTED},
    {"TXN_STATE_ABORTED", .value.integer = AS_TXN_STATE_ABORTED},

    {"JOB_SCAN", .is_str_value = true, .value.string = "scan"},
    {"JOB_QUERY", .is_str_value = true, .value.string = "query"}};

struct submodule_name_to_creation_method {
    const char *name;
    const char *fully_qualified_name;
    PyObject *(*pyobject_creation_method)(void);
};

#define SHORT_AND_FULLY_QUALIFIED_NAME(s) #s, "aerospike." #s

static struct submodule_name_to_creation_method py_submodules[] = {
    // We don't use module's __name__ attribute
    // because the modules' __name__ is the fully qualified name which includes the package name
    {SHORT_AND_FULLY_QUALIFIED_NAME(exception), AerospikeException_New},
    {SHORT_AND_FULLY_QUALIFIED_NAME(predicates), AerospikePredicates_New},
};

struct type_name_to_creation_method {
    const char *name;
    PyTypeObject *(*pytype_ready_method)(void);
};

static struct type_name_to_creation_method py_module_types[] = {
    // We also don't retrieve the type's __name__ because:
    // 1. Some of the objects have names different from the class name when accessed from the package
    // 2. We don't want to deal with extracting an object's __name__ from a Unicode object.
    // We have to make sure the Unicode object lives as long as we need its internal buffer
    // It's easier to just use a C string directly
    {"Client", AerospikeClient_Ready},
    {"Query", AerospikeQuery_Ready},
    {"Scan", AerospikeScan_Ready},
    {"KeyOrderedDict", AerospikeKeyOrderedDict_Ready},
    {"GeoJSON", AerospikeGeospatial_Ready},
    {"null", AerospikeNullObject_Ready},
    {"CDTWildcard", AerospikeWildcardObject_Ready},
    {"CDTInfinite", AerospikeInfiniteObject_Ready},
    {"Transaction", AerospikeTransaction_Ready},
    {"ConfigProvider", AerospikeConfigProvider_Ready},
};

PyMODINIT_FUNC PyInit_aerospike(void)
{
    static struct PyModuleDef moduledef = {
        PyModuleDef_HEAD_INIT,
        .m_name = AEROSPIKE_MODULE_NAME,
        .m_doc = "Aerospike Python Client",
        .m_methods = aerospike_methods,
        .m_size = -1,
    };

    PyObject *py_aerospike_module = PyModule_Create(&moduledef);
    if (py_aerospike_module == NULL) {
        return NULL;
    }

    Aerospike_Enable_Default_Logging();

#ifndef Py_GIL_DISABLED
    py_global_hosts = PyDict_New();
    if (py_global_hosts == NULL) {
        goto MODULE_CLEANUP_ON_ERROR;
    }
#endif

    unsigned long i = 0;
    int retval;
    for (i = 0; i < sizeof(py_module_types) / sizeof(py_module_types[0]); i++) {
        PyTypeObject *(*py_type_ready_func)(void) =
            py_module_types[i].pytype_ready_method;
        PyTypeObject *py_type = py_type_ready_func();
        if (py_type == NULL) {
            goto GLOBAL_HOSTS_CLEANUP_ON_ERROR;
        }

        Py_INCREF(py_type);
        retval = PyModule_AddObject(
            py_aerospike_module, py_module_types[i].name, (PyObject *)py_type);
        if (retval == -1) {
            Py_DECREF(py_type);
            goto GLOBAL_HOSTS_CLEANUP_ON_ERROR;
        }
    }

    /*
	 * Add constants to module.
	 */
    for (i = 0; i < sizeof(module_constants) / sizeof(module_constants[0]);
         i++) {
        if (module_constants[i].is_str_value == false) {
            retval = PyModule_AddIntConstant(py_aerospike_module,
                                             module_constants[i].name,
                                             module_constants[i].value.integer);
        }
        else {
            retval = PyModule_AddStringConstant(
                py_aerospike_module, module_constants[i].name,
                module_constants[i].value.string);
        }

        if (retval == -1) {
            goto GLOBAL_HOSTS_CLEANUP_ON_ERROR;
        }
    }

<<<<<<< HEAD
#ifdef Py_GIL_DISABLED
    PyUnstable_Module_SetGIL(py_aerospike_module, Py_MOD_GIL_NOT_USED);
#endif
=======
    // Allows submodules to be imported using "import aerospike.<submodule-name>"
    // https://github.com/python/cpython/issues/87533#issuecomment-2373119452
    PyObject *py_sys = PyImport_ImportModule("sys");
    if (py_sys == NULL) {
        goto GLOBAL_HOSTS_CLEANUP_ON_ERROR;
    }
    PyObject *py_sys_modules = PyObject_GetAttrString(py_sys, "modules");
    if (py_sys_modules == NULL) {
        goto SYS_CLEANUP;
    }

    for (i = 0; i < sizeof(py_submodules) / sizeof(py_submodules[0]); i++) {
        PyObject *(*create_py_submodule)(void) =
            py_submodules[i].pyobject_creation_method;
        PyObject *py_submodule = create_py_submodule();
        if (py_submodule == NULL) {
            goto SYS_MODULES_CLEANUP;
        }

        int retval = PyDict_SetItemString(py_sys_modules,
                                          py_submodules[i].fully_qualified_name,
                                          py_submodule);
        if (retval == -1) {
            goto SUBMODULE_CLEANUP_ON_ERROR;
        }

        retval = PyModule_AddObject(py_aerospike_module, py_submodules[i].name,
                                    py_submodule);
        if (retval == -1) {
            goto SUBMODULE_CLEANUP_ON_ERROR;
        }
        continue;

    SUBMODULE_CLEANUP_ON_ERROR:
        Py_DECREF(py_submodule);
        goto SYS_MODULES_CLEANUP;
    }

    // We don't need these anymore. Only for initializing module
    Py_DECREF(py_sys_modules);
    Py_DECREF(py_sys);
>>>>>>> d9f93114

    return py_aerospike_module;

SYS_MODULES_CLEANUP:
    Py_DECREF(py_sys_modules);
SYS_CLEANUP:
    // TODO: Clean up any submodules that were manually added to sys.modules
    // This isn't a big deal though, so just leave off for now
    Py_DECREF(py_sys);
GLOBAL_HOSTS_CLEANUP_ON_ERROR:
    Py_DECREF(py_global_hosts);
MODULE_CLEANUP_ON_ERROR:
    Py_DECREF(py_aerospike_module);
    return NULL;
}<|MERGE_RESOLUTION|>--- conflicted
+++ resolved
@@ -626,11 +626,10 @@
         }
     }
 
-<<<<<<< HEAD
 #ifdef Py_GIL_DISABLED
     PyUnstable_Module_SetGIL(py_aerospike_module, Py_MOD_GIL_NOT_USED);
 #endif
-=======
+
     // Allows submodules to be imported using "import aerospike.<submodule-name>"
     // https://github.com/python/cpython/issues/87533#issuecomment-2373119452
     PyObject *py_sys = PyImport_ImportModule("sys");
@@ -672,7 +671,6 @@
     // We don't need these anymore. Only for initializing module
     Py_DECREF(py_sys_modules);
     Py_DECREF(py_sys);
->>>>>>> d9f93114
 
     return py_aerospike_module;
 
