/*******************************************************************************
 * Copyright 2013-2021 Aerospike, Inc.
 *
 * Licensed under the Apache License, Version 2.0 (the "License");
 * you may not use this file except in compliance with the License.
 * You may obtain a copy of the License at
 *
 *     http://www.apache.org/licenses/LICENSE-2.0
 *
 * Unless required by applicable law or agreed to in writing, software
 * distributed under the License is distributed on an "AS IS" BASIS,
 * WITHOUT WARRANTIES OR CONDITIONS OF ANY KIND, either express or implied.
 * See the License for the specific language governing permissions and
 * limitations under the License.
 ******************************************************************************/

#include <Python.h>
#include <stdbool.h>
#include <stdint.h>
#include <string.h>

#include "client.h"
#include "query.h"
#include "geo.h"
#include "scan.h"
#include "key_ordered_dict.h"
#include "predicates.h"
#include "exceptions.h"
#include "policy.h"
#include "log.h"
#include "serializer.h"
#include "module_functions.h"
#include "nullobject.h"
#include "cdt_types.h"
<<<<<<< HEAD
#include "transaction.h"
=======

#include <aerospike/as_operations.h>
>>>>>>> 796109c6
#include <aerospike/as_log_macros.h>
#include <aerospike/as_job.h>
#include <aerospike/as_admin.h>
#include <aerospike/as_record.h>
#include <aerospike/as_exp_operations.h>

PyObject *py_global_hosts;
int counter = 0xA8000000;
bool user_shm_key = false;

PyDoc_STRVAR(client_doc, "client(config) -> client object\n\
\n\
Creates a new instance of the Client class.\n\
This client can connect() to the cluster and perform operations against it, such as put() and get() records.\n\
\n\
config = {\n\
    'hosts':    [ ('127.0.0.1', 3000) ],\n\
    'policies': {'timeout': 1000},\n\
}\n\
client = aerospike.client(config)");

static PyMethodDef aerospike_methods[] = {

    //Serialization
    {"set_serializer", (PyCFunction)AerospikeClient_Set_Serializer,
     METH_VARARGS | METH_KEYWORDS, "Sets the serializer"},
    {"set_deserializer", (PyCFunction)AerospikeClient_Set_Deserializer,
     METH_VARARGS | METH_KEYWORDS, "Sets the deserializer"},
    {"unset_serializers", (PyCFunction)AerospikeClient_Unset_Serializers,
     METH_VARARGS | METH_KEYWORDS, "Unsets the serializer and deserializer"},

    {"client", (PyCFunction)AerospikeClient_New, METH_VARARGS | METH_KEYWORDS,
     client_doc},
    {"set_log_level", (PyCFunction)Aerospike_Set_Log_Level,
     METH_VARARGS | METH_KEYWORDS, "Sets the log level"},
    {"set_log_handler", (PyCFunction)Aerospike_Set_Log_Handler,
     METH_VARARGS | METH_KEYWORDS, "Enables the log handler"},
    {"geodata", (PyCFunction)Aerospike_Set_Geo_Data,
     METH_VARARGS | METH_KEYWORDS,
     "Creates a GeoJSON object from geospatial data."},
    {"geojson", (PyCFunction)Aerospike_Set_Geo_Json,
     METH_VARARGS | METH_KEYWORDS,
     "Creates a GeoJSON object from a raw GeoJSON string."},

    //Calculate the digest of a key
    {"calc_digest", (PyCFunction)Aerospike_Calc_Digest,
     METH_VARARGS | METH_KEYWORDS, "Calculate the digest of a key"},

    //Get partition ID for given digest
    {"get_partition_id", (PyCFunction)Aerospike_Get_Partition_Id, METH_VARARGS,
     "Get partition ID for given digest"},

    {NULL}};

struct module_constant_name_to_value {
    const char *name;
    // If false, is int value
    bool is_str_value;
    union value {
        long integer;
        const char *string;
    } value;
};

// TODO: many of these names are the same as the enum name
// Is there a way to generate this code?
// TODO: regression tests for all these constants
static struct module_constant_name_to_value module_constants[] = {
    {"OPERATOR_READ", .value.integer = AS_OPERATOR_READ},
    {"OPERATOR_WRITE", .value.integer = AS_OPERATOR_WRITE},
    {"OPERATOR_INCR", .value.integer = AS_OPERATOR_INCR},
    {"OPERATOR_APPEND", .value.integer = AS_OPERATOR_APPEND},
    {"OPERATOR_PREPEND", .value.integer = AS_OPERATOR_PREPEND},
    {"OPERATOR_TOUCH", .value.integer = AS_OPERATOR_TOUCH},
    {"OPERATOR_DELETE", .value.integer = AS_OPERATOR_DELETE},

    {"AUTH_INTERNAL", .value.integer = AS_AUTH_INTERNAL},
    {"AUTH_EXTERNAL", .value.integer = AS_AUTH_EXTERNAL},
    {"AUTH_EXTERNAL_INSECURE", .value.integer = AS_AUTH_EXTERNAL_INSECURE},
    {"AUTH_PKI", .value.integer = AS_AUTH_PKI},

    {"POLICY_RETRY_NONE", .value.integer = AS_POLICY_RETRY_NONE},
    {"POLICY_RETRY_ONCE", .value.integer = AS_POLICY_RETRY_ONCE},

    {"POLICY_EXISTS_IGNORE", .value.integer = AS_POLICY_EXISTS_IGNORE},
    {"POLICY_EXISTS_CREATE", .value.integer = AS_POLICY_EXISTS_CREATE},
    {"POLICY_EXISTS_UPDATE", .value.integer = AS_POLICY_EXISTS_UPDATE},
    {"POLICY_EXISTS_REPLACE", .value.integer = AS_POLICY_EXISTS_REPLACE},
    {"POLICY_EXISTS_CREATE_OR_REPLACE",
     .value.integer = AS_POLICY_EXISTS_CREATE_OR_REPLACE},

    {"UDF_TYPE_LUA", .value.integer = AS_UDF_TYPE_LUA},

    {"POLICY_KEY_DIGEST", .value.integer = AS_POLICY_KEY_DIGEST},
    {"POLICY_KEY_SEND", .value.integer = AS_POLICY_KEY_SEND},
    {"POLICY_GEN_IGNORE", .value.integer = AS_POLICY_GEN_IGNORE},
    {"POLICY_GEN_EQ", .value.integer = AS_POLICY_GEN_EQ},
    {"POLICY_GEN_GT", .value.integer = AS_POLICY_GEN_GT},

    {"JOB_STATUS_COMPLETED", .value.integer = AS_JOB_STATUS_COMPLETED},
    {"JOB_STATUS_UNDEF", .value.integer = AS_JOB_STATUS_UNDEF},
    {"JOB_STATUS_INPROGRESS", .value.integer = AS_JOB_STATUS_INPROGRESS},

    {"POLICY_REPLICA_MASTER", .value.integer = AS_POLICY_REPLICA_MASTER},
    {"POLICY_REPLICA_ANY", .value.integer = AS_POLICY_REPLICA_ANY},
    {"POLICY_REPLICA_SEQUENCE", .value.integer = AS_POLICY_REPLICA_SEQUENCE},
    {"POLICY_REPLICA_PREFER_RACK",
     .value.integer = AS_POLICY_REPLICA_PREFER_RACK},

    {"POLICY_COMMIT_LEVEL_ALL", .value.integer = AS_POLICY_COMMIT_LEVEL_ALL},
    {"POLICY_COMMIT_LEVEL_MASTER",
     .value.integer = AS_POLICY_COMMIT_LEVEL_MASTER},

    {"SERIALIZER_USER", .value.integer = SERIALIZER_USER},
    {"SERIALIZER_JSON", .value.integer = SERIALIZER_JSON},
    {"SERIALIZER_NONE", .value.integer = SERIALIZER_NONE},

    {"INTEGER", .value.integer = SEND_BOOL_AS_INTEGER},
    {"AS_BOOL", .value.integer = SEND_BOOL_AS_AS_BOOL},

    {"INDEX_STRING", .value.integer = AS_INDEX_STRING},
    {"INDEX_NUMERIC", .value.integer = AS_INDEX_NUMERIC},
    {"INDEX_GEO2DSPHERE", .value.integer = AS_INDEX_GEO2DSPHERE},
    {"INDEX_BLOB", .value.integer = AS_INDEX_BLOB},
    {"INDEX_TYPE_DEFAULT", .value.integer = AS_INDEX_TYPE_DEFAULT},
    {"INDEX_TYPE_LIST", .value.integer = AS_INDEX_TYPE_LIST},
    {"INDEX_TYPE_MAPKEYS", .value.integer = AS_INDEX_TYPE_MAPKEYS},
    {"INDEX_TYPE_MAPVALUES", .value.integer = AS_INDEX_TYPE_MAPVALUES},

    {"PRIV_USER_ADMIN", .value.integer = AS_PRIVILEGE_USER_ADMIN},
    {"PRIV_SYS_ADMIN", .value.integer = AS_PRIVILEGE_SYS_ADMIN},
    {"PRIV_DATA_ADMIN", .value.integer = AS_PRIVILEGE_DATA_ADMIN},
    {"PRIV_READ", .value.integer = AS_PRIVILEGE_READ},
    {"PRIV_WRITE", .value.integer = AS_PRIVILEGE_WRITE},
    {"PRIV_READ_WRITE", .value.integer = AS_PRIVILEGE_READ_WRITE},
    {"PRIV_READ_WRITE_UDF", .value.integer = AS_PRIVILEGE_READ_WRITE_UDF},
    {"PRIV_TRUNCATE", .value.integer = AS_PRIVILEGE_TRUNCATE},
    {"PRIV_UDF_ADMIN", .value.integer = AS_PRIVILEGE_UDF_ADMIN},
    {"PRIV_SINDEX_ADMIN", .value.integer = AS_PRIVILEGE_SINDEX_ADMIN},

    // TODO: If only aerospike_helpers relies on these constants,
    // maybe move these constants to aerospike_helpers package
    {"OP_LIST_APPEND", .value.integer = OP_LIST_APPEND},
    {"OP_LIST_APPEND_ITEMS", .value.integer = OP_LIST_APPEND_ITEMS},
    {"OP_LIST_INSERT", .value.integer = OP_LIST_INSERT},
    {"OP_LIST_INSERT_ITEMS", .value.integer = OP_LIST_INSERT_ITEMS},
    {"OP_LIST_POP", .value.integer = OP_LIST_POP},
    {"OP_LIST_POP_RANGE", .value.integer = OP_LIST_POP_RANGE},
    {"OP_LIST_REMOVE", .value.integer = OP_LIST_REMOVE},
    {"OP_LIST_REMOVE_RANGE", .value.integer = OP_LIST_REMOVE_RANGE},
    {"OP_LIST_CLEAR", .value.integer = OP_LIST_CLEAR},
    {"OP_LIST_SET", .value.integer = OP_LIST_SET},
    {"OP_LIST_GET", .value.integer = OP_LIST_GET},
    {"OP_LIST_GET_RANGE", .value.integer = OP_LIST_GET_RANGE},
    {"OP_LIST_TRIM", .value.integer = OP_LIST_TRIM},
    {"OP_LIST_SIZE", .value.integer = OP_LIST_SIZE},
    {"OP_LIST_INCREMENT", .value.integer = OP_LIST_INCREMENT},
    /* New CDT Operations, post 3.16.0.1 */
    {"OP_LIST_GET_BY_INDEX", .value.integer = OP_LIST_GET_BY_INDEX},
    {"OP_LIST_GET_BY_INDEX_RANGE", .value.integer = OP_LIST_GET_BY_INDEX_RANGE},
    {"OP_LIST_GET_BY_RANK", .value.integer = OP_LIST_GET_BY_RANK},
    {"OP_LIST_GET_BY_RANK_RANGE", .value.integer = OP_LIST_GET_BY_RANK_RANGE},
    {"OP_LIST_GET_BY_VALUE", .value.integer = OP_LIST_GET_BY_VALUE},
    {"OP_LIST_GET_BY_VALUE_LIST", .value.integer = OP_LIST_GET_BY_VALUE_LIST},
    {"OP_LIST_GET_BY_VALUE_RANGE", .value.integer = OP_LIST_GET_BY_VALUE_RANGE},
    {"OP_LIST_REMOVE_BY_INDEX", .value.integer = OP_LIST_REMOVE_BY_INDEX},
    {"OP_LIST_REMOVE_BY_INDEX_RANGE",
     .value.integer = OP_LIST_REMOVE_BY_INDEX_RANGE},
    {"OP_LIST_REMOVE_BY_RANK", .value.integer = OP_LIST_REMOVE_BY_RANK},
    {"OP_LIST_REMOVE_BY_RANK_RANGE",
     .value.integer = OP_LIST_REMOVE_BY_RANK_RANGE},
    {"OP_LIST_REMOVE_BY_VALUE", .value.integer = OP_LIST_REMOVE_BY_VALUE},
    {"OP_LIST_REMOVE_BY_VALUE_LIST",
     .value.integer = OP_LIST_REMOVE_BY_VALUE_LIST},
    {"OP_LIST_REMOVE_BY_VALUE_RANGE",
     .value.integer = OP_LIST_REMOVE_BY_VALUE_RANGE},
    {"OP_LIST_SET_ORDER", .value.integer = OP_LIST_SET_ORDER},
    {"OP_LIST_SORT", .value.integer = OP_LIST_SORT},
    {
        "OP_LIST_REMOVE_BY_VALUE_RANK_RANGE_REL",

        .value.integer = OP_LIST_REMOVE_BY_VALUE_RANK_RANGE_REL,
    },
    {
        "OP_LIST_GET_BY_VALUE_RANK_RANGE_REL",

        .value.integer = OP_LIST_GET_BY_VALUE_RANK_RANGE_REL,
    },
    {"OP_LIST_CREATE", .value.integer = OP_LIST_CREATE},
    {
        "OP_LIST_GET_BY_VALUE_RANK_RANGE_REL_TO_END",

        .value.integer = OP_LIST_GET_BY_VALUE_RANK_RANGE_REL_TO_END,
    },
    {"OP_LIST_GET_BY_INDEX_RANGE_TO_END",
     .value.integer = OP_LIST_GET_BY_INDEX_RANGE_TO_END},
    {"OP_LIST_GET_BY_RANK_RANGE_TO_END",
     .value.integer = OP_LIST_GET_BY_RANK_RANGE_TO_END},
    {"OP_LIST_REMOVE_BY_REL_RANK_RANGE_TO_END",
     .value.integer = OP_LIST_REMOVE_BY_REL_RANK_RANGE_TO_END},
    {"OP_LIST_REMOVE_BY_REL_RANK_RANGE",
     .value.integer = OP_LIST_REMOVE_BY_REL_RANK_RANGE},
    {"OP_LIST_REMOVE_BY_INDEX_RANGE_TO_END",
     .value.integer = OP_LIST_REMOVE_BY_INDEX_RANGE_TO_END},
    {"OP_LIST_REMOVE_BY_RANK_RANGE_TO_END",
     .value.integer = OP_LIST_REMOVE_BY_RANK_RANGE_TO_END},

    {"OP_MAP_SET_POLICY", .value.integer = OP_MAP_SET_POLICY},
    {"OP_MAP_CREATE", .value.integer = OP_MAP_CREATE},
    {"OP_MAP_PUT", .value.integer = OP_MAP_PUT},
    {"OP_MAP_PUT_ITEMS", .value.integer = OP_MAP_PUT_ITEMS},
    {"OP_MAP_INCREMENT", .value.integer = OP_MAP_INCREMENT},
    {"OP_MAP_DECREMENT", .value.integer = OP_MAP_DECREMENT},
    {"OP_MAP_SIZE", .value.integer = OP_MAP_SIZE},
    {"OP_MAP_CLEAR", .value.integer = OP_MAP_CLEAR},
    {"OP_MAP_REMOVE_BY_KEY", .value.integer = OP_MAP_REMOVE_BY_KEY},
    {"OP_MAP_REMOVE_BY_KEY_LIST", .value.integer = OP_MAP_REMOVE_BY_KEY_LIST},
    {"OP_MAP_REMOVE_BY_KEY_RANGE", .value.integer = OP_MAP_REMOVE_BY_KEY_RANGE},
    {"OP_MAP_REMOVE_BY_VALUE", .value.integer = OP_MAP_REMOVE_BY_VALUE},
    {"OP_MAP_REMOVE_BY_VALUE_LIST",
     .value.integer = OP_MAP_REMOVE_BY_VALUE_LIST},
    {"OP_MAP_REMOVE_BY_VALUE_RANGE",
     .value.integer = OP_MAP_REMOVE_BY_VALUE_RANGE},
    {"OP_MAP_REMOVE_BY_INDEX", .value.integer = OP_MAP_REMOVE_BY_INDEX},
    {"OP_MAP_REMOVE_BY_INDEX_RANGE",
     .value.integer = OP_MAP_REMOVE_BY_INDEX_RANGE},
    {"OP_MAP_REMOVE_BY_RANK", .value.integer = OP_MAP_REMOVE_BY_RANK},
    {"OP_MAP_REMOVE_BY_RANK_RANGE",
     .value.integer = OP_MAP_REMOVE_BY_RANK_RANGE},
    {"OP_MAP_GET_BY_KEY", .value.integer = OP_MAP_GET_BY_KEY},
    {"OP_MAP_GET_BY_KEY_RANGE", .value.integer = OP_MAP_GET_BY_KEY_RANGE},
    {"OP_MAP_GET_BY_VALUE", .value.integer = OP_MAP_GET_BY_VALUE},
    {"OP_MAP_GET_BY_VALUE_RANGE", .value.integer = OP_MAP_GET_BY_VALUE_RANGE},
    {"OP_MAP_GET_BY_INDEX", .value.integer = OP_MAP_GET_BY_INDEX},
    {"OP_MAP_GET_BY_INDEX_RANGE", .value.integer = OP_MAP_GET_BY_INDEX_RANGE},
    {"OP_MAP_GET_BY_RANK", .value.integer = OP_MAP_GET_BY_RANK},
    {"OP_MAP_GET_BY_RANK_RANGE", .value.integer = OP_MAP_GET_BY_RANK_RANGE},
    {"OP_MAP_GET_BY_VALUE_LIST", .value.integer = OP_MAP_GET_BY_VALUE_LIST},
    {"OP_MAP_GET_BY_KEY_LIST", .value.integer = OP_MAP_GET_BY_KEY_LIST},
    /* CDT operations for use with expressions, new in 5.0 */
    {"OP_MAP_REMOVE_BY_VALUE_RANK_RANGE_REL",
     .value.integer = OP_MAP_REMOVE_BY_VALUE_RANK_RANGE_REL},
    {"OP_MAP_REMOVE_BY_KEY_INDEX_RANGE_REL",
     .value.integer = OP_MAP_REMOVE_BY_KEY_INDEX_RANGE_REL},
    {"OP_MAP_GET_BY_VALUE_RANK_RANGE_REL",
     .value.integer = OP_MAP_GET_BY_VALUE_RANK_RANGE_REL},
    {"OP_MAP_GET_BY_KEY_INDEX_RANGE_REL",
     .value.integer = OP_MAP_GET_BY_KEY_INDEX_RANGE_REL},
    {"OP_MAP_REMOVE_BY_KEY_REL_INDEX_RANGE_TO_END",
     .value.integer = OP_MAP_REMOVE_BY_KEY_REL_INDEX_RANGE_TO_END},
    {"OP_MAP_REMOVE_BY_VALUE_REL_RANK_RANGE_TO_END",
     .value.integer = OP_MAP_REMOVE_BY_VALUE_REL_RANK_RANGE_TO_END},
    {"OP_MAP_REMOVE_BY_INDEX_RANGE_TO_END",
     .value.integer = OP_MAP_REMOVE_BY_INDEX_RANGE_TO_END},
    {"OP_MAP_REMOVE_BY_RANK_RANGE_TO_END",
     .value.integer = OP_MAP_REMOVE_BY_RANK_RANGE_TO_END},
    {"OP_MAP_GET_BY_KEY_REL_INDEX_RANGE_TO_END",
     .value.integer = OP_MAP_GET_BY_KEY_REL_INDEX_RANGE_TO_END},
    {"OP_MAP_REMOVE_BY_KEY_REL_INDEX_RANGE",
     .value.integer = OP_MAP_REMOVE_BY_KEY_REL_INDEX_RANGE},
    {"OP_MAP_REMOVE_BY_VALUE_REL_INDEX_RANGE",
     .value.integer = OP_MAP_REMOVE_BY_VALUE_REL_INDEX_RANGE},
    {"OP_MAP_REMOVE_BY_VALUE_REL_RANK_RANGE",
     .value.integer = OP_MAP_REMOVE_BY_VALUE_REL_RANK_RANGE},
    {"OP_MAP_GET_BY_KEY_REL_INDEX_RANGE",
     .value.integer = OP_MAP_GET_BY_KEY_REL_INDEX_RANGE},
    {"OP_MAP_GET_BY_VALUE_RANK_RANGE_REL_TO_END",
     .value.integer = OP_MAP_GET_BY_VALUE_RANK_RANGE_REL_TO_END},
    {"OP_MAP_GET_BY_INDEX_RANGE_TO_END",
     .value.integer = OP_MAP_GET_BY_INDEX_RANGE_TO_END},
    {"OP_MAP_GET_BY_RANK_RANGE_TO_END",
     .value.integer = OP_MAP_GET_BY_RANK_RANGE_TO_END},

    {"MAP_UNORDERED", .value.integer = AS_MAP_UNORDERED},
    {"MAP_KEY_ORDERED", .value.integer = AS_MAP_KEY_ORDERED},
    {"MAP_KEY_VALUE_ORDERED", .value.integer = AS_MAP_KEY_VALUE_ORDERED},

    {"MAP_RETURN_NONE", .value.integer = AS_MAP_RETURN_NONE},
    {"MAP_RETURN_INDEX", .value.integer = AS_MAP_RETURN_INDEX},
    {"MAP_RETURN_REVERSE_INDEX", .value.integer = AS_MAP_RETURN_REVERSE_INDEX},
    {"MAP_RETURN_RANK", .value.integer = AS_MAP_RETURN_RANK},
    {"MAP_RETURN_REVERSE_RANK", .value.integer = AS_MAP_RETURN_REVERSE_RANK},
    {"MAP_RETURN_COUNT", .value.integer = AS_MAP_RETURN_COUNT},
    {"MAP_RETURN_KEY", .value.integer = AS_MAP_RETURN_KEY},
    {"MAP_RETURN_VALUE", .value.integer = AS_MAP_RETURN_VALUE},
    {"MAP_RETURN_KEY_VALUE", .value.integer = AS_MAP_RETURN_KEY_VALUE},
    {"MAP_RETURN_EXISTS", .value.integer = AS_MAP_RETURN_EXISTS},
    {"MAP_RETURN_ORDERED_MAP", .value.integer = AS_MAP_RETURN_ORDERED_MAP},
    {"MAP_RETURN_UNORDERED_MAP", .value.integer = AS_MAP_RETURN_UNORDERED_MAP},

    {"TTL_NAMESPACE_DEFAULT", .value.integer = AS_RECORD_DEFAULT_TTL},
    {"TTL_NEVER_EXPIRE", .value.integer = AS_RECORD_NO_EXPIRE_TTL},
    {"TTL_DONT_UPDATE", .value.integer = AS_RECORD_NO_CHANGE_TTL},
    {"TTL_CLIENT_DEFAULT", .value.integer = AS_RECORD_CLIENT_DEFAULT_TTL},

    {"LIST_RETURN_NONE", .value.integer = AS_LIST_RETURN_NONE},
    {"LIST_RETURN_INDEX", .value.integer = AS_LIST_RETURN_INDEX},
    {"LIST_RETURN_REVERSE_INDEX",
     .value.integer = AS_LIST_RETURN_REVERSE_INDEX},
    {"LIST_RETURN_RANK", .value.integer = AS_LIST_RETURN_RANK},
    {"LIST_RETURN_REVERSE_RANK", .value.integer = AS_LIST_RETURN_REVERSE_RANK},
    {"LIST_RETURN_COUNT", .value.integer = AS_LIST_RETURN_COUNT},
    {"LIST_RETURN_VALUE", .value.integer = AS_LIST_RETURN_VALUE},
    {"LIST_RETURN_EXISTS", .value.integer = AS_LIST_RETURN_EXISTS},

    {"LIST_SORT_DROP_DUPLICATES",
     .value.integer = AS_LIST_SORT_DROP_DUPLICATES},
    {"LIST_SORT_DEFAULT", .value.integer = AS_LIST_SORT_DEFAULT},

    {"LIST_WRITE_DEFAULT", .value.integer = AS_LIST_WRITE_DEFAULT},
    {"LIST_WRITE_ADD_UNIQUE", .value.integer = AS_LIST_WRITE_ADD_UNIQUE},
    {"LIST_WRITE_INSERT_BOUNDED",
     .value.integer = AS_LIST_WRITE_INSERT_BOUNDED},

    {"LIST_ORDERED", .value.integer = AS_LIST_ORDERED},
    {"LIST_UNORDERED", .value.integer = AS_LIST_UNORDERED},

    {"MAP_WRITE_NO_FAIL", .value.integer = AS_MAP_WRITE_NO_FAIL},
    {"MAP_WRITE_PARTIAL", .value.integer = AS_MAP_WRITE_PARTIAL},

    {"LIST_WRITE_NO_FAIL", .value.integer = AS_LIST_WRITE_NO_FAIL},
    {"LIST_WRITE_PARTIAL", .value.integer = AS_LIST_WRITE_PARTIAL},

    /* Map write flags post 3.5.0 */
    {"MAP_WRITE_FLAGS_DEFAULT", .value.integer = AS_MAP_WRITE_DEFAULT},
    {"MAP_WRITE_FLAGS_CREATE_ONLY", .value.integer = AS_MAP_WRITE_CREATE_ONLY},
    {"MAP_WRITE_FLAGS_UPDATE_ONLY", .value.integer = AS_MAP_WRITE_UPDATE_ONLY},
    {"MAP_WRITE_FLAGS_NO_FAIL", .value.integer = AS_MAP_WRITE_NO_FAIL},
    {"MAP_WRITE_FLAGS_PARTIAL", .value.integer = AS_MAP_WRITE_PARTIAL},

    /* READ Mode constants 4.0.0 */

    // AP Read Mode
    {"POLICY_READ_MODE_AP_ONE", .value.integer = AS_POLICY_READ_MODE_AP_ONE},
    {"POLICY_READ_MODE_AP_ALL", .value.integer = AS_POLICY_READ_MODE_AP_ALL},

    // SC Read Mode
    {"POLICY_READ_MODE_SC_SESSION",
     .value.integer = AS_POLICY_READ_MODE_SC_SESSION},
    {"POLICY_READ_MODE_SC_LINEARIZE",
     .value.integer = AS_POLICY_READ_MODE_SC_LINEARIZE},
    {"POLICY_READ_MODE_SC_ALLOW_REPLICA",
     .value.integer = AS_POLICY_READ_MODE_SC_ALLOW_REPLICA},
    {"POLICY_READ_MODE_SC_ALLOW_UNAVAILABLE",
     .value.integer = AS_POLICY_READ_MODE_SC_ALLOW_UNAVAILABLE},

    /* Bitwise constants: 3.9.0 */
    {"BIT_WRITE_DEFAULT", .value.integer = AS_BIT_WRITE_DEFAULT},
    {"BIT_WRITE_CREATE_ONLY", .value.integer = AS_BIT_WRITE_CREATE_ONLY},
    {"BIT_WRITE_UPDATE_ONLY", .value.integer = AS_BIT_WRITE_UPDATE_ONLY},
    {"BIT_WRITE_NO_FAIL", .value.integer = AS_BIT_WRITE_NO_FAIL},
    {"BIT_WRITE_PARTIAL", .value.integer = AS_BIT_WRITE_PARTIAL},

    {"BIT_RESIZE_DEFAULT", .value.integer = AS_BIT_RESIZE_DEFAULT},
    {"BIT_RESIZE_FROM_FRONT", .value.integer = AS_BIT_RESIZE_FROM_FRONT},
    {"BIT_RESIZE_GROW_ONLY", .value.integer = AS_BIT_RESIZE_GROW_ONLY},
    {"BIT_RESIZE_SHRINK_ONLY", .value.integer = AS_BIT_RESIZE_SHRINK_ONLY},

    {"BIT_OVERFLOW_FAIL", .value.integer = AS_BIT_OVERFLOW_FAIL},
    {"BIT_OVERFLOW_SATURATE", .value.integer = AS_BIT_OVERFLOW_SATURATE},
    {"BIT_OVERFLOW_WRAP", .value.integer = AS_BIT_OVERFLOW_WRAP},

    /* BITWISE OPS: 3.9.0 */
    {"OP_BIT_INSERT", .value.integer = OP_BIT_INSERT},
    {"OP_BIT_RESIZE", .value.integer = OP_BIT_RESIZE},
    {"OP_BIT_REMOVE", .value.integer = OP_BIT_REMOVE},
    {"OP_BIT_SET", .value.integer = OP_BIT_SET},
    {"OP_BIT_OR", .value.integer = OP_BIT_OR},
    {"OP_BIT_XOR", .value.integer = OP_BIT_XOR},
    {"OP_BIT_AND", .value.integer = OP_BIT_AND},
    {"OP_BIT_NOT", .value.integer = OP_BIT_NOT},
    {"OP_BIT_LSHIFT", .value.integer = OP_BIT_LSHIFT},
    {"OP_BIT_RSHIFT", .value.integer = OP_BIT_RSHIFT},
    {"OP_BIT_ADD", .value.integer = OP_BIT_ADD},
    {"OP_BIT_SUBTRACT", .value.integer = OP_BIT_SUBTRACT},
    {"OP_BIT_GET_INT", .value.integer = OP_BIT_GET_INT},
    {"OP_BIT_SET_INT", .value.integer = OP_BIT_SET_INT},
    {"OP_BIT_GET", .value.integer = OP_BIT_GET},
    {"OP_BIT_COUNT", .value.integer = OP_BIT_COUNT},
    {"OP_BIT_LSCAN", .value.integer = OP_BIT_LSCAN},
    {"OP_BIT_RSCAN", .value.integer = OP_BIT_RSCAN},

    /* Nested CDT constants: 3.9.0 */
    {"CDT_CTX_LIST_INDEX", .value.integer = AS_CDT_CTX_LIST_INDEX},
    {"CDT_CTX_LIST_RANK", .value.integer = AS_CDT_CTX_LIST_RANK},
    {"CDT_CTX_LIST_VALUE", .value.integer = AS_CDT_CTX_LIST_VALUE},
    {"CDT_CTX_LIST_INDEX_CREATE", .value.integer = CDT_CTX_LIST_INDEX_CREATE},
    {"CDT_CTX_MAP_INDEX", .value.integer = AS_CDT_CTX_MAP_INDEX},
    {"CDT_CTX_MAP_RANK", .value.integer = AS_CDT_CTX_MAP_RANK},
    {"CDT_CTX_MAP_KEY", .value.integer = AS_CDT_CTX_MAP_KEY},
    {"CDT_CTX_MAP_VALUE", .value.integer = AS_CDT_CTX_MAP_VALUE},
    {"CDT_CTX_MAP_KEY_CREATE", .value.integer = CDT_CTX_MAP_KEY_CREATE},

    /* HLL constants 3.11.0 */
    {"OP_HLL_ADD", .value.integer = OP_HLL_ADD},
    {"OP_HLL_DESCRIBE", .value.integer = OP_HLL_DESCRIBE},
    {"OP_HLL_FOLD", .value.integer = OP_HLL_FOLD},
    {"OP_HLL_GET_COUNT", .value.integer = OP_HLL_GET_COUNT},
    {"OP_HLL_GET_INTERSECT_COUNT", .value.integer = OP_HLL_GET_INTERSECT_COUNT},
    {"OP_HLL_GET_SIMILARITY", .value.integer = OP_HLL_GET_SIMILARITY},
    {"OP_HLL_GET_UNION", .value.integer = OP_HLL_GET_UNION},
    {"OP_HLL_GET_UNION_COUNT", .value.integer = OP_HLL_GET_UNION_COUNT},
    {"OP_HLL_GET_SIMILARITY", .value.integer = OP_HLL_GET_SIMILARITY},
    {"OP_HLL_INIT", .value.integer = OP_HLL_INIT},
    {"OP_HLL_REFRESH_COUNT", .value.integer = OP_HLL_REFRESH_COUNT},
    {"OP_HLL_SET_UNION", .value.integer = OP_HLL_SET_UNION},
    {"OP_HLL_MAY_CONTAIN",
     .value.integer = OP_HLL_MAY_CONTAIN}, // for expression filters

    {"HLL_WRITE_DEFAULT", .value.integer = AS_HLL_WRITE_DEFAULT},
    {"HLL_WRITE_CREATE_ONLY", .value.integer = AS_HLL_WRITE_CREATE_ONLY},
    {"HLL_WRITE_UPDATE_ONLY", .value.integer = AS_HLL_WRITE_UPDATE_ONLY},
    {"HLL_WRITE_NO_FAIL", .value.integer = AS_HLL_WRITE_NO_FAIL},
    {"HLL_WRITE_ALLOW_FOLD", .value.integer = AS_HLL_WRITE_ALLOW_FOLD},

    /* Expression operation constants 5.1.0 */
    {"OP_EXPR_READ", .value.integer = OP_EXPR_READ},
    {"OP_EXPR_WRITE", .value.integer = OP_EXPR_WRITE},
    {"EXP_WRITE_DEFAULT", .value.integer = AS_EXP_WRITE_DEFAULT},
    {"EXP_WRITE_CREATE_ONLY", .value.integer = AS_EXP_WRITE_CREATE_ONLY},
    {"EXP_WRITE_UPDATE_ONLY", .value.integer = AS_EXP_WRITE_UPDATE_ONLY},
    {"EXP_WRITE_ALLOW_DELETE", .value.integer = AS_EXP_WRITE_ALLOW_DELETE},
    {"EXP_WRITE_POLICY_NO_FAIL", .value.integer = AS_EXP_WRITE_POLICY_NO_FAIL},
    {"EXP_WRITE_EVAL_NO_FAIL", .value.integer = AS_EXP_WRITE_EVAL_NO_FAIL},
    {"EXP_READ_DEFAULT", .value.integer = AS_EXP_READ_DEFAULT},
    {"EXP_READ_EVAL_NO_FAIL", .value.integer = AS_EXP_READ_EVAL_NO_FAIL},

    /* For BinType expression, as_bytes_type */
    {"AS_BYTES_UNDEF", .value.integer = AS_BYTES_UNDEF},
    {"AS_BYTES_INTEGER", .value.integer = AS_BYTES_INTEGER},
    {"AS_BYTES_DOUBLE", .value.integer = AS_BYTES_DOUBLE},
    {"AS_BYTES_STRING", .value.integer = AS_BYTES_STRING},
    {"AS_BYTES_BLOB", .value.integer = AS_BYTES_BLOB},
    {"AS_BYTES_JAVA", .value.integer = AS_BYTES_JAVA},
    {"AS_BYTES_CSHARP", .value.integer = AS_BYTES_CSHARP},
    {"AS_BYTES_PYTHON", .value.integer = AS_BYTES_PYTHON},
    {"AS_BYTES_RUBY", .value.integer = AS_BYTES_RUBY},
    {"AS_BYTES_PHP", .value.integer = AS_BYTES_PHP},
    {"AS_BYTES_ERLANG", .value.integer = AS_BYTES_ERLANG},
    {"AS_BYTES_BOOL", .value.integer = AS_BYTES_BOOL},
    {"AS_BYTES_HLL", .value.integer = AS_BYTES_HLL},
    {"AS_BYTES_MAP", .value.integer = AS_BYTES_MAP},
    {"AS_BYTES_LIST", .value.integer = AS_BYTES_LIST},
    {"AS_BYTES_GEOJSON", .value.integer = AS_BYTES_GEOJSON},
    {"AS_BYTES_TYPE_MAX", .value.integer = AS_BYTES_TYPE_MAX},

    /* Regex constants from predexp, still used by expressions */
    {"REGEX_NONE", .value.integer = REGEX_NONE},
    {"REGEX_EXTENDED", .value.integer = REGEX_EXTENDED},
    {"REGEX_ICASE", .value.integer = REGEX_ICASE},
    {"REGEX_NOSUB", .value.integer = REGEX_NOSUB},
    {"REGEX_NEWLINE", .value.integer = REGEX_NEWLINE},

    {"QUERY_DURATION_LONG", .value.integer = AS_QUERY_DURATION_LONG},
    {"QUERY_DURATION_LONG_RELAX_AP",
     .value.integer = AS_QUERY_DURATION_LONG_RELAX_AP},
    {"QUERY_DURATION_SHORT", .value.integer = AS_QUERY_DURATION_SHORT},

    {"LOG_LEVEL_OFF", .value.integer = -1},
    {"LOG_LEVEL_ERROR", .value.integer = AS_LOG_LEVEL_ERROR},
    {"LOG_LEVEL_WARN", .value.integer = AS_LOG_LEVEL_WARN},
    {"LOG_LEVEL_INFO", .value.integer = AS_LOG_LEVEL_INFO},
    {"LOG_LEVEL_DEBUG", .value.integer = AS_LOG_LEVEL_DEBUG},
    {"LOG_LEVEL_TRACE", .value.integer = AS_LOG_LEVEL_TRACE},

    {"JOB_SCAN", .is_str_value = true, .value.string = "scan"},
    {"JOB_QUERY", .is_str_value = true, .value.string = "query"}};

struct submodule_name_to_creation_method {
    const char *name;
    PyObject *(*pyobject_creation_method)(void);
};

static struct submodule_name_to_creation_method py_submodules[] = {
    // We don't use module's __name__ attribute
    // because the modules' __name__ is the fully qualified name which includes the package name
    {"exception", AerospikeException_New},
    {"predicates", AerospikePredicates_New},
};

struct type_name_to_creation_method {
    const char *name;
    PyTypeObject *(*pytype_ready_method)(void);
};

static struct type_name_to_creation_method py_module_types[] = {
    // We also don't retrieve the type's __name__ because:
    // 1. Some of the objects have names different from the class name when accessed from the package
    // 2. We don't want to deal with extracting an object's __name__ from a Unicode object.
    // We have to make sure the Unicode object lives as long as we need its internal buffer
    // It's easier to just use a C string directly
    {"Client", AerospikeClient_Ready},
    {"Query", AerospikeQuery_Ready},
    {"Scan", AerospikeScan_Ready},
    {"KeyOrderedDict", AerospikeKeyOrderedDict_Ready},
    {"GeoJSON", AerospikeGeospatial_Ready},
    {"null", AerospikeNullObject_Ready},
    {"CDTWildcard", AerospikeWildcardObject_Ready},
    {"CDTInfinite", AerospikeInfiniteObject_Ready},
};

PyMODINIT_FUNC PyInit_aerospike(void)
{
    static struct PyModuleDef moduledef = {
        PyModuleDef_HEAD_INIT,
        .m_name = AEROSPIKE_MODULE_NAME,
        .m_doc = "Aerospike Python Client",
        .m_methods = aerospike_methods,
    };

    PyObject *py_aerospike_module = PyModule_Create(&moduledef);
    if (py_aerospike_module == NULL) {
        return NULL;
    }

    Aerospike_Enable_Default_Logging();

    py_global_hosts = PyDict_New();
    if (py_global_hosts == NULL) {
        goto MODULE_CLEANUP_ON_ERROR;
    }

    unsigned long i = 0;
    int retval;
    for (i = 0; i < sizeof(py_submodules) / sizeof(py_submodules[0]); i++) {
        PyObject *(*create_py_submodule)(void) =
            py_submodules[i].pyobject_creation_method;
        PyObject *py_submodule = create_py_submodule();
        if (py_submodule == NULL) {
            goto GLOBAL_HOSTS_CLEANUP_ON_ERROR;
        }

        retval = PyModule_AddObject(py_aerospike_module, py_submodules[i].name,
                                    py_submodule);
        if (retval == -1) {
            Py_DECREF(py_submodule);
            goto GLOBAL_HOSTS_CLEANUP_ON_ERROR;
        }
    }

    for (i = 0; i < sizeof(py_module_types) / sizeof(py_module_types[0]); i++) {
        PyTypeObject *(*py_type_ready_func)(void) =
            py_module_types[i].pytype_ready_method;
        PyTypeObject *py_type = py_type_ready_func();
        if (py_type == NULL) {
            goto GLOBAL_HOSTS_CLEANUP_ON_ERROR;
        }

        Py_INCREF(py_type);
        retval = PyModule_AddObject(
            py_aerospike_module, py_module_types[i].name, (PyObject *)py_type);
        if (retval == -1) {
            Py_DECREF(py_type);
            goto GLOBAL_HOSTS_CLEANUP_ON_ERROR;
        }
    }

    PyTypeObject *transaction = AerospikeTransaction_Ready();
    retval =
        PyModule_AddObject(aerospike, "Transaction", (PyObject *)transaction);
    if (retval == -1) {
        goto CLEANUP;
    }

    /*
	 * Add constants to module.
	 */
    for (i = 0; i < sizeof(module_constants) / sizeof(module_constants[0]);
         i++) {
        if (module_constants[i].is_str_value == false) {
            retval = PyModule_AddIntConstant(py_aerospike_module,
                                             module_constants[i].name,
                                             module_constants[i].value.integer);
        }
        else {
            retval = PyModule_AddStringConstant(
                py_aerospike_module, module_constants[i].name,
                module_constants[i].value.string);
        }

        if (retval == -1) {
            goto GLOBAL_HOSTS_CLEANUP_ON_ERROR;
        }
    }

    return py_aerospike_module;

GLOBAL_HOSTS_CLEANUP_ON_ERROR:
    Py_DECREF(py_global_hosts);
MODULE_CLEANUP_ON_ERROR:
    Py_DECREF(py_aerospike_module);
    return NULL;
}<|MERGE_RESOLUTION|>--- conflicted
+++ resolved
@@ -32,12 +32,9 @@
 #include "module_functions.h"
 #include "nullobject.h"
 #include "cdt_types.h"
-<<<<<<< HEAD
 #include "transaction.h"
-=======
 
 #include <aerospike/as_operations.h>
->>>>>>> 796109c6
 #include <aerospike/as_log_macros.h>
 #include <aerospike/as_job.h>
 #include <aerospike/as_admin.h>
@@ -537,6 +534,7 @@
     {"null", AerospikeNullObject_Ready},
     {"CDTWildcard", AerospikeWildcardObject_Ready},
     {"CDTInfinite", AerospikeInfiniteObject_Ready},
+    {"Transaction", AerospikeTransaction_Ready},
 };
 
 PyMODINIT_FUNC PyInit_aerospike(void)
@@ -593,13 +591,6 @@
             Py_DECREF(py_type);
             goto GLOBAL_HOSTS_CLEANUP_ON_ERROR;
         }
-    }
-
-    PyTypeObject *transaction = AerospikeTransaction_Ready();
-    retval =
-        PyModule_AddObject(aerospike, "Transaction", (PyObject *)transaction);
-    if (retval == -1) {
-        goto CLEANUP;
     }
 
     /*
