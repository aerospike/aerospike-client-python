/*******************************************************************************
 * Copyright 2013-2021 Aerospike, Inc.
 *
 * Licensed under the Apache License, Version 2.0 (the "License");
 * you may not use this file except in compliance with the License.
 * You may obtain a copy of the License at
 *
 *     http://www.apache.org/licenses/LICENSE-2.0
 *
 * Unless required by applicable law or agreed to in writing, software
 * distributed under the License is distributed on an "AS IS" BASIS,
 * WITHOUT WARRANTIES OR CONDITIONS OF ANY KIND, either express or implied.
 * See the License for the specific language governing permissions and
 * limitations under the License.
 ******************************************************************************/

#include <Python.h>
#include <stdbool.h>
#include <stdint.h>
#include <string.h>

#include "client.h"
#include "query.h"
#include "geo.h"
#include "scan.h"
#include "key_ordered_dict.h"
#include "predicates.h"
#include "exceptions.h"
#include "policy.h"
#include "log.h"
#include "serializer.h"
#include "module_functions.h"
#include "nullobject.h"
#include "cdt_types.h"
#include "transaction.h"
#include "config_provider.h"

#include <aerospike/as_operations.h>
#include <aerospike/as_log_macros.h>
#include <aerospike/as_job.h>
#include <aerospike/as_admin.h>
#include <aerospike/as_record.h>
#include <aerospike/as_exp_operations.h>
#include <aerospike/aerospike_txn.h>
#include <aerospike/version.h>

PyObject *py_global_hosts = NULL;
int counter = 0xA8000000;
bool user_shm_key = false;

PyDoc_STRVAR(client_doc, "client(config) -> client object\n\
\n\
Creates a new instance of the Client class.\n\
This client can connect() to the cluster and perform operations against it, such as put() and get() records.\n\
\n\
config = {\n\
    'hosts':    [ ('127.0.0.1', 3000) ],\n\
    'policies': {'timeout': 1000},\n\
}\n\
client = aerospike.client(config)");

static PyMethodDef aerospike_methods[] = {

    //Serialization
    {"set_serializer", (PyCFunction)AerospikeClient_Set_Serializer,
     METH_VARARGS | METH_KEYWORDS, "Sets the serializer"},
    {"set_deserializer", (PyCFunction)AerospikeClient_Set_Deserializer,
     METH_VARARGS | METH_KEYWORDS, "Sets the deserializer"},
    {"unset_serializers", (PyCFunction)AerospikeClient_Unset_Serializers,
     METH_VARARGS | METH_KEYWORDS, "Unsets the serializer and deserializer"},

    {"client", (PyCFunction)AerospikeClient_New, METH_VARARGS | METH_KEYWORDS,
     client_doc},
    {"set_log_level", (PyCFunction)Aerospike_Set_Log_Level,
     METH_VARARGS | METH_KEYWORDS, "Sets the log level"},
    {"set_log_handler", (PyCFunction)Aerospike_Set_Log_Handler,
     METH_VARARGS | METH_KEYWORDS, "Enables the log handler"},
    {"geodata", (PyCFunction)Aerospike_Set_Geo_Data,
     METH_VARARGS | METH_KEYWORDS,
     "Creates a GeoJSON object from geospatial data."},
    {"geojson", (PyCFunction)Aerospike_Set_Geo_Json,
     METH_VARARGS | METH_KEYWORDS,
     "Creates a GeoJSON object from a raw GeoJSON string."},

    //Calculate the digest of a key
    {"calc_digest", (PyCFunction)Aerospike_Calc_Digest,
     METH_VARARGS | METH_KEYWORDS, "Calculate the digest of a key"},

    //Get partition ID for given digest
    {"get_partition_id", (PyCFunction)Aerospike_Get_Partition_Id, METH_VARARGS,
     "Get partition ID for given digest"},

    {NULL}};

struct module_constant_name_to_value {
    const char *name;
    // If false, is int value
    bool is_str_value;
    union value {
        long integer;
        const char *string;
    } value;
};

#define EXPOSE_AS_MACRO_WITHOUT_AS_PREFIX_AS_PUBLIC_FIELD(                     \
    macro_name_without_prefix)                                                 \
    {                                                                          \
        #macro_name_without_prefix,                                            \
            .value.integer = AS_##macro_name_without_prefix                    \
    }

#define STRINGIFY(X) #X

#define EXPOSE_AS_MACRO_AS_PRIVATE_FIELD(macro_name_without_prefix)            \
    {                                                                          \
        STRINGIFY(_##macro_name_without_prefix),                               \
            .value.integer = macro_name_without_prefix                         \
    }

#define EXPOSE_MACRO(macro_name)                                               \
    {                                                                          \
        #macro_name, .value.integer = macro_name                               \
    }

#define EXPOSE_STRING_MACRO_FOR_AEROSPIKE_HELPERS(macro_name)                  \
    {                                                                          \
        #macro_name, .is_str_value = true, .value.string = macro_name          \
    }

// TODO: many of these names are the same as the enum name
// Is there a way to generate this code?
// TODO: regression tests for all these constants
static struct module_constant_name_to_value module_constants[] = {
    {"OPERATOR_READ", .value.integer = AS_OPERATOR_READ},
    {"OPERATOR_WRITE", .value.integer = AS_OPERATOR_WRITE},
    {"OPERATOR_INCR", .value.integer = AS_OPERATOR_INCR},
    {"OPERATOR_APPEND", .value.integer = AS_OPERATOR_APPEND},
    {"OPERATOR_PREPEND", .value.integer = AS_OPERATOR_PREPEND},
    {"OPERATOR_TOUCH", .value.integer = AS_OPERATOR_TOUCH},
    {"OPERATOR_DELETE", .value.integer = AS_OPERATOR_DELETE},
    EXPOSE_AS_MACRO_AS_PRIVATE_FIELD(AS_OPERATOR_CDT_READ),
    EXPOSE_AS_MACRO_AS_PRIVATE_FIELD(AS_OPERATOR_CDT_MODIFY),

    {"AUTH_INTERNAL", .value.integer = AS_AUTH_INTERNAL},
    {"AUTH_EXTERNAL", .value.integer = AS_AUTH_EXTERNAL},
    {"AUTH_EXTERNAL_INSECURE", .value.integer = AS_AUTH_EXTERNAL_INSECURE},
    {"AUTH_PKI", .value.integer = AS_AUTH_PKI},

    {"POLICY_RETRY_NONE", .value.integer = AS_POLICY_RETRY_NONE},
    {"POLICY_RETRY_ONCE", .value.integer = AS_POLICY_RETRY_ONCE},

    {"POLICY_EXISTS_IGNORE", .value.integer = AS_POLICY_EXISTS_IGNORE},
    {"POLICY_EXISTS_CREATE", .value.integer = AS_POLICY_EXISTS_CREATE},
    {"POLICY_EXISTS_UPDATE", .value.integer = AS_POLICY_EXISTS_UPDATE},
    {"POLICY_EXISTS_REPLACE", .value.integer = AS_POLICY_EXISTS_REPLACE},
    {"POLICY_EXISTS_CREATE_OR_REPLACE",
     .value.integer = AS_POLICY_EXISTS_CREATE_OR_REPLACE},

    {"UDF_TYPE_LUA", .value.integer = AS_UDF_TYPE_LUA},

    {"POLICY_KEY_DIGEST", .value.integer = AS_POLICY_KEY_DIGEST},
    {"POLICY_KEY_SEND", .value.integer = AS_POLICY_KEY_SEND},
    {"POLICY_GEN_IGNORE", .value.integer = AS_POLICY_GEN_IGNORE},
    {"POLICY_GEN_EQ", .value.integer = AS_POLICY_GEN_EQ},
    {"POLICY_GEN_GT", .value.integer = AS_POLICY_GEN_GT},

    {"JOB_STATUS_COMPLETED", .value.integer = AS_JOB_STATUS_COMPLETED},
    {"JOB_STATUS_UNDEF", .value.integer = AS_JOB_STATUS_UNDEF},
    {"JOB_STATUS_INPROGRESS", .value.integer = AS_JOB_STATUS_INPROGRESS},

    {"POLICY_REPLICA_MASTER", .value.integer = AS_POLICY_REPLICA_MASTER},
    {"POLICY_REPLICA_ANY", .value.integer = AS_POLICY_REPLICA_ANY},
    {"POLICY_REPLICA_SEQUENCE", .value.integer = AS_POLICY_REPLICA_SEQUENCE},
    {"POLICY_REPLICA_PREFER_RACK",
     .value.integer = AS_POLICY_REPLICA_PREFER_RACK},
    {"POLICY_REPLICA_RANDOM", .value.integer = AS_POLICY_REPLICA_RANDOM},

    {"POLICY_COMMIT_LEVEL_ALL", .value.integer = AS_POLICY_COMMIT_LEVEL_ALL},
    {"POLICY_COMMIT_LEVEL_MASTER",
     .value.integer = AS_POLICY_COMMIT_LEVEL_MASTER},

    {"SERIALIZER_USER", .value.integer = SERIALIZER_USER},
    {"SERIALIZER_JSON", .value.integer = SERIALIZER_JSON},
    {"SERIALIZER_NONE", .value.integer = SERIALIZER_NONE},

    {"INTEGER", .value.integer = SEND_BOOL_AS_INTEGER},
    {"AS_BOOL", .value.integer = SEND_BOOL_AS_AS_BOOL},

    {"INDEX_STRING", .value.integer = AS_INDEX_STRING},
    {"INDEX_NUMERIC", .value.integer = AS_INDEX_NUMERIC},
    {"INDEX_GEO2DSPHERE", .value.integer = AS_INDEX_GEO2DSPHERE},
    {"INDEX_BLOB", .value.integer = AS_INDEX_BLOB},
    {"INDEX_TYPE_DEFAULT", .value.integer = AS_INDEX_TYPE_DEFAULT},
    {"INDEX_TYPE_LIST", .value.integer = AS_INDEX_TYPE_LIST},
    {"INDEX_TYPE_MAPKEYS", .value.integer = AS_INDEX_TYPE_MAPKEYS},
    {"INDEX_TYPE_MAPVALUES", .value.integer = AS_INDEX_TYPE_MAPVALUES},

    {"PRIV_USER_ADMIN", .value.integer = AS_PRIVILEGE_USER_ADMIN},
    {"PRIV_SYS_ADMIN", .value.integer = AS_PRIVILEGE_SYS_ADMIN},
    {"PRIV_DATA_ADMIN", .value.integer = AS_PRIVILEGE_DATA_ADMIN},
    {"PRIV_READ", .value.integer = AS_PRIVILEGE_READ},
    {"PRIV_WRITE", .value.integer = AS_PRIVILEGE_WRITE},
    {"PRIV_READ_WRITE", .value.integer = AS_PRIVILEGE_READ_WRITE},
    {"PRIV_READ_WRITE_UDF", .value.integer = AS_PRIVILEGE_READ_WRITE_UDF},
    {"PRIV_TRUNCATE", .value.integer = AS_PRIVILEGE_TRUNCATE},
    {"PRIV_UDF_ADMIN", .value.integer = AS_PRIVILEGE_UDF_ADMIN},
    {"PRIV_SINDEX_ADMIN", .value.integer = AS_PRIVILEGE_SINDEX_ADMIN},

    // TODO: If only aerospike_helpers relies on these constants,
    // maybe move these constants to aerospike_helpers package
    {"OP_LIST_APPEND", .value.integer = OP_LIST_APPEND},
    {"OP_LIST_APPEND_ITEMS", .value.integer = OP_LIST_APPEND_ITEMS},
    {"OP_LIST_INSERT", .value.integer = OP_LIST_INSERT},
    {"OP_LIST_INSERT_ITEMS", .value.integer = OP_LIST_INSERT_ITEMS},
    {"OP_LIST_POP", .value.integer = OP_LIST_POP},
    {"OP_LIST_POP_RANGE", .value.integer = OP_LIST_POP_RANGE},
    {"OP_LIST_REMOVE", .value.integer = OP_LIST_REMOVE},
    {"OP_LIST_REMOVE_RANGE", .value.integer = OP_LIST_REMOVE_RANGE},
    {"OP_LIST_CLEAR", .value.integer = OP_LIST_CLEAR},
    {"OP_LIST_SET", .value.integer = OP_LIST_SET},
    {"OP_LIST_GET", .value.integer = OP_LIST_GET},
    {"OP_LIST_GET_RANGE", .value.integer = OP_LIST_GET_RANGE},
    {"OP_LIST_TRIM", .value.integer = OP_LIST_TRIM},
    {"OP_LIST_SIZE", .value.integer = OP_LIST_SIZE},
    {"OP_LIST_INCREMENT", .value.integer = OP_LIST_INCREMENT},
    /* New CDT Operations, post 3.16.0.1 */
    {"OP_LIST_GET_BY_INDEX", .value.integer = OP_LIST_GET_BY_INDEX},
    {"OP_LIST_GET_BY_INDEX_RANGE", .value.integer = OP_LIST_GET_BY_INDEX_RANGE},
    {"OP_LIST_GET_BY_RANK", .value.integer = OP_LIST_GET_BY_RANK},
    {"OP_LIST_GET_BY_RANK_RANGE", .value.integer = OP_LIST_GET_BY_RANK_RANGE},
    {"OP_LIST_GET_BY_VALUE", .value.integer = OP_LIST_GET_BY_VALUE},
    {"OP_LIST_GET_BY_VALUE_LIST", .value.integer = OP_LIST_GET_BY_VALUE_LIST},
    {"OP_LIST_GET_BY_VALUE_RANGE", .value.integer = OP_LIST_GET_BY_VALUE_RANGE},
    {"OP_LIST_REMOVE_BY_INDEX", .value.integer = OP_LIST_REMOVE_BY_INDEX},
    {"OP_LIST_REMOVE_BY_INDEX_RANGE",
     .value.integer = OP_LIST_REMOVE_BY_INDEX_RANGE},
    {"OP_LIST_REMOVE_BY_RANK", .value.integer = OP_LIST_REMOVE_BY_RANK},
    {"OP_LIST_REMOVE_BY_RANK_RANGE",
     .value.integer = OP_LIST_REMOVE_BY_RANK_RANGE},
    {"OP_LIST_REMOVE_BY_VALUE", .value.integer = OP_LIST_REMOVE_BY_VALUE},
    {"OP_LIST_REMOVE_BY_VALUE_LIST",
     .value.integer = OP_LIST_REMOVE_BY_VALUE_LIST},
    {"OP_LIST_REMOVE_BY_VALUE_RANGE",
     .value.integer = OP_LIST_REMOVE_BY_VALUE_RANGE},
    {"OP_LIST_SET_ORDER", .value.integer = OP_LIST_SET_ORDER},
    {"OP_LIST_SORT", .value.integer = OP_LIST_SORT},
    {
        "OP_LIST_REMOVE_BY_VALUE_RANK_RANGE_REL",

        .value.integer = OP_LIST_REMOVE_BY_VALUE_RANK_RANGE_REL,
    },
    {
        "OP_LIST_GET_BY_VALUE_RANK_RANGE_REL",

        .value.integer = OP_LIST_GET_BY_VALUE_RANK_RANGE_REL,
    },
    {"OP_LIST_CREATE", .value.integer = OP_LIST_CREATE},
    {
        "OP_LIST_GET_BY_VALUE_RANK_RANGE_REL_TO_END",

        .value.integer = OP_LIST_GET_BY_VALUE_RANK_RANGE_REL_TO_END,
    },
    {"OP_LIST_GET_BY_INDEX_RANGE_TO_END",
     .value.integer = OP_LIST_GET_BY_INDEX_RANGE_TO_END},
    {"OP_LIST_GET_BY_RANK_RANGE_TO_END",
     .value.integer = OP_LIST_GET_BY_RANK_RANGE_TO_END},
    {"OP_LIST_REMOVE_BY_REL_RANK_RANGE_TO_END",
     .value.integer = OP_LIST_REMOVE_BY_REL_RANK_RANGE_TO_END},
    {"OP_LIST_REMOVE_BY_REL_RANK_RANGE",
     .value.integer = OP_LIST_REMOVE_BY_REL_RANK_RANGE},
    {"OP_LIST_REMOVE_BY_INDEX_RANGE_TO_END",
     .value.integer = OP_LIST_REMOVE_BY_INDEX_RANGE_TO_END},
    {"OP_LIST_REMOVE_BY_RANK_RANGE_TO_END",
     .value.integer = OP_LIST_REMOVE_BY_RANK_RANGE_TO_END},

    {"OP_MAP_SET_POLICY", .value.integer = OP_MAP_SET_POLICY},
    {"OP_MAP_CREATE", .value.integer = OP_MAP_CREATE},
    {"OP_MAP_PUT", .value.integer = OP_MAP_PUT},
    {"OP_MAP_PUT_ITEMS", .value.integer = OP_MAP_PUT_ITEMS},
    {"OP_MAP_INCREMENT", .value.integer = OP_MAP_INCREMENT},
    {"OP_MAP_DECREMENT", .value.integer = OP_MAP_DECREMENT},
    {"OP_MAP_SIZE", .value.integer = OP_MAP_SIZE},
    {"OP_MAP_CLEAR", .value.integer = OP_MAP_CLEAR},
    {"OP_MAP_REMOVE_BY_KEY", .value.integer = OP_MAP_REMOVE_BY_KEY},
    {"OP_MAP_REMOVE_BY_KEY_LIST", .value.integer = OP_MAP_REMOVE_BY_KEY_LIST},
    {"OP_MAP_REMOVE_BY_KEY_RANGE", .value.integer = OP_MAP_REMOVE_BY_KEY_RANGE},
    {"OP_MAP_REMOVE_BY_VALUE", .value.integer = OP_MAP_REMOVE_BY_VALUE},
    {"OP_MAP_REMOVE_BY_VALUE_LIST",
     .value.integer = OP_MAP_REMOVE_BY_VALUE_LIST},
    {"OP_MAP_REMOVE_BY_VALUE_RANGE",
     .value.integer = OP_MAP_REMOVE_BY_VALUE_RANGE},
    {"OP_MAP_REMOVE_BY_INDEX", .value.integer = OP_MAP_REMOVE_BY_INDEX},
    {"OP_MAP_REMOVE_BY_INDEX_RANGE",
     .value.integer = OP_MAP_REMOVE_BY_INDEX_RANGE},
    {"OP_MAP_REMOVE_BY_RANK", .value.integer = OP_MAP_REMOVE_BY_RANK},
    {"OP_MAP_REMOVE_BY_RANK_RANGE",
     .value.integer = OP_MAP_REMOVE_BY_RANK_RANGE},
    {"OP_MAP_GET_BY_KEY", .value.integer = OP_MAP_GET_BY_KEY},
    {"OP_MAP_GET_BY_KEY_RANGE", .value.integer = OP_MAP_GET_BY_KEY_RANGE},
    {"OP_MAP_GET_BY_VALUE", .value.integer = OP_MAP_GET_BY_VALUE},
    {"OP_MAP_GET_BY_VALUE_RANGE", .value.integer = OP_MAP_GET_BY_VALUE_RANGE},
    {"OP_MAP_GET_BY_INDEX", .value.integer = OP_MAP_GET_BY_INDEX},
    {"OP_MAP_GET_BY_INDEX_RANGE", .value.integer = OP_MAP_GET_BY_INDEX_RANGE},
    {"OP_MAP_GET_BY_RANK", .value.integer = OP_MAP_GET_BY_RANK},
    {"OP_MAP_GET_BY_RANK_RANGE", .value.integer = OP_MAP_GET_BY_RANK_RANGE},
    {"OP_MAP_GET_BY_VALUE_LIST", .value.integer = OP_MAP_GET_BY_VALUE_LIST},
    {"OP_MAP_GET_BY_KEY_LIST", .value.integer = OP_MAP_GET_BY_KEY_LIST},
    /* CDT operations for use with expressions, new in 5.0 */
    {"OP_MAP_REMOVE_BY_VALUE_RANK_RANGE_REL",
     .value.integer = OP_MAP_REMOVE_BY_VALUE_RANK_RANGE_REL},
    {"OP_MAP_REMOVE_BY_KEY_INDEX_RANGE_REL",
     .value.integer = OP_MAP_REMOVE_BY_KEY_INDEX_RANGE_REL},
    {"OP_MAP_GET_BY_VALUE_RANK_RANGE_REL",
     .value.integer = OP_MAP_GET_BY_VALUE_RANK_RANGE_REL},
    {"OP_MAP_GET_BY_KEY_INDEX_RANGE_REL",
     .value.integer = OP_MAP_GET_BY_KEY_INDEX_RANGE_REL},
    {"OP_MAP_REMOVE_BY_KEY_REL_INDEX_RANGE_TO_END",
     .value.integer = OP_MAP_REMOVE_BY_KEY_REL_INDEX_RANGE_TO_END},
    {"OP_MAP_REMOVE_BY_VALUE_REL_RANK_RANGE_TO_END",
     .value.integer = OP_MAP_REMOVE_BY_VALUE_REL_RANK_RANGE_TO_END},
    {"OP_MAP_REMOVE_BY_INDEX_RANGE_TO_END",
     .value.integer = OP_MAP_REMOVE_BY_INDEX_RANGE_TO_END},
    {"OP_MAP_REMOVE_BY_RANK_RANGE_TO_END",
     .value.integer = OP_MAP_REMOVE_BY_RANK_RANGE_TO_END},
    {"OP_MAP_GET_BY_KEY_REL_INDEX_RANGE_TO_END",
     .value.integer = OP_MAP_GET_BY_KEY_REL_INDEX_RANGE_TO_END},
    {"OP_MAP_REMOVE_BY_KEY_REL_INDEX_RANGE",
     .value.integer = OP_MAP_REMOVE_BY_KEY_REL_INDEX_RANGE},
    {"OP_MAP_REMOVE_BY_VALUE_REL_INDEX_RANGE",
     .value.integer = OP_MAP_REMOVE_BY_VALUE_REL_INDEX_RANGE},
    {"OP_MAP_REMOVE_BY_VALUE_REL_RANK_RANGE",
     .value.integer = OP_MAP_REMOVE_BY_VALUE_REL_RANK_RANGE},
    {"OP_MAP_GET_BY_KEY_REL_INDEX_RANGE",
     .value.integer = OP_MAP_GET_BY_KEY_REL_INDEX_RANGE},
    {"OP_MAP_GET_BY_VALUE_RANK_RANGE_REL_TO_END",
     .value.integer = OP_MAP_GET_BY_VALUE_RANK_RANGE_REL_TO_END},
    {"OP_MAP_GET_BY_INDEX_RANGE_TO_END",
     .value.integer = OP_MAP_GET_BY_INDEX_RANGE_TO_END},
    {"OP_MAP_GET_BY_RANK_RANGE_TO_END",
     .value.integer = OP_MAP_GET_BY_RANK_RANGE_TO_END},

    {"MAP_UNORDERED", .value.integer = AS_MAP_UNORDERED},
    {"MAP_KEY_ORDERED", .value.integer = AS_MAP_KEY_ORDERED},
    {"MAP_KEY_VALUE_ORDERED", .value.integer = AS_MAP_KEY_VALUE_ORDERED},

    {"MAP_RETURN_NONE", .value.integer = AS_MAP_RETURN_NONE},
    {"MAP_RETURN_INDEX", .value.integer = AS_MAP_RETURN_INDEX},
    {"MAP_RETURN_REVERSE_INDEX", .value.integer = AS_MAP_RETURN_REVERSE_INDEX},
    {"MAP_RETURN_RANK", .value.integer = AS_MAP_RETURN_RANK},
    {"MAP_RETURN_REVERSE_RANK", .value.integer = AS_MAP_RETURN_REVERSE_RANK},
    {"MAP_RETURN_COUNT", .value.integer = AS_MAP_RETURN_COUNT},
    {"MAP_RETURN_KEY", .value.integer = AS_MAP_RETURN_KEY},
    {"MAP_RETURN_VALUE", .value.integer = AS_MAP_RETURN_VALUE},
    {"MAP_RETURN_KEY_VALUE", .value.integer = AS_MAP_RETURN_KEY_VALUE},
    {"MAP_RETURN_EXISTS", .value.integer = AS_MAP_RETURN_EXISTS},
    {"MAP_RETURN_ORDERED_MAP", .value.integer = AS_MAP_RETURN_ORDERED_MAP},
    {"MAP_RETURN_UNORDERED_MAP", .value.integer = AS_MAP_RETURN_UNORDERED_MAP},

    {"TTL_NAMESPACE_DEFAULT", .value.integer = AS_RECORD_DEFAULT_TTL},
    {"TTL_NEVER_EXPIRE", .value.integer = AS_RECORD_NO_EXPIRE_TTL},
    {"TTL_DONT_UPDATE", .value.integer = AS_RECORD_NO_CHANGE_TTL},
    {"TTL_CLIENT_DEFAULT", .value.integer = AS_RECORD_CLIENT_DEFAULT_TTL},

    {"LIST_RETURN_NONE", .value.integer = AS_LIST_RETURN_NONE},
    {"LIST_RETURN_INDEX", .value.integer = AS_LIST_RETURN_INDEX},
    {"LIST_RETURN_REVERSE_INDEX",
     .value.integer = AS_LIST_RETURN_REVERSE_INDEX},
    {"LIST_RETURN_RANK", .value.integer = AS_LIST_RETURN_RANK},
    {"LIST_RETURN_REVERSE_RANK", .value.integer = AS_LIST_RETURN_REVERSE_RANK},
    {"LIST_RETURN_COUNT", .value.integer = AS_LIST_RETURN_COUNT},
    {"LIST_RETURN_VALUE", .value.integer = AS_LIST_RETURN_VALUE},
    {"LIST_RETURN_EXISTS", .value.integer = AS_LIST_RETURN_EXISTS},

    {"LIST_SORT_DROP_DUPLICATES",
     .value.integer = AS_LIST_SORT_DROP_DUPLICATES},
    {"LIST_SORT_DEFAULT", .value.integer = AS_LIST_SORT_DEFAULT},

    {"LIST_WRITE_DEFAULT", .value.integer = AS_LIST_WRITE_DEFAULT},
    {"LIST_WRITE_ADD_UNIQUE", .value.integer = AS_LIST_WRITE_ADD_UNIQUE},
    {"LIST_WRITE_INSERT_BOUNDED",
     .value.integer = AS_LIST_WRITE_INSERT_BOUNDED},

    {"LIST_ORDERED", .value.integer = AS_LIST_ORDERED},
    {"LIST_UNORDERED", .value.integer = AS_LIST_UNORDERED},

    {"MAP_WRITE_NO_FAIL", .value.integer = AS_MAP_WRITE_NO_FAIL},
    {"MAP_WRITE_PARTIAL", .value.integer = AS_MAP_WRITE_PARTIAL},

    {"LIST_WRITE_NO_FAIL", .value.integer = AS_LIST_WRITE_NO_FAIL},
    {"LIST_WRITE_PARTIAL", .value.integer = AS_LIST_WRITE_PARTIAL},

    /* Map write flags post 3.5.0 */
    {"MAP_WRITE_FLAGS_DEFAULT", .value.integer = AS_MAP_WRITE_DEFAULT},
    {"MAP_WRITE_FLAGS_CREATE_ONLY", .value.integer = AS_MAP_WRITE_CREATE_ONLY},
    {"MAP_WRITE_FLAGS_UPDATE_ONLY", .value.integer = AS_MAP_WRITE_UPDATE_ONLY},
    {"MAP_WRITE_FLAGS_NO_FAIL", .value.integer = AS_MAP_WRITE_NO_FAIL},
    {"MAP_WRITE_FLAGS_PARTIAL", .value.integer = AS_MAP_WRITE_PARTIAL},

    /* READ Mode constants 4.0.0 */

    // AP Read Mode
    {"POLICY_READ_MODE_AP_ONE", .value.integer = AS_POLICY_READ_MODE_AP_ONE},
    {"POLICY_READ_MODE_AP_ALL", .value.integer = AS_POLICY_READ_MODE_AP_ALL},

    // SC Read Mode
    {"POLICY_READ_MODE_SC_SESSION",
     .value.integer = AS_POLICY_READ_MODE_SC_SESSION},
    {"POLICY_READ_MODE_SC_LINEARIZE",
     .value.integer = AS_POLICY_READ_MODE_SC_LINEARIZE},
    {"POLICY_READ_MODE_SC_ALLOW_REPLICA",
     .value.integer = AS_POLICY_READ_MODE_SC_ALLOW_REPLICA},
    {"POLICY_READ_MODE_SC_ALLOW_UNAVAILABLE",
     .value.integer = AS_POLICY_READ_MODE_SC_ALLOW_UNAVAILABLE},

    /* Bitwise constants: 3.9.0 */
    {"BIT_WRITE_DEFAULT", .value.integer = AS_BIT_WRITE_DEFAULT},
    {"BIT_WRITE_CREATE_ONLY", .value.integer = AS_BIT_WRITE_CREATE_ONLY},
    {"BIT_WRITE_UPDATE_ONLY", .value.integer = AS_BIT_WRITE_UPDATE_ONLY},
    {"BIT_WRITE_NO_FAIL", .value.integer = AS_BIT_WRITE_NO_FAIL},
    {"BIT_WRITE_PARTIAL", .value.integer = AS_BIT_WRITE_PARTIAL},

    {"BIT_RESIZE_DEFAULT", .value.integer = AS_BIT_RESIZE_DEFAULT},
    {"BIT_RESIZE_FROM_FRONT", .value.integer = AS_BIT_RESIZE_FROM_FRONT},
    {"BIT_RESIZE_GROW_ONLY", .value.integer = AS_BIT_RESIZE_GROW_ONLY},
    {"BIT_RESIZE_SHRINK_ONLY", .value.integer = AS_BIT_RESIZE_SHRINK_ONLY},

    {"BIT_OVERFLOW_FAIL", .value.integer = AS_BIT_OVERFLOW_FAIL},
    {"BIT_OVERFLOW_SATURATE", .value.integer = AS_BIT_OVERFLOW_SATURATE},
    {"BIT_OVERFLOW_WRAP", .value.integer = AS_BIT_OVERFLOW_WRAP},

    /* BITWISE OPS: 3.9.0 */
    {"OP_BIT_INSERT", .value.integer = OP_BIT_INSERT},
    {"OP_BIT_RESIZE", .value.integer = OP_BIT_RESIZE},
    {"OP_BIT_REMOVE", .value.integer = OP_BIT_REMOVE},
    {"OP_BIT_SET", .value.integer = OP_BIT_SET},
    {"OP_BIT_OR", .value.integer = OP_BIT_OR},
    {"OP_BIT_XOR", .value.integer = OP_BIT_XOR},
    {"OP_BIT_AND", .value.integer = OP_BIT_AND},
    {"OP_BIT_NOT", .value.integer = OP_BIT_NOT},
    {"OP_BIT_LSHIFT", .value.integer = OP_BIT_LSHIFT},
    {"OP_BIT_RSHIFT", .value.integer = OP_BIT_RSHIFT},
    {"OP_BIT_ADD", .value.integer = OP_BIT_ADD},
    {"OP_BIT_SUBTRACT", .value.integer = OP_BIT_SUBTRACT},
    {"OP_BIT_GET_INT", .value.integer = OP_BIT_GET_INT},
    {"OP_BIT_SET_INT", .value.integer = OP_BIT_SET_INT},
    {"OP_BIT_GET", .value.integer = OP_BIT_GET},
    {"OP_BIT_COUNT", .value.integer = OP_BIT_COUNT},
    {"OP_BIT_LSCAN", .value.integer = OP_BIT_LSCAN},
    {"OP_BIT_RSCAN", .value.integer = OP_BIT_RSCAN},

    /* Nested CDT constants: 3.9.0 */
    {"CDT_CTX_LIST_INDEX", .value.integer = AS_CDT_CTX_LIST_INDEX},
    {"CDT_CTX_LIST_RANK", .value.integer = AS_CDT_CTX_LIST_RANK},
    {"CDT_CTX_LIST_VALUE", .value.integer = AS_CDT_CTX_LIST_VALUE},
    {"CDT_CTX_LIST_INDEX_CREATE", .value.integer = CDT_CTX_LIST_INDEX_CREATE},
    {"CDT_CTX_MAP_INDEX", .value.integer = AS_CDT_CTX_MAP_INDEX},
    {"CDT_CTX_MAP_RANK", .value.integer = AS_CDT_CTX_MAP_RANK},
    {"CDT_CTX_MAP_KEY", .value.integer = AS_CDT_CTX_MAP_KEY},
    {"CDT_CTX_MAP_VALUE", .value.integer = AS_CDT_CTX_MAP_VALUE},
    {"CDT_CTX_MAP_KEY_CREATE", .value.integer = CDT_CTX_MAP_KEY_CREATE},
    EXPOSE_AS_MACRO_AS_PRIVATE_FIELD(AS_CDT_CTX_EXP),

    /* HLL constants 3.11.0 */
    {"OP_HLL_ADD", .value.integer = OP_HLL_ADD},
    {"OP_HLL_DESCRIBE", .value.integer = OP_HLL_DESCRIBE},
    {"OP_HLL_FOLD", .value.integer = OP_HLL_FOLD},
    {"OP_HLL_GET_COUNT", .value.integer = OP_HLL_GET_COUNT},
    {"OP_HLL_GET_INTERSECT_COUNT", .value.integer = OP_HLL_GET_INTERSECT_COUNT},
    {"OP_HLL_GET_SIMILARITY", .value.integer = OP_HLL_GET_SIMILARITY},
    {"OP_HLL_GET_UNION", .value.integer = OP_HLL_GET_UNION},
    {"OP_HLL_GET_UNION_COUNT", .value.integer = OP_HLL_GET_UNION_COUNT},
    {"OP_HLL_GET_SIMILARITY", .value.integer = OP_HLL_GET_SIMILARITY},
    {"OP_HLL_INIT", .value.integer = OP_HLL_INIT},
    {"OP_HLL_REFRESH_COUNT", .value.integer = OP_HLL_REFRESH_COUNT},
    {"OP_HLL_SET_UNION", .value.integer = OP_HLL_SET_UNION},
    {"OP_HLL_MAY_CONTAIN",
     .value.integer = OP_HLL_MAY_CONTAIN}, // for expression filters

    {"HLL_WRITE_DEFAULT", .value.integer = AS_HLL_WRITE_DEFAULT},
    {"HLL_WRITE_CREATE_ONLY", .value.integer = AS_HLL_WRITE_CREATE_ONLY},
    {"HLL_WRITE_UPDATE_ONLY", .value.integer = AS_HLL_WRITE_UPDATE_ONLY},
    {"HLL_WRITE_NO_FAIL", .value.integer = AS_HLL_WRITE_NO_FAIL},
    {"HLL_WRITE_ALLOW_FOLD", .value.integer = AS_HLL_WRITE_ALLOW_FOLD},

    /* Expression operation constants 5.1.0 */
    {"OP_EXPR_READ", .value.integer = OP_EXPR_READ},
    {"OP_EXPR_WRITE", .value.integer = OP_EXPR_WRITE},
    {"EXP_WRITE_DEFAULT", .value.integer = AS_EXP_WRITE_DEFAULT},
    {"EXP_WRITE_CREATE_ONLY", .value.integer = AS_EXP_WRITE_CREATE_ONLY},
    {"EXP_WRITE_UPDATE_ONLY", .value.integer = AS_EXP_WRITE_UPDATE_ONLY},
    {"EXP_WRITE_ALLOW_DELETE", .value.integer = AS_EXP_WRITE_ALLOW_DELETE},
    {"EXP_WRITE_POLICY_NO_FAIL", .value.integer = AS_EXP_WRITE_POLICY_NO_FAIL},
    {"EXP_WRITE_EVAL_NO_FAIL", .value.integer = AS_EXP_WRITE_EVAL_NO_FAIL},
    {"EXP_READ_DEFAULT", .value.integer = AS_EXP_READ_DEFAULT},
    {"EXP_READ_EVAL_NO_FAIL", .value.integer = AS_EXP_READ_EVAL_NO_FAIL},

    /* For BinType expression, as_bytes_type */
    {"AS_BYTES_UNDEF", .value.integer = AS_BYTES_UNDEF},
    {"AS_BYTES_INTEGER", .value.integer = AS_BYTES_INTEGER},
    {"AS_BYTES_DOUBLE", .value.integer = AS_BYTES_DOUBLE},
    {"AS_BYTES_STRING", .value.integer = AS_BYTES_STRING},
    {"AS_BYTES_BLOB", .value.integer = AS_BYTES_BLOB},
    {"AS_BYTES_JAVA", .value.integer = AS_BYTES_JAVA},
    {"AS_BYTES_CSHARP", .value.integer = AS_BYTES_CSHARP},
    {"AS_BYTES_PYTHON", .value.integer = AS_BYTES_PYTHON},
    {"AS_BYTES_RUBY", .value.integer = AS_BYTES_RUBY},
    {"AS_BYTES_PHP", .value.integer = AS_BYTES_PHP},
    {"AS_BYTES_ERLANG", .value.integer = AS_BYTES_ERLANG},
    {"AS_BYTES_BOOL", .value.integer = AS_BYTES_BOOL},
    {"AS_BYTES_HLL", .value.integer = AS_BYTES_HLL},
    {"AS_BYTES_MAP", .value.integer = AS_BYTES_MAP},
    {"AS_BYTES_LIST", .value.integer = AS_BYTES_LIST},
    {"AS_BYTES_GEOJSON", .value.integer = AS_BYTES_GEOJSON},
    {"AS_BYTES_TYPE_MAX", .value.integer = AS_BYTES_TYPE_MAX},

    /* Regex constants from predexp, still used by expressions */
    {"REGEX_NONE", .value.integer = REGEX_NONE},
    {"REGEX_EXTENDED", .value.integer = REGEX_EXTENDED},
    {"REGEX_ICASE", .value.integer = REGEX_ICASE},
    {"REGEX_NOSUB", .value.integer = REGEX_NOSUB},
    {"REGEX_NEWLINE", .value.integer = REGEX_NEWLINE},

    {"QUERY_DURATION_LONG", .value.integer = AS_QUERY_DURATION_LONG},
    {"QUERY_DURATION_LONG_RELAX_AP",
     .value.integer = AS_QUERY_DURATION_LONG_RELAX_AP},
    {"QUERY_DURATION_SHORT", .value.integer = AS_QUERY_DURATION_SHORT},

    {"LOG_LEVEL_OFF", .value.integer = -1},
    {"LOG_LEVEL_ERROR", .value.integer = AS_LOG_LEVEL_ERROR},
    {"LOG_LEVEL_WARN", .value.integer = AS_LOG_LEVEL_WARN},
    {"LOG_LEVEL_INFO", .value.integer = AS_LOG_LEVEL_INFO},
    {"LOG_LEVEL_DEBUG", .value.integer = AS_LOG_LEVEL_DEBUG},
    {"LOG_LEVEL_TRACE", .value.integer = AS_LOG_LEVEL_TRACE},

    {"COMMIT_OK", .value.integer = AS_COMMIT_OK},
    {"COMMIT_ALREADY_COMMITTED", .value.integer = AS_COMMIT_ALREADY_COMMITTED},
    {"COMMIT_ROLL_FORWARD_ABANDONED",
     .value.integer = AS_COMMIT_ROLL_FORWARD_ABANDONED},
    {"COMMIT_CLOSE_ABANDONED", .value.integer = AS_COMMIT_CLOSE_ABANDONED},

    {"ABORT_OK", .value.integer = AS_ABORT_OK},
    {"ABORT_ALREADY_ABORTED", .value.integer = AS_ABORT_ALREADY_ABORTED},
    {"ABORT_ROLL_BACK_ABANDONED",
     .value.integer = AS_ABORT_ROLL_BACK_ABANDONED},
    {"ABORT_CLOSE_ABANDONED", .value.integer = AS_ABORT_CLOSE_ABANDONED},

    {"TXN_STATE_OPEN", .value.integer = AS_TXN_STATE_OPEN},
    {"TXN_STATE_VERIFIED", .value.integer = AS_TXN_STATE_VERIFIED},
    {"TXN_STATE_COMMITTED", .value.integer = AS_TXN_STATE_COMMITTED},
    {"TXN_STATE_ABORTED", .value.integer = AS_TXN_STATE_ABORTED},

    {"JOB_SCAN", .is_str_value = true, .value.string = "scan"},
    {"JOB_QUERY", .is_str_value = true, .value.string = "query"},

    /*
        When doing a path expression select/apply operation, and applying an expression on each
        iterated object, this lets us choose a specific value over each iterated
        object.
    */
    EXPOSE_AS_MACRO_WITHOUT_AS_PREFIX_AS_PUBLIC_FIELD(EXP_LOOPVAR_KEY),
    EXPOSE_AS_MACRO_WITHOUT_AS_PREFIX_AS_PUBLIC_FIELD(EXP_LOOPVAR_VALUE),
    EXPOSE_AS_MACRO_WITHOUT_AS_PREFIX_AS_PUBLIC_FIELD(EXP_LOOPVAR_INDEX),

<<<<<<< HEAD
    EXPOSE_AS_MACRO_WITHOUT_AS_PREFIX_AS_PUBLIC_FIELD(CDT_SELECT_TREE),
    EXPOSE_AS_MACRO_WITHOUT_AS_PREFIX_AS_PUBLIC_FIELD(
        CDT_SELECT_LEAF_LIST_VALUE),
    EXPOSE_AS_MACRO_WITHOUT_AS_PREFIX_AS_PUBLIC_FIELD(
        CDT_SELECT_LEAF_MAP_VALUE),
    EXPOSE_AS_MACRO_WITHOUT_AS_PREFIX_AS_PUBLIC_FIELD(CDT_SELECT_LEAF_MAP_KEY),
    EXPOSE_AS_MACRO_WITHOUT_AS_PREFIX_AS_PUBLIC_FIELD(CDT_SELECT_NO_FAIL),

=======
    EXPOSE_AS_MACRO_WITHOUT_AS_PREFIX_AS_PUBLIC_FIELD(
        EXP_PATH_SELECT_MATCHING_TREE),
    EXPOSE_AS_MACRO_WITHOUT_AS_PREFIX_AS_PUBLIC_FIELD(EXP_PATH_SELECT_VALUE),
    EXPOSE_AS_MACRO_WITHOUT_AS_PREFIX_AS_PUBLIC_FIELD(
        EXP_PATH_SELECT_MAP_VALUE),
    EXPOSE_AS_MACRO_WITHOUT_AS_PREFIX_AS_PUBLIC_FIELD(
        EXP_PATH_SELECT_LIST_VALUE),
    EXPOSE_AS_MACRO_WITHOUT_AS_PREFIX_AS_PUBLIC_FIELD(EXP_PATH_SELECT_MAP_KEY),
    EXPOSE_AS_MACRO_WITHOUT_AS_PREFIX_AS_PUBLIC_FIELD(
        EXP_PATH_SELECT_MAP_KEY_VALUE),
    EXPOSE_AS_MACRO_WITHOUT_AS_PREFIX_AS_PUBLIC_FIELD(EXP_PATH_SELECT_NO_FAIL),

    EXPOSE_AS_MACRO_WITHOUT_AS_PREFIX_AS_PUBLIC_FIELD(EXP_PATH_MODIFY_NO_FAIL),
    EXPOSE_AS_MACRO_WITHOUT_AS_PREFIX_AS_PUBLIC_FIELD(EXP_PATH_MODIFY_DEFAULT),

>>>>>>> 35b46edf
    // For aerospike_helpers to use. Not to be exposed in public API
    // TODO: move all internal constants used by aerospike_helpers to this loc

    EXPOSE_MACRO(_AS_EXP_LOOPVAR_FLOAT),
    EXPOSE_MACRO(_AS_EXP_LOOPVAR_INT),
    EXPOSE_MACRO(_AS_EXP_LOOPVAR_LIST),
    EXPOSE_MACRO(_AS_EXP_LOOPVAR_MAP),
    EXPOSE_MACRO(_AS_EXP_LOOPVAR_STR),
    EXPOSE_MACRO(_AS_EXP_LOOPVAR_BLOB),
    EXPOSE_MACRO(_AS_EXP_LOOPVAR_BOOL),
    // EXPOSE_MACRO(_AS_EXP_LOOPVAR_INF),
    EXPOSE_MACRO(_AS_EXP_LOOPVAR_NIL),
    EXPOSE_MACRO(_AS_EXP_LOOPVAR_GEOJSON),

    // C client uses the same expression code for these two expressions
    // so we define unique ones in the Python client code
    EXPOSE_MACRO(_AS_EXP_CODE_CALL_SELECT),
    EXPOSE_MACRO(_AS_EXP_CODE_CALL_APPLY),
    EXPOSE_MACRO(_AS_EXP_CODE_RESULT_REMOVE),

    EXPOSE_STRING_MACRO_FOR_AEROSPIKE_HELPERS(_CDT_FLAGS_KEY),
    EXPOSE_STRING_MACRO_FOR_AEROSPIKE_HELPERS(_CDT_APPLY_MOD_EXP_KEY),

    EXPOSE_STRING_MACRO_FOR_AEROSPIKE_HELPERS(_CDT_CTX_FILTER_EXPR_KEY),
};

struct submodule_name_to_creation_method {
    const char *name;
    const char *fully_qualified_name;
    PyObject *(*pyobject_creation_method)(void);
};

#define SHORT_AND_FULLY_QUALIFIED_NAME(s) #s, "aerospike." #s

static struct submodule_name_to_creation_method py_submodules[] = {
    // We don't use module's __name__ attribute
    // because the modules' __name__ is the fully qualified name which includes the package name
    {SHORT_AND_FULLY_QUALIFIED_NAME(exception), AerospikeException_New},
    {SHORT_AND_FULLY_QUALIFIED_NAME(predicates), AerospikePredicates_New},
};

struct type_name_to_creation_method {
    const char *name;
    PyTypeObject *(*pytype_ready_method)(void);
};

static struct type_name_to_creation_method py_module_types[] = {
    // We also don't retrieve the type's __name__ because:
    // 1. Some of the objects have names different from the class name when accessed from the package
    // 2. We don't want to deal with extracting an object's __name__ from a Unicode object.
    // We have to make sure the Unicode object lives as long as we need its internal buffer
    // It's easier to just use a C string directly
    {"Client", AerospikeClient_Ready},
    {"Query", AerospikeQuery_Ready},
    {"Scan", AerospikeScan_Ready},
    {"KeyOrderedDict", AerospikeKeyOrderedDict_Ready},
    {"GeoJSON", AerospikeGeospatial_Ready},
    {"null", AerospikeNullObject_Ready},
    {"CDTWildcard", AerospikeWildcardObject_Ready},
    {"CDTInfinite", AerospikeInfiniteObject_Ready},
    {"Transaction", AerospikeTransaction_Ready},
    {"ConfigProvider", AerospikeConfigProvider_Ready},
};

// We use a macro to avoid repetition
#define DEFINE_SET_OF_VALID_KEYS(array_name_prefix, ...)                       \
    const char *array_name_prefix##_valid_keys[] = {__VA_ARGS__};              \
    PyObject *py_##array_name_prefix##_valid_keys = NULL;

DEFINE_SET_OF_VALID_KEYS(
    client_config, "lua", "config_provider", "tls", "hosts", "shm",
    "serialization", "policies", "thread_pool_size", "max_threads",
    "min_conns_per_node", "max_conns_per_node", "max_error_rate",
    "error_rate_window", "connect_timeout", "use_shared_connection",
    "send_bool_as", "compression_threshold", "tend_interval", "cluster_name",
    "strict_types", "rack_aware", "rack_id", "rack_ids",
    "use_services_alternate", "max_socket_idle", "fail_if_not_connected",
    "user", "password", "validate_keys", "app_id", "force_single_node", NULL)

DEFINE_SET_OF_VALID_KEYS(client_config_shm, "shm_max_nodes", "max_nodes",
                         "shm_max_namespaces", "max_namespaces",
                         "shm_takeover_threshold_sec", "takeover_threshold_sec",
                         "shm_key", NULL)

DEFINE_SET_OF_VALID_KEYS(client_config_lua, "system_path", "user_path", NULL

)

DEFINE_SET_OF_VALID_KEYS(client_config_policies, "read", "write", "apply",
                         "operate", "remove", "query", "scan", "batch",
                         "batch_remove", "batch_apply", "batch_write",
                         "batch_parent_write", "info", "admin", "txn_verify",
                         "txn_roll", "total_timeout", "auth_mode",
                         "login_timeout_ms", "key", "exists", "max_retries",
                         "replica", "commit_level", "metrics", NULL)

DEFINE_SET_OF_VALID_KEYS(client_config_tls, "enable", "cafile", "capath",
                         "protocols", "cipher_suite", "keyfile", "keyfile_pw",
                         "cert_blacklist", "certfile", "crl_check",
                         "crl_check_all", "log_session_info", "for_login_only",
                         NULL

)

#define BASE_POLICY_KEYS                                                       \
    "total_timeout", "socket_timeout", "max_retries", "sleep_between_retries", \
        "compress", "txn", "expressions", "connect_timeout", "timeout_delay"

DEFINE_SET_OF_VALID_KEYS(apply_policy, BASE_POLICY_KEYS, "key", "replica",
                         "commit_level", "durable_delete", "ttl",
                         "on_locking_only", NULL

)

// send_as_is and check_bounds should not be used by the user
// That's why they are not documented.
// But they were already exposed in the API for a long time, so we allow them to be used
#define INFO_POLICY_KEYS "timeout", "send_as_is", "check_bounds"
DEFINE_SET_OF_VALID_KEYS(info_policy, INFO_POLICY_KEYS, NULL

)

DEFINE_SET_OF_VALID_KEYS(query_policy, BASE_POLICY_KEYS, "deserialize",
                         "replica", "short_query", "expected_duration",
                         "partition_filter", NULL

)

DEFINE_SET_OF_VALID_KEYS(read_policy, BASE_POLICY_KEYS, "key", "replica",
                         "deserialize", "read_touch_ttl_percent",
                         "read_mode_ap", "read_mode_sc", NULL

)

DEFINE_SET_OF_VALID_KEYS(remove_policy, BASE_POLICY_KEYS, "generation", "key",
                         "gen", "commit_level", "replica", "durable_delete",
                         NULL

)

#define SCAN_POLICY_KEYS                                                       \
    "durable_delete", "records_per_second", "max_records", "replica", "ttl",   \
        "partition_filter"

DEFINE_SET_OF_VALID_KEYS(scan_policy, BASE_POLICY_KEYS, SCAN_POLICY_KEYS, NULL)

DEFINE_SET_OF_VALID_KEYS(info_and_scan_policy, BASE_POLICY_KEYS,
                         SCAN_POLICY_KEYS, INFO_POLICY_KEYS, NULL)

#define WRITE_POLICY_KEYS                                                      \
    "key", "gen", "exists", "commit_level", "durable_delete", "replica",       \
        "compression_threshold", "on_locking_only", "ttl"

DEFINE_SET_OF_VALID_KEYS(write_policy, BASE_POLICY_KEYS, WRITE_POLICY_KEYS, NULL

)

DEFINE_SET_OF_VALID_KEYS(info_and_write_policy, BASE_POLICY_KEYS,
                         WRITE_POLICY_KEYS, INFO_POLICY_KEYS, NULL)

DEFINE_SET_OF_VALID_KEYS(operate_policy, BASE_POLICY_KEYS, "key", "gen",
                         "commit_level", "replica", "durable_delete",
                         "deserialize", "exists", "read_touch_ttl_percent",
                         "on_locking_only", "read_mode_ap", "read_mode_sc",
                         "ttl", NULL

)

DEFINE_SET_OF_VALID_KEYS(batch_policy, BASE_POLICY_KEYS, "concurrent",
                         "allow_inline", "deserialize", "replica",
                         "read_touch_ttl_percent", "read_mode_ap",
                         "read_mode_sc", "allow_inline_ssd", "respond_all_keys",
                         NULL

)

DEFINE_SET_OF_VALID_KEYS(batch_write_policy, "key", "gen", "commit_level",
                         "durable_delete", "exists", "on_locking_only",
                         "expressions", "ttl", NULL

)

DEFINE_SET_OF_VALID_KEYS(batch_read_policy, "read_touch_ttl_percent",
                         "read_mode_ap", "read_mode_sc", "expressions", NULL

)

DEFINE_SET_OF_VALID_KEYS(batch_apply_policy, "key", "commit_level", "ttl",
                         "durable_delete", "on_locking_only", "expressions",
                         NULL

)

DEFINE_SET_OF_VALID_KEYS(batch_remove_policy, "key", "commit_level", "gen",
                         "durable_delete", "generation", "expressions", NULL

)

DEFINE_SET_OF_VALID_KEYS(bit_policy, "bit_write_flags", NULL

)

DEFINE_SET_OF_VALID_KEYS(map_policy, "map_order", "map_write_flags",
                         "persist_index", NULL

)

DEFINE_SET_OF_VALID_KEYS(list_policy, "list_order", "write_flags", NULL)

DEFINE_SET_OF_VALID_KEYS(hll_policy, "flags", NULL)

DEFINE_SET_OF_VALID_KEYS(admin_policy, "timeout", NULL)

DEFINE_SET_OF_VALID_KEYS(record_metadata, "gen", "ttl", NULL)

// Use a struct to create pairs of pyobjects and list of strings defined above
// When we initialize the module, we create sets for the valid keys that the client can use later

struct py_set_name_to_str_list {
    // We are setting the global PyObject *variables above, which can be accessed externally
    PyObject **py_set_of_keys;
    const char **valid_keys;
};

#define PY_SET_NAME_TO_STR_LIST(array_name)                                    \
    {                                                                          \
        &py_##array_name, array_name                                           \
    }

static struct py_set_name_to_str_list py_set_name_to_str_lists[] = {
    PY_SET_NAME_TO_STR_LIST(client_config_valid_keys),
    PY_SET_NAME_TO_STR_LIST(client_config_shm_valid_keys),
    PY_SET_NAME_TO_STR_LIST(client_config_lua_valid_keys),
    PY_SET_NAME_TO_STR_LIST(client_config_policies_valid_keys),
    PY_SET_NAME_TO_STR_LIST(client_config_tls_valid_keys),
    PY_SET_NAME_TO_STR_LIST(apply_policy_valid_keys),
    PY_SET_NAME_TO_STR_LIST(info_policy_valid_keys),
    PY_SET_NAME_TO_STR_LIST(admin_policy_valid_keys),
    PY_SET_NAME_TO_STR_LIST(query_policy_valid_keys),
    PY_SET_NAME_TO_STR_LIST(read_policy_valid_keys),
    PY_SET_NAME_TO_STR_LIST(remove_policy_valid_keys),
    PY_SET_NAME_TO_STR_LIST(scan_policy_valid_keys),
    PY_SET_NAME_TO_STR_LIST(write_policy_valid_keys),
    PY_SET_NAME_TO_STR_LIST(operate_policy_valid_keys),
    PY_SET_NAME_TO_STR_LIST(batch_policy_valid_keys),
    PY_SET_NAME_TO_STR_LIST(batch_write_policy_valid_keys),
    PY_SET_NAME_TO_STR_LIST(batch_read_policy_valid_keys),
    PY_SET_NAME_TO_STR_LIST(batch_apply_policy_valid_keys),
    PY_SET_NAME_TO_STR_LIST(batch_remove_policy_valid_keys),
    PY_SET_NAME_TO_STR_LIST(bit_policy_valid_keys),
    PY_SET_NAME_TO_STR_LIST(map_policy_valid_keys),
    PY_SET_NAME_TO_STR_LIST(list_policy_valid_keys),
    PY_SET_NAME_TO_STR_LIST(hll_policy_valid_keys),
    PY_SET_NAME_TO_STR_LIST(info_and_write_policy_valid_keys),
    PY_SET_NAME_TO_STR_LIST(info_and_scan_policy_valid_keys),
    PY_SET_NAME_TO_STR_LIST(record_metadata_valid_keys),
};

// Return NULL if an exception is raised
// Returns strong reference to new Python dictionary
static PyObject *py_set_new_from_str_list(const char *const *str_list)
{
    PyObject *py_valid_keys = PySet_New(NULL);
    if (py_valid_keys == NULL) {
        goto error;
    }

    const char *const *curr_str_ref = str_list;
    while (*curr_str_ref) {
        PyObject *py_str = PyUnicode_FromString(*curr_str_ref);
        if (py_str == NULL) {
            goto CLEANUP_SET_ON_ERROR;
        }

        int result = PySet_Add(py_valid_keys, py_str);
        Py_DECREF(py_str);
        if (result == -1) {
            goto CLEANUP_SET_ON_ERROR;
        }
        curr_str_ref++;
    }

    return py_valid_keys;

CLEANUP_SET_ON_ERROR:
    Py_DECREF(py_valid_keys);
error:
    return NULL;
}

AS_EXTERN extern char *aerospike_client_language;

bool is_python_client_version_set_for_user_agent = false;

void aerospike_free(void *self)
{
    // The aerospike module may be created, but initializing the module may fail.
    // In that case, our module will be cleaned up by the garbage collector and this m_free callback will be called.
    // We don't want to deallocate aerospike_client_version pointing to a string in data section of memory
    // That is the default value for the C client
    if (is_python_client_version_set_for_user_agent) {
        cf_free(aerospike_client_version);
        is_python_client_version_set_for_user_agent = false;
    }

    for (unsigned long i = 0; i < sizeof(py_set_name_to_str_lists) /
                                      sizeof(py_set_name_to_str_lists[0]);
         i++) {
        Py_XDECREF(*(py_set_name_to_str_lists[i].py_set_of_keys));
    }

    Py_XDECREF(py_global_hosts);
}

PyMODINIT_FUNC PyInit_aerospike(void)
{
    aerospike_client_language = "python";
    static struct PyModuleDef moduledef = {PyModuleDef_HEAD_INIT,
                                           .m_name = AEROSPIKE_MODULE_NAME,
                                           .m_doc = "Aerospike Python Client",
                                           .m_methods = aerospike_methods,
                                           .m_size = -1,
                                           .m_free = aerospike_free};

    PyObject *py_aerospike_module = PyModule_Create(&moduledef);
    if (py_aerospike_module == NULL) {
        return NULL;
    }

    Aerospike_Enable_Default_Logging();

    int retval;
    for (unsigned long i = 0; i < sizeof(py_set_name_to_str_lists) /
                                      sizeof(py_set_name_to_str_lists[0]);
         i++) {
        // just use a Python set so we don't need to implement a hashset in C
        // The C client does not have a public API for a hashset yet
        // Time complexity of set should be constant on avg:
        // https://wiki.python.org/moin/TimeComplexity
        PyObject *py_valid_keys =
            py_set_new_from_str_list(py_set_name_to_str_lists[i].valid_keys);
        if (py_valid_keys == NULL) {
            goto AEROSPIKE_MODULE_CLEANUP_ON_ERROR;
        }

        *(py_set_name_to_str_lists[i].py_set_of_keys) = py_valid_keys;
    }

    py_global_hosts = PyDict_New();
    if (py_global_hosts == NULL) {
        goto AEROSPIKE_MODULE_CLEANUP_ON_ERROR;
    }

    unsigned long i = 0;
    for (i = 0; i < sizeof(py_module_types) / sizeof(py_module_types[0]); i++) {
        PyTypeObject *(*py_type_ready_func)(void) =
            py_module_types[i].pytype_ready_method;
        PyTypeObject *py_type = py_type_ready_func();
        if (py_type == NULL) {
            goto AEROSPIKE_MODULE_CLEANUP_ON_ERROR;
        }

        Py_INCREF(py_type);
        retval = PyModule_AddObject(
            py_aerospike_module, py_module_types[i].name, (PyObject *)py_type);
        if (retval == -1) {
            Py_DECREF(py_type);
            goto AEROSPIKE_MODULE_CLEANUP_ON_ERROR;
        }
    }

    /*
	 * Add constants to module.
	 */
    for (i = 0; i < sizeof(module_constants) / sizeof(module_constants[0]);
         i++) {
        if (module_constants[i].is_str_value == false) {
            retval = PyModule_AddIntConstant(py_aerospike_module,
                                             module_constants[i].name,
                                             module_constants[i].value.integer);
        }
        else {
            retval = PyModule_AddStringConstant(
                py_aerospike_module, module_constants[i].name,
                module_constants[i].value.string);
        }

        if (retval == -1) {
            goto AEROSPIKE_MODULE_CLEANUP_ON_ERROR;
        }
    }

    // Allows submodules to be imported using "import aerospike.<submodule-name>"
    // https://github.com/python/cpython/issues/87533#issuecomment-2373119452
    PyObject *py_sys = PyImport_ImportModule("sys");
    if (py_sys == NULL) {
        goto AEROSPIKE_MODULE_CLEANUP_ON_ERROR;
    }

    PyObject *py_sys_dot_modules_dict =
        PyObject_GetAttrString(py_sys, "modules");
    Py_DECREF(py_sys);
    if (py_sys_dot_modules_dict == NULL) {
        goto AEROSPIKE_MODULE_CLEANUP_ON_ERROR;
    }

    for (i = 0; i < sizeof(py_submodules) / sizeof(py_submodules[0]); i++) {
        PyObject *(*create_py_submodule)(void) =
            py_submodules[i].pyobject_creation_method;
        PyObject *py_submodule = create_py_submodule();
        if (py_submodule == NULL) {
            goto SYS_DOT_MODULES_DICT_CLEANUP_ON_ERROR;
        }

        int retval = PyDict_SetItemString(py_sys_dot_modules_dict,
                                          py_submodules[i].fully_qualified_name,
                                          py_submodule);
        if (retval == -1) {
            goto SUBMODULE_CLEANUP_ON_ERROR;
        }

        retval = PyModule_AddObject(py_aerospike_module, py_submodules[i].name,
                                    py_submodule);
        if (retval == -1) {
            goto SUBMODULE_CLEANUP_ON_ERROR;
        }
        continue;

    SUBMODULE_CLEANUP_ON_ERROR:
        Py_DECREF(py_submodule);
        goto SYS_DOT_MODULES_DICT_CLEANUP_ON_ERROR;
    }

    Py_DECREF(py_sys_dot_modules_dict);

    PyObject *py_metadata_subpackage =
        PyImport_ImportModule("importlib.metadata");
    if (py_metadata_subpackage == NULL) {
        goto AEROSPIKE_MODULE_CLEANUP_ON_ERROR;
    }

    PyObject *py_version_callback =
        PyObject_GetAttrString(py_metadata_subpackage, "version");
    Py_DECREF(py_metadata_subpackage);
    if (py_version_callback == NULL) {
        goto AEROSPIKE_MODULE_CLEANUP_ON_ERROR;
    }

    PyObject *py_aerospike_module_version_str =
        PyObject_CallFunction(py_version_callback, "s", AEROSPIKE_MODULE_NAME);
    Py_DECREF(py_version_callback);
    if (py_aerospike_module_version_str == NULL) {
        goto AEROSPIKE_MODULE_CLEANUP_ON_ERROR;
    }

    const char *aerospike_module_version =
        PyUnicode_AsUTF8(py_aerospike_module_version_str);
    if (aerospike_module_version == NULL) {
        Py_DECREF(py_aerospike_module_version_str);
        goto AEROSPIKE_MODULE_CLEANUP_ON_ERROR;
    }

    // Here we assume that the original value of aerospike_client_version was not heap allocated
    aerospike_client_version = cf_strdup(aerospike_module_version);
    is_python_client_version_set_for_user_agent = true;
    Py_DECREF(py_aerospike_module_version_str);

    return py_aerospike_module;

SYS_DOT_MODULES_DICT_CLEANUP_ON_ERROR:
    Py_DECREF(py_sys_dot_modules_dict);

AEROSPIKE_MODULE_CLEANUP_ON_ERROR:
    Py_DECREF(py_aerospike_module);

    // TODO: Clean up any submodules that were manually added to sys.modules
    // This isn't a big deal though, so just leave off for now
    return NULL;
}<|MERGE_RESOLUTION|>--- conflicted
+++ resolved
@@ -561,16 +561,6 @@
     EXPOSE_AS_MACRO_WITHOUT_AS_PREFIX_AS_PUBLIC_FIELD(EXP_LOOPVAR_VALUE),
     EXPOSE_AS_MACRO_WITHOUT_AS_PREFIX_AS_PUBLIC_FIELD(EXP_LOOPVAR_INDEX),
 
-<<<<<<< HEAD
-    EXPOSE_AS_MACRO_WITHOUT_AS_PREFIX_AS_PUBLIC_FIELD(CDT_SELECT_TREE),
-    EXPOSE_AS_MACRO_WITHOUT_AS_PREFIX_AS_PUBLIC_FIELD(
-        CDT_SELECT_LEAF_LIST_VALUE),
-    EXPOSE_AS_MACRO_WITHOUT_AS_PREFIX_AS_PUBLIC_FIELD(
-        CDT_SELECT_LEAF_MAP_VALUE),
-    EXPOSE_AS_MACRO_WITHOUT_AS_PREFIX_AS_PUBLIC_FIELD(CDT_SELECT_LEAF_MAP_KEY),
-    EXPOSE_AS_MACRO_WITHOUT_AS_PREFIX_AS_PUBLIC_FIELD(CDT_SELECT_NO_FAIL),
-
-=======
     EXPOSE_AS_MACRO_WITHOUT_AS_PREFIX_AS_PUBLIC_FIELD(
         EXP_PATH_SELECT_MATCHING_TREE),
     EXPOSE_AS_MACRO_WITHOUT_AS_PREFIX_AS_PUBLIC_FIELD(EXP_PATH_SELECT_VALUE),
@@ -586,7 +576,6 @@
     EXPOSE_AS_MACRO_WITHOUT_AS_PREFIX_AS_PUBLIC_FIELD(EXP_PATH_MODIFY_NO_FAIL),
     EXPOSE_AS_MACRO_WITHOUT_AS_PREFIX_AS_PUBLIC_FIELD(EXP_PATH_MODIFY_DEFAULT),
 
->>>>>>> 35b46edf
     // For aerospike_helpers to use. Not to be exposed in public API
     // TODO: move all internal constants used by aerospike_helpers to this loc
 
