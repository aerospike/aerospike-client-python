--- conflicted
+++ resolved
@@ -60,12 +60,8 @@
     as_error_init(&err);
     as_cdt_ctx *pctx = NULL;
     bool ctx_in_use = false;
-<<<<<<< HEAD
     bool new_dict_in_use = false;
     PyObject *py_ctx_dict = NULL;
-    int rc = 0;
-=======
->>>>>>> 81c201e4
 
     if (py_ctx) {
         // TODO: does static pool go out of scope?
@@ -88,7 +84,6 @@
             }
             return err.code;
         }
-<<<<<<< HEAD
         if (new_dict_in_use) {
             Py_XDECREF(py_ctx_dict);
         }
@@ -96,8 +91,6 @@
             cf_free(pctx);
             pctx = NULL;
         }
-=======
->>>>>>> 81c201e4
     }
 
     as_exp *exp_list = NULL;
