--- conflicted
+++ resolved
@@ -171,18 +171,7 @@
             }
         }
         else {
-<<<<<<< HEAD
-            // If it ain't expected, raise and error
-            as_error_update(
-                &err, AEROSPIKE_ERR_PARAM,
-                "predicate 'equals' expects a string or integer value.");
-            // TODO: why is this raising a generic Exception?
-            raise_exception(&err);
-            rc = 1;
-            break;
-=======
             goto CLEANUP_EXP_ON_ERROR;
->>>>>>> 051d6192
         }
 
         uint8_t *val1_bytes_cpy =
@@ -262,71 +251,54 @@
             in_datatype == AS_INDEX_GEO2DSPHERE) {
             self->query.where.entries[0].value.string_val._free = true;
         }
-<<<<<<< HEAD
-        else {
-            // If it ain't right, raise and error
-            as_error_update(&err, AEROSPIKE_ERR_PARAM,
-                            "range predicate type not supported");
-            // TODO: above todo
-            raise_exception(&err);
-            rc = 1;
-            break;
-        }
-        break;
-=======
->>>>>>> 051d6192
     }
     else {
         // If it ain't supported, raise and error
         as_error_update(&err, AEROSPIKE_ERR_PARAM, "unknown predicate type");
-<<<<<<< HEAD
         // TODO: above todo
         raise_exception(&err);
-        rc = 1;
-        break;
-=======
-        PyObject *py_err = NULL;
-        error_to_pyobject(&err, &py_err);
-        PyErr_SetObject(PyExc_Exception, py_err);
         goto CLEANUP_VALUES_ON_ERROR;
     }
-
-    if (ctx_in_use) {
-        self->query.where.entries[0].ctx_free = true;
->>>>>>> 051d6192
-    }
-    if (exp_list) {
-        self->query.where.entries[0].exp_free = true;
-    }
-
-    return 0;
-
-CLEANUP_VALUES_ON_ERROR:
+}
+
+if (ctx_in_use) {
+    self->query.where.entries[0].ctx_free = true;
+}
+if (exp_list) {
+    self->query.where.entries[0].exp_free = true;
+}
+
+return 0;
+
+CLEANUP_VALUES_ON_ERROR :
 
     // The values end up not being used by as_query
-    if (val1_str) {
-        free(val1_str);
-    }
-    if (val1_bytes) {
-        free(val1_bytes);
-    }
-
-CLEANUP_EXP_ON_ERROR:
-
-    if (exp_list) {
-        as_exp_destroy(exp_list);
-    }
-
-CLEANUP_CTX_ON_ERROR:
+    if (val1_str)
+{
+    free(val1_str);
+}
+if (val1_bytes) {
+    free(val1_bytes);
+}
+
+CLEANUP_EXP_ON_ERROR :
+
+    if (exp_list)
+{
+    as_exp_destroy(exp_list);
+}
+
+CLEANUP_CTX_ON_ERROR :
     // The ctx ends up not being used by as_query
-    if (ctx_in_use) {
-        as_cdt_ctx_destroy(pctx);
-    }
-    if (pctx) {
-        cf_free(pctx);
-    }
-
-    return 1;
+    if (ctx_in_use)
+{
+    as_cdt_ctx_destroy(pctx);
+}
+if (pctx) {
+    cf_free(pctx);
+}
+
+return 1;
 }
 
 #define PREDICATE_INVALID_ERROR_MSG1 "predicate is invalid."
