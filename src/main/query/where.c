/*******************************************************************************
 * Copyright 2013-2014 Aerospike, Inc.
 *
 * Licensed under the Apache License, Version 2.0 (the "License");
 * you may not use this file except in compliance with the License.
 * You may obtain a copy of the License at
 *
 *     http://www.apache.org/licenses/LICENSE-2.0
 *
 * Unless required by applicable law or agreed to in writing, software
 * distributed under the License is distributed on an "AS IS" BASIS,
 * WITHOUT WARRANTIES OR CONDITIONS OF ANY KIND, either express or implied.
 * See the License for the specific language governing permissions and
 * limitations under the License.
 ******************************************************************************/

#include <Python.h>
#include <stdbool.h>

#include <aerospike/as_query.h>
#include <aerospike/as_error.h>

#include "client.h"
#include "query.h"
#include "conversions.h"

#undef TRACE
#define TRACE()

static int64_t pyobject_to_int64(PyObject * py_obj)
{
	if ( PyInt_Check(py_obj) ) {
		return PyInt_AsLong(py_obj);
	}
	else if ( PyLong_Check(py_obj) ) {
		return PyLong_AsLongLong(py_obj);
	}
	else {
		return 0;
	}
}

static char * pyobject_to_str(PyObject * py_obj)
{
	if ( PyString_Check(py_obj) ) {
		return PyString_AsString(py_obj);
	}
	else {
		return NULL;
	}
}

<<<<<<< HEAD
static int AerospikeQuery_Where_Add(as_query * query, as_predicate_type predicate, as_index_datatype in_datatype, PyObject * py_bin, PyObject * py_val1, PyObject * py_val2)
=======

static int AerospikeQuery_Where_Add(as_query * query, as_predicate_type predicate, PyObject * py_bin, PyObject * py_val1, PyObject * py_val2)
>>>>>>> 04361b03
{
	as_error err;
	char * val = NULL, * bin = NULL;

	if ( ! PyString_Check(py_bin) ) {
		// If it ain't expected, raise and error
		as_error_update(&err, AEROSPIKE_ERR_PARAM, "predicate expects a bin name.");
		PyObject * py_err = NULL;
		error_to_pyobject(&err, &py_err);
		PyErr_SetObject(PyExc_Exception, py_err);
		return 1;
	}

	switch (predicate) {
<<<<<<< HEAD
		case AS_PREDICATE_EQUAL: {
			if ( in_datatype == AS_INDEX_STRING ){
				char * bin = pyobject_to_str(py_bin);
				char * val = pyobject_to_str(py_val1);

				as_query_where_init(query, 1);
				as_query_where(query, bin, as_equals( STRING, val ));
			}
			else if ( in_datatype == AS_INDEX_NUMERIC ){
				char * bin = pyobject_to_str(py_bin);
				int64_t val = pyobject_to_int64(py_val1);
=======
		case AS_PREDICATE_STRING_EQUAL: {
			if ( ! PyString_Check(py_val1) ) {
				// If it ain't expected, raise and error
				as_error_update(&err, AEROSPIKE_ERR_PARAM, "predicate 'equals' expects a string value.");
				PyObject * py_err = NULL;
				error_to_pyobject(&err, &py_err);
				PyErr_SetObject(PyExc_Exception, py_err);
				return 1;
			}
			bin = pyobject_to_str(py_bin);
			val = pyobject_to_str(py_val1);
>>>>>>> 04361b03

				as_query_where_init(query, 1);
				as_query_where(query, bin, as_equals( NUMERIC, val ));
			}
			else {
				// If it ain't expected, raise and error
				as_error_update(&err, AEROSPIKE_ERR_PARAM, "predicate 'equals' expects a string or integer value.");
				PyObject * py_err = NULL;
				error_to_pyobject(&err, &py_err);
				PyErr_SetObject(PyExc_Exception, py_err);
				return 1;
			}
<<<<<<< HEAD
=======

			bin = pyobject_to_str(py_bin);
			int64_t val = pyobject_to_int64(py_val1);

			as_query_where_init(query, 1);
			as_query_where(query, bin, integer_equals(val));
>>>>>>> 04361b03
			break;
		}
		case AS_PREDICATE_RANGE: {
			if ( in_datatype == AS_INDEX_NUMERIC) {
				char * bin  = pyobject_to_str(py_bin);
				int64_t min = pyobject_to_int64(py_val1);
				int64_t max = pyobject_to_int64(py_val2);

				as_query_where_init(query, 1);
				as_query_where(query, bin, as_range( DEFAULT, NUMERIC, min, max ));
			}
			else if ( in_datatype == AS_INDEX_STRING) {
				// NOT IMPLEMENTED
			}
			else {
				// If it ain't right, raise and error
				as_error_update(&err, AEROSPIKE_ERR_PARAM, "predicate 'between' expects two integer values.");
				PyObject * py_err = NULL;
				error_to_pyobject(&err, &py_err);
				PyErr_SetObject(PyExc_Exception, py_err);
				return 1;
			}
<<<<<<< HEAD
=======

			bin = pyobject_to_str(py_bin);
			int64_t min = pyobject_to_int64(py_val1);
			int64_t max = pyobject_to_int64(py_val2);

			as_query_where_init(query, 1);
			as_query_where(query, bin, integer_range(min, max));
>>>>>>> 04361b03
			break;
		}
		default: {
			// If it ain't supported, raise and error
			as_error_update(&err, AEROSPIKE_ERR_PARAM, "unknown predicate type");
			PyObject * py_err = NULL;
			error_to_pyobject(&err, &py_err);
			PyErr_SetObject(PyExc_Exception, py_err);
			return 1;
		}
	}
	return 0;
}

AerospikeQuery * AerospikeQuery_Where(AerospikeQuery * self, PyObject * args)
{
	as_error err;
	int rc = 0;

	PyObject * py_arg1 = NULL;
	PyObject * py_arg2 = NULL;
	PyObject * py_arg3 = NULL;
	PyObject * py_arg4 = NULL;

	if ( PyArg_ParseTuple(args, "O|OOO:where", &py_arg1, &py_arg2, &py_arg3, &py_arg4) == false ) {
		return NULL;
	}

	if ( PyTuple_Check(py_arg1) ) {

		Py_ssize_t size = PyTuple_Size(py_arg1);
		if ( size < 1 ) {
			// If it ain't atleast 1, then raise error
			return NULL;
		}

		PyObject * py_op = PyTuple_GetItem(py_arg1, 0);
		PyObject * py_op_data = PyTuple_GetItem(py_arg1, 1);

		if ( PyInt_Check(py_op) && PyInt_Check(py_op_data)) {
			as_predicate_type op = (as_predicate_type) PyInt_AsLong(py_op);
			as_index_datatype op_data = (as_index_datatype) PyInt_AsLong(py_op_data);
			rc = AerospikeQuery_Where_Add(
				&self->query,
				op,
				op_data,
				size > 2 ? PyTuple_GetItem(py_arg1, 2) : Py_None,
				size > 3 ? PyTuple_GetItem(py_arg1, 3) : Py_None,
				size > 4 ? PyTuple_GetItem(py_arg1, 4) : Py_None
			);
		}
	}
	else if ( (py_arg1) && PyString_Check(py_arg1) && (py_arg2) && PyString_Check(py_arg2) ) {

		char * op = PyString_AsString(py_arg2);

		if ( strcmp(op, "equals") == 0 ) {
			if ( PyInt_Check(py_arg3) || PyLong_Check(py_arg3) ) {
				rc = AerospikeQuery_Where_Add(
					&self->query,
					AS_PREDICATE_EQUAL,
					AS_INDEX_NUMERIC,
					py_arg1,
					py_arg3,
					Py_None
				);
			}
			else if ( PyString_Check(py_arg3) ) {
				rc = AerospikeQuery_Where_Add(
					&self->query,
					AS_PREDICATE_EQUAL,
					AS_INDEX_STRING,
					py_arg1,
					py_arg3,
					Py_None
				);
			}
			else {
				as_error_update(&err, AEROSPIKE_ERR_PARAM, "predicate 'equals' expects a bin and string value.");
				PyObject * py_err = NULL;
				error_to_pyobject(&err, &py_err);
				PyErr_SetObject(PyExc_Exception, py_err);
				rc = 1;
			}
		}
		else if ( strcmp(op, "between") == 0 ) {
			rc = AerospikeQuery_Where_Add(
				&self->query,
				AS_PREDICATE_RANGE,
				AS_INDEX_NUMERIC,
				py_arg1,
				py_arg3,
				py_arg4
			);
		}
		else {
			as_error_update(&err, AEROSPIKE_ERR_PARAM, "predicate '%s' is invalid.", op);
			PyObject * py_err = NULL;
			error_to_pyobject(&err, &py_err);
			PyErr_SetObject(PyExc_Exception, py_err);
			rc = 1;
		}

		// if ( PyInt_Check(py_op) ) {
		// 	rc = AerospikeQuery_Where_Add(
		// 		&self->query,
		// 		PyInt_AsLong(py_op),
		// 		size > 1 ? PyTuple_GetItem(py_predicate, 1) : Py_None,
		// 		size > 2 ? PyTuple_GetItem(py_predicate, 2) : Py_None,
		// 		size > 3 ? PyTuple_GetItem(py_predicate, 3) : Py_None
		// 	);
		// }
	}
	else {
		as_error_update(&err, AEROSPIKE_ERR_PARAM, "predicate is invalid.");
		PyObject * py_err = NULL;
		error_to_pyobject(&err, &py_err);
		PyErr_SetObject(PyExc_Exception, py_err);
		Py_DECREF(py_err);
		as_query_destroy(&self->query);
		rc = 1;
	}

	if ( rc == 1 ) {
		return NULL;
	}

	Py_INCREF(self);
	return self;
}<|MERGE_RESOLUTION|>--- conflicted
+++ resolved
@@ -50,12 +50,8 @@
 	}
 }
 
-<<<<<<< HEAD
 static int AerospikeQuery_Where_Add(as_query * query, as_predicate_type predicate, as_index_datatype in_datatype, PyObject * py_bin, PyObject * py_val1, PyObject * py_val2)
-=======
-
-static int AerospikeQuery_Where_Add(as_query * query, as_predicate_type predicate, PyObject * py_bin, PyObject * py_val1, PyObject * py_val2)
->>>>>>> 04361b03
+
 {
 	as_error err;
 	char * val = NULL, * bin = NULL;
@@ -70,7 +66,6 @@
 	}
 
 	switch (predicate) {
-<<<<<<< HEAD
 		case AS_PREDICATE_EQUAL: {
 			if ( in_datatype == AS_INDEX_STRING ){
 				char * bin = pyobject_to_str(py_bin);
@@ -82,19 +77,6 @@
 			else if ( in_datatype == AS_INDEX_NUMERIC ){
 				char * bin = pyobject_to_str(py_bin);
 				int64_t val = pyobject_to_int64(py_val1);
-=======
-		case AS_PREDICATE_STRING_EQUAL: {
-			if ( ! PyString_Check(py_val1) ) {
-				// If it ain't expected, raise and error
-				as_error_update(&err, AEROSPIKE_ERR_PARAM, "predicate 'equals' expects a string value.");
-				PyObject * py_err = NULL;
-				error_to_pyobject(&err, &py_err);
-				PyErr_SetObject(PyExc_Exception, py_err);
-				return 1;
-			}
-			bin = pyobject_to_str(py_bin);
-			val = pyobject_to_str(py_val1);
->>>>>>> 04361b03
 
 				as_query_where_init(query, 1);
 				as_query_where(query, bin, as_equals( NUMERIC, val ));
@@ -107,15 +89,7 @@
 				PyErr_SetObject(PyExc_Exception, py_err);
 				return 1;
 			}
-<<<<<<< HEAD
-=======
-
-			bin = pyobject_to_str(py_bin);
-			int64_t val = pyobject_to_int64(py_val1);
-
-			as_query_where_init(query, 1);
-			as_query_where(query, bin, integer_equals(val));
->>>>>>> 04361b03
+
 			break;
 		}
 		case AS_PREDICATE_RANGE: {
@@ -138,16 +112,6 @@
 				PyErr_SetObject(PyExc_Exception, py_err);
 				return 1;
 			}
-<<<<<<< HEAD
-=======
-
-			bin = pyobject_to_str(py_bin);
-			int64_t min = pyobject_to_int64(py_val1);
-			int64_t max = pyobject_to_int64(py_val2);
-
-			as_query_where_init(query, 1);
-			as_query_where(query, bin, integer_range(min, max));
->>>>>>> 04361b03
 			break;
 		}
 		default: {
