--- conflicted
+++ resolved
@@ -58,27 +58,16 @@
 {
     as_error err;
     as_error_init(&err);
-<<<<<<< HEAD
-    char *val = NULL, *bin = NULL;
-    PyObject *py_ubin = NULL;
-=======
->>>>>>> 2031e335
+
     as_cdt_ctx *pctx = NULL;
     bool ctx_in_use = false;
 
     if (py_ctx) {
-<<<<<<< HEAD
         if (self->dynamic_pool == NULL) {
             self->dynamic_pool =
                 (as_dynamic_pool *)cf_malloc(sizeof(as_dynamic_pool));
             BYTE_POOL_INIT_NULL(self->dynamic_pool);
         }
-
-=======
-        // TODO: does static pool go out of scope?
-        as_static_pool static_pool;
-        memset(&static_pool, 0, sizeof(static_pool));
->>>>>>> 2031e335
         pctx = cf_malloc(sizeof(as_cdt_ctx));
         memset(pctx, 0, sizeof(as_cdt_ctx));
         bool destroy_buffers = true;
