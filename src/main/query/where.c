/*******************************************************************************
 * Copyright 2013-2021 Aerospike, Inc.
 *
 * Licensed under the Apache License, Version 2.0 (the "License");
 * you may not use this file except in compliance with the License.
 * You may obtain a copy of the License at
 *
 *     http://www.apache.org/licenses/LICENSE-2.0
 *
 * Unless required by applicable law or agreed to in writing, software
 * distributed under the License is distributed on an "AS IS" BASIS,
 * WITHOUT WARRANTIES OR CONDITIONS OF ANY KIND, either express or implied.
 * See the License for the specific language governing permissions and
 * limitations under the License.
 ******************************************************************************/

#include <Python.h>
#include <stdbool.h>

#include <aerospike/as_query.h>
#include <aerospike/aerospike_index.h>
#include <aerospike/aerospike_key.h>
#include <aerospike/as_error.h>

#include "client.h"
#include "query.h"
#include "conversions.h"
#include "exceptions.h"
#include "policy.h"

#undef TRACE
#define TRACE()

// TODO: replace with helper function from conversions.c
int64_t pyobject_to_int64(PyObject *py_obj)
{
    if (PyLong_Check(py_obj)) {
        return PyLong_AsLongLong(py_obj);
    }
    else {
        return 0;
    }
}

// py_bin, py_val1, pyval2 are guaranteed to be non-NULL
static int AerospikeQuery_Where_Add(AerospikeQuery *self, PyObject *py_ctx,
                                    PyObject *py_expr, const char *index_name,
                                    as_predicate_type predicate,
                                    as_index_datatype in_datatype,
                                    PyObject *py_bin, PyObject *py_val1,
                                    PyObject *py_val2, int index_type)
{
    as_error err;
<<<<<<< HEAD
    as_error_init(&err);
    char *val = NULL, *bin = NULL;
    PyObject *py_ubin = NULL;
=======
>>>>>>> 5443623b
    as_cdt_ctx *pctx = NULL;
    bool ctx_in_use = false;

    if (py_ctx) {
        // TODO: does static pool go out of scope?
        as_static_pool static_pool;
        memset(&static_pool, 0, sizeof(static_pool));
        pctx = cf_malloc(sizeof(as_cdt_ctx));
        memset(pctx, 0, sizeof(as_cdt_ctx));
        if (get_cdt_ctx(self->client, &err, pctx, py_ctx, &ctx_in_use,
                        &static_pool, SERIALIZER_PYTHON) != AEROSPIKE_OK) {
            return err.code;
        }
    }

<<<<<<< HEAD
    as_exp *exp_list = NULL;
    if (py_expr) {
        as_status status =
            convert_exp_list(self->client, py_expr, &exp_list, &err);
        if (status != AEROSPIKE_OK) {
            return err.code;
        }
    }

    switch (predicate) {
    case AS_PREDICATE_EQUAL: {
        if (in_datatype == AS_INDEX_STRING) {
            if (!exp_list) {
                if (PyUnicode_Check(py_bin)) {
                    py_ubin = PyUnicode_AsUTF8String(py_bin);
                    bin = PyBytes_AsString(py_ubin);
                }
                else if (PyByteArray_Check(py_bin)) {
                    bin = PyByteArray_AsString(py_bin);
                }
                else {
                    rc = 1;
                    break;
                }
            }

            if (PyUnicode_Check(py_val1)) {
                PyObject *py_uval = PyUnicode_AsUTF8String(py_val1);
                val = strdup(PyBytes_AsString(py_uval));
                Py_DECREF(py_uval);
            }
            else {
                rc = 1;
                break;
            }

            as_query_where_init(&self->query, 1);
            if (py_expr) {
                // TODO: should index name be NULL?
                switch (index_type) {
                case AS_INDEX_TYPE_DEFAULT:
                    as_query_where_with_exp(&self->query, NULL, exp_list,
                                            as_equals(STRING, val));
                    break;
                case AS_INDEX_TYPE_LIST:
                    as_query_where_with_exp(&self->query, NULL, exp_list,
                                            as_contains(LIST, STRING, val));
                    break;
                case AS_INDEX_TYPE_MAPKEYS:
                    as_query_where_with_exp(&self->query, NULL, exp_list,
                                            as_contains(MAPKEYS, STRING, val));
                    break;
                case AS_INDEX_TYPE_MAPVALUES:
                    as_query_where_with_exp(
                        &self->query, NULL, exp_list,
                        as_contains(MAPVALUES, STRING, val));
                    break;
                default:
                    rc = 1;
                    break;
                }
            }
            else {
                if (index_type == AS_INDEX_TYPE_DEFAULT) {
                    as_query_where_with_ctx(&self->query, bin, pctx,
                                            as_equals(STRING, val));
                }
                else if (index_type == AS_INDEX_TYPE_LIST) {
                    as_query_where_with_ctx(&self->query, bin, pctx,
                                            as_contains(LIST, STRING, val));
                }
                else if (index_type == AS_INDEX_TYPE_MAPKEYS) {
                    as_query_where_with_ctx(&self->query, bin, pctx,
                                            as_contains(MAPKEYS, STRING, val));
                }
                else if (index_type == AS_INDEX_TYPE_MAPVALUES) {
                    as_query_where_with_ctx(
                        &self->query, bin, pctx,
                        as_contains(MAPVALUES, STRING, val));
                }
                else {
                    rc = 1;
                    break;
                }
            }
            if (py_ubin) {
                Py_DECREF(py_ubin);
                py_ubin = NULL;
            }
            self->query.where.entries[0].value.string_val._free = true;
        }
        else if (in_datatype == AS_INDEX_NUMERIC) {
            if (!exp_list) {
                if (PyUnicode_Check(py_bin)) {
                    py_ubin = PyUnicode_AsUTF8String(py_bin);
                    bin = PyBytes_AsString(py_ubin);
                }
                else if (PyByteArray_Check(py_bin)) {
                    bin = PyByteArray_AsString(py_bin);
                }
                else {
                    rc = 1;
                    break;
                }
            }
            int64_t val = pyobject_to_int64(py_val1);

            as_query_where_init(&self->query, 1);
            if (py_expr) {
                // TODO: should index name be NULL?
                switch (index_type) {
                case AS_INDEX_TYPE_DEFAULT:
                    as_query_where_with_exp(&self->query, NULL, exp_list,
                                            as_equals(NUMERIC, val));
                    break;
                case AS_INDEX_TYPE_LIST:
                    as_query_where_with_exp(&self->query, NULL, exp_list,
                                            as_contains(LIST, NUMERIC, val));
                    break;
                case AS_INDEX_TYPE_MAPKEYS:
                    as_query_where_with_exp(&self->query, NULL, exp_list,
                                            as_contains(MAPKEYS, NUMERIC, val));
                    break;
                case AS_INDEX_TYPE_MAPVALUES:
                    as_query_where_with_exp(
                        &self->query, NULL, exp_list,
                        as_contains(MAPVALUES, NUMERIC, val));
                    break;
                default:
                    rc = 1;
                    break;
                }
            }
            else {
                if (index_type == AS_INDEX_TYPE_DEFAULT) {
                    as_query_where_with_ctx(&self->query, bin, pctx,
                                            as_equals(NUMERIC, val));
                }
                else if (index_type == AS_INDEX_TYPE_LIST) {
                    as_query_where_with_ctx(&self->query, bin, pctx,
                                            as_contains(LIST, NUMERIC, val));
                }
                else if (index_type == AS_INDEX_TYPE_MAPKEYS) {
                    as_query_where_with_ctx(&self->query, bin, pctx,
                                            as_contains(MAPKEYS, NUMERIC, val));
                }
                else if (index_type == AS_INDEX_TYPE_MAPVALUES) {
                    as_query_where_with_ctx(
                        &self->query, bin, pctx,
                        as_contains(MAPVALUES, NUMERIC, val));
                }
                else {
                    rc = 1;
                    break;
                }
            }
            if (py_ubin) {
                Py_DECREF(py_ubin);
                py_ubin = NULL;
            }
        }
        else if (in_datatype == AS_INDEX_BLOB) {
            // TODO: Some of this code can be shared by all the other index data types
            if (!exp_list) {
                if (PyUnicode_Check(py_bin)) {
                    const char *py_bin_buffer = PyUnicode_AsUTF8(py_bin);
                    // bin points to the internal buffer of the Python string
                    // so we need to make a copy of the bin string in case the Python string gets garbage collected
                    bin = strdup(py_bin_buffer);
                }
                else {
                    rc = 1;
                    break;
                }
            }
            uint8_t *val = NULL;
            Py_ssize_t bytes_size;

            if (PyBytes_Check(py_val1)) {
                val = (uint8_t *)PyBytes_AsString(py_val1);
                bytes_size = PyBytes_Size(py_val1);
            }
            else if (PyByteArray_Check(py_val1)) {
                val = (uint8_t *)PyByteArray_AsString(py_val1);
                bytes_size = PyByteArray_Size(py_val1);
            }
            else {
                rc = 1;
                free(bin);
                break;
            }
=======
    const char *bin = NULL;
    if (PyUnicode_Check(py_bin)) {
        bin = PyUnicode_AsUTF8(py_bin);
        if (!bin) {
            goto CLEANUP_ON_ERROR1;
        }
    }
    else if (PyByteArray_Check(py_bin)) {
        bin = PyByteArray_AsString(py_bin);
        if (!bin) {
            goto CLEANUP_ON_ERROR1;
        }
    }
    else {
        // Bins are required for all where() calls
        goto CLEANUP_ON_ERROR1;
    }
>>>>>>> 5443623b

    int64_t val1_int = 0;
    int64_t val2_int = 0;
    char *val1_str = NULL;
    uint8_t *val1_bytes = NULL;

<<<<<<< HEAD
            as_query_where_init(&self->query, 1);
            if (py_expr) {
                // TODO: should index name be NULL?
                switch (index_type) {
                case AS_INDEX_TYPE_DEFAULT:
                    as_query_where_with_exp(
                        &self->query, NULL, exp_list,
                        as_blob_equals(val, bytes_size, true));
                    break;
                case AS_INDEX_TYPE_LIST:
                    as_query_where_with_exp(
                        &self->query, NULL, exp_list,
                        as_blob_contains(LIST, val, bytes_size, true));
                    break;
                case AS_INDEX_TYPE_MAPKEYS:
                    as_query_where_with_exp(
                        &self->query, NULL, exp_list,
                        as_blob_contains(MAPKEYS, val, bytes_size, true));
                    break;
                case AS_INDEX_TYPE_MAPVALUES:
                    as_query_where_with_exp(
                        &self->query, NULL, exp_list,
                        as_blob_contains(MAPVALUES, val, bytes_size, true));
                    break;
                default:
                    rc = 1;
                    break;
                }
            }
            else {
                if (index_type == AS_INDEX_TYPE_DEFAULT) {
                    as_query_where_with_ctx(
                        &self->query, bin, pctx,
                        as_blob_equals(val, bytes_size, true));
                }
                else if (index_type == AS_INDEX_TYPE_LIST) {
                    as_query_where_with_ctx(
                        &self->query, bin, pctx,
                        as_blob_contains(LIST, val, bytes_size, true));
                }
                else if (index_type == AS_INDEX_TYPE_MAPKEYS) {
                    as_query_where_with_ctx(
                        &self->query, bin, pctx,
                        as_blob_contains(MAPKEYS, val, bytes_size, true));
                }
                else if (index_type == AS_INDEX_TYPE_MAPVALUES) {
                    as_query_where_with_ctx(
                        &self->query, bin, pctx,
                        as_blob_contains(MAPVALUES, val, bytes_size, true));
                }
                else {
                    rc = 1;
                    free(bin);
                    break;
                }
            }

            if (py_ubin) {
                Py_DECREF(py_ubin);
                py_ubin = NULL;
            }
=======
    // Can point to either val1_int or val1_str. We use this so we can pass in the same optional argument
    // for both ints or strs to as_query_where_with_ctx().
    void *val1 = NULL;
>>>>>>> 5443623b

    Py_ssize_t bytes_size = 0;

    if (in_datatype == AS_INDEX_STRING || in_datatype == AS_INDEX_GEO2DSPHERE) {
        if (!PyUnicode_Check(py_val1)) {
            goto CLEANUP_ON_ERROR1;
        }
        const char *buffer = PyUnicode_AsUTF8(py_val1);
        if (!buffer) {
            goto CLEANUP_ON_ERROR1;
        }
        val1_str = strdup(buffer);
        val1 = (void *)val1_str;
    }
<<<<<<< HEAD
    case AS_PREDICATE_RANGE: {
        if (in_datatype == AS_INDEX_NUMERIC) {
            if (!exp_list) {
                if (PyUnicode_Check(py_bin)) {
                    py_ubin = PyUnicode_AsUTF8String(py_bin);
                    bin = PyBytes_AsString(py_ubin);
                }
                else if (PyByteArray_Check(py_bin)) {
                    bin = PyByteArray_AsString(py_bin);
                }
                else {
                    rc = 1;
                    break;
                }
            }
            int64_t min = pyobject_to_int64(py_val1);
            int64_t max = pyobject_to_int64(py_val2);

            as_query_where_init(&self->query, 1);
            if (py_expr) {
                // TODO: should index name be NULL?
                switch (index_type) {
                case AS_INDEX_TYPE_DEFAULT:
                    as_query_where_with_exp(
                        &self->query, NULL, exp_list,
                        as_range(DEFAULT, NUMERIC, min, max));
                    break;
                case AS_INDEX_TYPE_LIST:
                    as_query_where_with_exp(&self->query, NULL, exp_list,
                                            as_range(LIST, NUMERIC, min, max));
                    break;
                case AS_INDEX_TYPE_MAPKEYS:
                    as_query_where_with_exp(
                        &self->query, NULL, exp_list,
                        as_range(MAPKEYS, NUMERIC, min, max));
                    break;
                case AS_INDEX_TYPE_MAPVALUES:
                    as_query_where_with_exp(
                        &self->query, NULL, exp_list,
                        as_range(MAPVALUES, NUMERIC, min, max));
                    break;
                default:
                    rc = 1;
                    break;
                }
            }
            else {
                if (index_type == 0) {
                    as_query_where_with_ctx(
                        &self->query, bin, pctx,
                        as_range(DEFAULT, NUMERIC, min, max));
                }
                else if (index_type == 1) {
                    as_query_where_with_ctx(&self->query, bin, pctx,
                                            as_range(LIST, NUMERIC, min, max));
                }
                else if (index_type == 2) {
                    as_query_where_with_ctx(
                        &self->query, bin, pctx,
                        as_range(MAPKEYS, NUMERIC, min, max));
                }
                else if (index_type == 3) {
                    as_query_where_with_ctx(
                        &self->query, bin, pctx,
                        as_range(MAPVALUES, NUMERIC, min, max));
                }
                else {
                    rc = 1;
                    break;
                }
=======
    else if (in_datatype == AS_INDEX_NUMERIC) {
        val1_int = pyobject_to_int64(py_val1);
        if (PyErr_Occurred()) {
            PyErr_Clear();
            val1_int = 0;
        }
        val1 = (void *)val1_int;

        if (PyLong_Check(py_val2)) {
            val2_int = pyobject_to_int64(py_val2);
            if (PyErr_Occurred()) {
                PyErr_Clear();
                val2_int = 0;
            }
        }
    }
    else if (in_datatype == AS_INDEX_BLOB) {
        char *bytes_buffer = NULL;
        if (PyBytes_Check(py_val1)) {
            bytes_buffer = PyBytes_AsString(py_val1);
            if (!bytes_buffer) {
                goto CLEANUP_ON_ERROR1;
            }
            bytes_size = PyBytes_Size(py_val1);
            if (PyErr_Occurred()) {
                goto CLEANUP_ON_ERROR1;
            }
        }
        else if (PyByteArray_Check(py_val1)) {
            bytes_buffer = PyByteArray_AsString(py_val1);
            if (!bytes_buffer) {
                goto CLEANUP_ON_ERROR1;
>>>>>>> 5443623b
            }
            bytes_size = PyByteArray_Size(py_val1);
            if (PyErr_Occurred()) {
                goto CLEANUP_ON_ERROR1;
            }
        }
        else {
            goto CLEANUP_ON_ERROR1;
        }
<<<<<<< HEAD
        else if (in_datatype == AS_INDEX_GEO2DSPHERE) {
            if (!exp_list) {
                if (PyUnicode_Check(py_bin)) {
                    py_ubin = PyUnicode_AsUTF8String(py_bin);
                    bin = PyBytes_AsString(py_ubin);
                }
                else if (PyByteArray_Check(py_bin)) {
                    bin = PyByteArray_AsString(py_bin);
                }
                else {
                    rc = 1;
                    break;
                }
            }

            if (PyUnicode_Check(py_val1)) {
                PyObject *py_uval = PyUnicode_AsUTF8String(py_val1);
                val = strdup(PyBytes_AsString(py_uval));
                Py_DECREF(py_uval);
            }
            else {
                rc = 1;
                break;
            }

            as_query_where_init(&self->query, 1);
            if (py_expr) {
                as_query_where_with_exp(&self->query, NULL, exp_list,
                                        AS_PREDICATE_RANGE, index_type,
                                        in_datatype, val);
            }
            else {
                as_query_where_with_ctx(&self->query, bin, pctx,
                                        AS_PREDICATE_RANGE, index_type,
                                        in_datatype, val);
            }
=======

        uint8_t *val1_bytes_cpy =
            (uint8_t *)malloc(sizeof(uint8_t) * bytes_size);
        memcpy(val1_bytes_cpy, bytes_buffer, sizeof(uint8_t) * bytes_size);
        val1_bytes = val1_bytes_cpy;
        // Blobs are handled separately below, so we don't need to use the void* pointer
    }

    as_query_where_init(&self->query, 1);
>>>>>>> 5443623b

    if (predicate == AS_PREDICATE_EQUAL && in_datatype == AS_INDEX_BLOB) {
        // We don't call as_blob_contains() directly because we can't pass in index_type as a parameter
        as_query_where_with_ctx(&self->query, bin, pctx, predicate, index_type,
                                AS_INDEX_BLOB, val1_bytes, bytes_size, true);
    }
    else if (in_datatype == AS_INDEX_NUMERIC ||
             in_datatype == AS_INDEX_STRING ||
             in_datatype == AS_INDEX_GEO2DSPHERE) {
        if (predicate == AS_PREDICATE_RANGE &&
            in_datatype == AS_INDEX_NUMERIC) {
            as_query_where_with_ctx(&self->query, bin, pctx, predicate,
                                    index_type, in_datatype, val1_int,
                                    val2_int);
        }
        else {
            as_query_where_with_ctx(&self->query, bin, pctx, predicate,
                                    index_type, in_datatype, val1);
        }

        if (in_datatype == AS_INDEX_STRING ||
            in_datatype == AS_INDEX_GEO2DSPHERE) {
            self->query.where.entries[0].value.string_val._free = true;
        }
    }
    else {
        // If it ain't supported, raise and error
        as_error_update(&err, AEROSPIKE_ERR_PARAM, "unknown predicate type");
        PyObject *py_err = NULL;
        error_to_pyobject(&err, &py_err);
        PyErr_SetObject(PyExc_Exception, py_err);
        goto CLEANUP_ON_ERROR2;
    }

    if (ctx_in_use) {
        self->query.where.entries[0].ctx_free = true;
    }

    return 0;

CLEANUP_ON_ERROR2:

    // The values end up not being used by as_query
    if (val1_str) {
        free(val1_str);
    }
    if (val1_bytes) {
        free(val1_bytes);
    }

CLEANUP_ON_ERROR1:

    // The ctx ends up not being used by as_query
    if (ctx_in_use) {
        as_cdt_ctx_destroy(pctx);
    }
    if (pctx) {
        cf_free(pctx);
    }

    return 1;
}

#define PREDICATE_INVALID_ERROR_MSG1 "predicate is invalid."
#define PREDICATE_INVALID_ERROR_MSG2 "Failed to fetch predicate information"

enum {
    PREDICATE_TUPLE_POS_FOR_PRED_TYPE,
    PREDICATE_TUPLE_POS_FOR_INDEX_DATATYPE,
    PREDICATE_TUPLE_POS_FOR_BIN_NAME,
    PREDICATE_TUPLE_POS_FOR_VAL1,
    PREDICATE_TUPLE_POS_FOR_VAL2,
    PREDICATE_TUPLE_POS_FOR_INDEX_TYPE,
};

#define PREDICATE_TUPLE_MIN_SIZE 2
#define PREDICATE_TUPLE_FIRST_OPTIONAL_POS 2
#define PREDICATE_TUPLE_MAX_SIZE 6

AerospikeQuery *AerospikeQuery_Where_Invoke(AerospikeQuery *self,
                                            PyObject *py_ctx,
<<<<<<< HEAD
                                            PyObject *py_predicate,
                                            PyObject *py_exp,
                                            const char *index_name)
{
=======
                                            PyObject *py_predicate)
{

>>>>>>> 5443623b
    as_error err;
    as_error_init(&err);
    if (!self || !self->client->as) {
        as_error_update(&err, AEROSPIKE_ERR_PARAM, "Invalid aerospike object");
        goto CLEANUP;
    }

<<<<<<< HEAD
    if (!self->client->is_conn_16) {
        as_error_update(&err, AEROSPIKE_ERR_CLUSTER,
                        "No connection to aerospike cluster");
        goto CLEANUP;
    }

    int rc = 0;

    if (PyTuple_Check(py_predicate) && PyTuple_Size(py_predicate) > 1 &&
        PyTuple_Size(py_predicate) <= 6) {

        Py_ssize_t size = PyTuple_Size(py_predicate);

        PyObject *py_op = PyTuple_GetItem(py_predicate, 0);
        PyObject *py_op_data = PyTuple_GetItem(py_predicate, 1);
        if (!py_op || !py_op_data) {
            as_error_update(&err, AEROSPIKE_ERR_CLIENT,
                            "Failed to fetch predicate information");
            goto CLEANUP;
        }
        if (PyLong_Check(py_op) && PyLong_Check(py_op_data)) {
            as_predicate_type op = (as_predicate_type)PyLong_AsLong(py_op);
            as_index_datatype op_data =
                (as_index_datatype)PyLong_AsLong(py_op_data);
            rc = AerospikeQuery_Where_Add(
                self, py_ctx, py_exp, index_name, op, op_data,
                size > 2 ? PyTuple_GetItem(py_predicate, 2) : Py_None,
                size > 3 ? PyTuple_GetItem(py_predicate, 3) : Py_None,
                size > 4 ? PyTuple_GetItem(py_predicate, 4) : Py_None,
                size > 5 ? PyLong_AsLong(PyTuple_GetItem(py_predicate, 5)) : 0);
            /* Failed to add the predicate for some reason */
            if (rc != 0) {
                as_error_update(&err, AEROSPIKE_ERR_PARAM,
                                "Failed to add predicate");
=======
    // Parse predicate tuple
    // The tuple format is:
    // (as_predicate_type, as_index_datatype, bin name, value1, value2, as_index_type)
    // All tuple members from bin name and onward are optional

    if (!PyTuple_Check(py_predicate)) {
        as_error_update(&err, AEROSPIKE_ERR_PARAM,
                        PREDICATE_INVALID_ERROR_MSG1);
        goto CLEANUP;
    }
    Py_ssize_t predicate_size = PyTuple_Size(py_predicate);
    if (predicate_size <= PREDICATE_TUPLE_MIN_SIZE ||
        predicate_size > PREDICATE_TUPLE_MAX_SIZE) {
        as_error_update(&err, AEROSPIKE_ERR_PARAM,
                        PREDICATE_INVALID_ERROR_MSG1);
        goto CLEANUP;
    }

    PyObject *py_predicate_type =
        PyTuple_GetItem(py_predicate, PREDICATE_TUPLE_POS_FOR_PRED_TYPE);
    if (!py_predicate_type) {
        as_error_update(&err, AEROSPIKE_ERR_CLIENT,
                        PREDICATE_INVALID_ERROR_MSG2);
        goto CLEANUP;
    }
    PyObject *py_index_datatype =
        PyTuple_GetItem(py_predicate, PREDICATE_TUPLE_POS_FOR_INDEX_DATATYPE);
    if (!py_index_datatype) {
        as_error_update(&err, AEROSPIKE_ERR_CLIENT,
                        PREDICATE_INVALID_ERROR_MSG2);
        goto CLEANUP;
    }

    if (!PyLong_Check(py_predicate_type) || !PyLong_Check(py_index_datatype)) {
        as_error_update(&err, AEROSPIKE_ERR_PARAM,
                        PREDICATE_INVALID_ERROR_MSG1);
        goto CLEANUP;
    }

    as_predicate_type predicate_type =
        (as_predicate_type)PyLong_AsLong(py_predicate_type);
    if (PyErr_Occurred()) {
        goto CLEANUP;
    }

    as_index_datatype index_datatype =
        (as_index_datatype)PyLong_AsLong(py_index_datatype);
    if (PyErr_Occurred()) {
        goto CLEANUP;
    }

    PyObject *py_bin = NULL;
    PyObject *py_val1 = NULL;
    PyObject *py_val2 = NULL;
    PyObject **py_optional_tuple_items[] = {&py_bin, &py_val1, &py_val2};

    // Read optional tuple items
    for (Py_ssize_t i = PREDICATE_TUPLE_POS_FOR_BIN_NAME;
         i <= PREDICATE_TUPLE_POS_FOR_VAL2; i++) {
        PyObject *py_tuple_item;
        if (i <= predicate_size - 1) {
            // Optional item exists in tuple
            py_tuple_item = PyTuple_GetItem(py_predicate, i);
            if (!py_tuple_item) {
>>>>>>> 5443623b
                goto CLEANUP;
            }
        }
        else {
            // Optional item does not exist in tuple
            py_tuple_item = Py_None;
        }
        *(py_optional_tuple_items[i - PREDICATE_TUPLE_FIRST_OPTIONAL_POS]) =
            py_tuple_item;
    }

    as_index_type index_type;
    if (predicate_size == PREDICATE_TUPLE_MAX_SIZE) {
        PyObject *py_index_type =
            PyTuple_GetItem(py_predicate, PREDICATE_TUPLE_POS_FOR_INDEX_TYPE);
        if (!py_index_type) {
            goto CLEANUP;
        }
        if (!PyLong_Check(py_index_type)) {
            as_error_update(&err, AEROSPIKE_ERR_PARAM,
                            PREDICATE_INVALID_ERROR_MSG1);
            goto CLEANUP;
        }
        index_type = PyLong_AsLong(py_index_type);
        if (PyErr_Occurred()) {
            goto CLEANUP;
        }
    }
    else {
        index_type = AS_INDEX_TYPE_DEFAULT;
    }

    int rc =
        AerospikeQuery_Where_Add(self, py_ctx, predicate_type, index_datatype,
                                 py_bin, py_val1, py_val2, index_type);
    /* Failed to add the predicate for some reason */
    if (rc != 0) {
        as_error_update(&err, AEROSPIKE_ERR_PARAM, "Failed to add predicate");
        goto CLEANUP;
    }
CLEANUP:

    if (err.code != AEROSPIKE_OK) {
        raise_exception(&err);
        return NULL;
    }

    Py_INCREF(self);
    return self;
}

AerospikeQuery *AerospikeQuery_Where(AerospikeQuery *self, PyObject *args)
{
    PyObject *py_pred = NULL;
    PyObject *py_cdt_ctx = NULL;

    if (PyArg_ParseTuple(args, "O|O:where", &py_pred, &py_cdt_ctx) == false) {
        return NULL;
    }

    return AerospikeQuery_Where_Invoke(self, py_cdt_ctx, py_pred, NULL);
}

AerospikeQuery *AerospikeQuery_WhereWithExpr(AerospikeQuery *self,
                                             PyObject *args)
{
    PyObject *py_pred = NULL;
    PyObject *py_expr = NULL;

    if (PyArg_ParseTuple(args, "OO:where_with_expr", &py_pred, &py_expr) ==
        false) {
        return NULL;
    }

    return AerospikeQuery_Where_Invoke(self, NULL, py_pred, py_expr);
}

AerospikeQuery *AerospikeQuery_WhereWithIndexName(AerospikeQuery *self,
                                                  PyObject *args)
{
    PyObject *py_pred = NULL;
    const char *index_name = NULL;

    if (PyArg_ParseTuple(args, "Os:where_with_index_name", &py_pred,
                         &index_name) == false) {
        return NULL;
    }

    return AerospikeQuery_Where_Invoke(self, NULL, py_pred, NULL, index_name);
}<|MERGE_RESOLUTION|>--- conflicted
+++ resolved
@@ -51,12 +51,6 @@
                                     PyObject *py_val2, int index_type)
 {
     as_error err;
-<<<<<<< HEAD
-    as_error_init(&err);
-    char *val = NULL, *bin = NULL;
-    PyObject *py_ubin = NULL;
-=======
->>>>>>> 5443623b
     as_cdt_ctx *pctx = NULL;
     bool ctx_in_use = false;
 
@@ -72,199 +66,6 @@
         }
     }
 
-<<<<<<< HEAD
-    as_exp *exp_list = NULL;
-    if (py_expr) {
-        as_status status =
-            convert_exp_list(self->client, py_expr, &exp_list, &err);
-        if (status != AEROSPIKE_OK) {
-            return err.code;
-        }
-    }
-
-    switch (predicate) {
-    case AS_PREDICATE_EQUAL: {
-        if (in_datatype == AS_INDEX_STRING) {
-            if (!exp_list) {
-                if (PyUnicode_Check(py_bin)) {
-                    py_ubin = PyUnicode_AsUTF8String(py_bin);
-                    bin = PyBytes_AsString(py_ubin);
-                }
-                else if (PyByteArray_Check(py_bin)) {
-                    bin = PyByteArray_AsString(py_bin);
-                }
-                else {
-                    rc = 1;
-                    break;
-                }
-            }
-
-            if (PyUnicode_Check(py_val1)) {
-                PyObject *py_uval = PyUnicode_AsUTF8String(py_val1);
-                val = strdup(PyBytes_AsString(py_uval));
-                Py_DECREF(py_uval);
-            }
-            else {
-                rc = 1;
-                break;
-            }
-
-            as_query_where_init(&self->query, 1);
-            if (py_expr) {
-                // TODO: should index name be NULL?
-                switch (index_type) {
-                case AS_INDEX_TYPE_DEFAULT:
-                    as_query_where_with_exp(&self->query, NULL, exp_list,
-                                            as_equals(STRING, val));
-                    break;
-                case AS_INDEX_TYPE_LIST:
-                    as_query_where_with_exp(&self->query, NULL, exp_list,
-                                            as_contains(LIST, STRING, val));
-                    break;
-                case AS_INDEX_TYPE_MAPKEYS:
-                    as_query_where_with_exp(&self->query, NULL, exp_list,
-                                            as_contains(MAPKEYS, STRING, val));
-                    break;
-                case AS_INDEX_TYPE_MAPVALUES:
-                    as_query_where_with_exp(
-                        &self->query, NULL, exp_list,
-                        as_contains(MAPVALUES, STRING, val));
-                    break;
-                default:
-                    rc = 1;
-                    break;
-                }
-            }
-            else {
-                if (index_type == AS_INDEX_TYPE_DEFAULT) {
-                    as_query_where_with_ctx(&self->query, bin, pctx,
-                                            as_equals(STRING, val));
-                }
-                else if (index_type == AS_INDEX_TYPE_LIST) {
-                    as_query_where_with_ctx(&self->query, bin, pctx,
-                                            as_contains(LIST, STRING, val));
-                }
-                else if (index_type == AS_INDEX_TYPE_MAPKEYS) {
-                    as_query_where_with_ctx(&self->query, bin, pctx,
-                                            as_contains(MAPKEYS, STRING, val));
-                }
-                else if (index_type == AS_INDEX_TYPE_MAPVALUES) {
-                    as_query_where_with_ctx(
-                        &self->query, bin, pctx,
-                        as_contains(MAPVALUES, STRING, val));
-                }
-                else {
-                    rc = 1;
-                    break;
-                }
-            }
-            if (py_ubin) {
-                Py_DECREF(py_ubin);
-                py_ubin = NULL;
-            }
-            self->query.where.entries[0].value.string_val._free = true;
-        }
-        else if (in_datatype == AS_INDEX_NUMERIC) {
-            if (!exp_list) {
-                if (PyUnicode_Check(py_bin)) {
-                    py_ubin = PyUnicode_AsUTF8String(py_bin);
-                    bin = PyBytes_AsString(py_ubin);
-                }
-                else if (PyByteArray_Check(py_bin)) {
-                    bin = PyByteArray_AsString(py_bin);
-                }
-                else {
-                    rc = 1;
-                    break;
-                }
-            }
-            int64_t val = pyobject_to_int64(py_val1);
-
-            as_query_where_init(&self->query, 1);
-            if (py_expr) {
-                // TODO: should index name be NULL?
-                switch (index_type) {
-                case AS_INDEX_TYPE_DEFAULT:
-                    as_query_where_with_exp(&self->query, NULL, exp_list,
-                                            as_equals(NUMERIC, val));
-                    break;
-                case AS_INDEX_TYPE_LIST:
-                    as_query_where_with_exp(&self->query, NULL, exp_list,
-                                            as_contains(LIST, NUMERIC, val));
-                    break;
-                case AS_INDEX_TYPE_MAPKEYS:
-                    as_query_where_with_exp(&self->query, NULL, exp_list,
-                                            as_contains(MAPKEYS, NUMERIC, val));
-                    break;
-                case AS_INDEX_TYPE_MAPVALUES:
-                    as_query_where_with_exp(
-                        &self->query, NULL, exp_list,
-                        as_contains(MAPVALUES, NUMERIC, val));
-                    break;
-                default:
-                    rc = 1;
-                    break;
-                }
-            }
-            else {
-                if (index_type == AS_INDEX_TYPE_DEFAULT) {
-                    as_query_where_with_ctx(&self->query, bin, pctx,
-                                            as_equals(NUMERIC, val));
-                }
-                else if (index_type == AS_INDEX_TYPE_LIST) {
-                    as_query_where_with_ctx(&self->query, bin, pctx,
-                                            as_contains(LIST, NUMERIC, val));
-                }
-                else if (index_type == AS_INDEX_TYPE_MAPKEYS) {
-                    as_query_where_with_ctx(&self->query, bin, pctx,
-                                            as_contains(MAPKEYS, NUMERIC, val));
-                }
-                else if (index_type == AS_INDEX_TYPE_MAPVALUES) {
-                    as_query_where_with_ctx(
-                        &self->query, bin, pctx,
-                        as_contains(MAPVALUES, NUMERIC, val));
-                }
-                else {
-                    rc = 1;
-                    break;
-                }
-            }
-            if (py_ubin) {
-                Py_DECREF(py_ubin);
-                py_ubin = NULL;
-            }
-        }
-        else if (in_datatype == AS_INDEX_BLOB) {
-            // TODO: Some of this code can be shared by all the other index data types
-            if (!exp_list) {
-                if (PyUnicode_Check(py_bin)) {
-                    const char *py_bin_buffer = PyUnicode_AsUTF8(py_bin);
-                    // bin points to the internal buffer of the Python string
-                    // so we need to make a copy of the bin string in case the Python string gets garbage collected
-                    bin = strdup(py_bin_buffer);
-                }
-                else {
-                    rc = 1;
-                    break;
-                }
-            }
-            uint8_t *val = NULL;
-            Py_ssize_t bytes_size;
-
-            if (PyBytes_Check(py_val1)) {
-                val = (uint8_t *)PyBytes_AsString(py_val1);
-                bytes_size = PyBytes_Size(py_val1);
-            }
-            else if (PyByteArray_Check(py_val1)) {
-                val = (uint8_t *)PyByteArray_AsString(py_val1);
-                bytes_size = PyByteArray_Size(py_val1);
-            }
-            else {
-                rc = 1;
-                free(bin);
-                break;
-            }
-=======
     const char *bin = NULL;
     if (PyUnicode_Check(py_bin)) {
         bin = PyUnicode_AsUTF8(py_bin);
@@ -282,80 +83,15 @@
         // Bins are required for all where() calls
         goto CLEANUP_ON_ERROR1;
     }
->>>>>>> 5443623b
 
     int64_t val1_int = 0;
     int64_t val2_int = 0;
     char *val1_str = NULL;
     uint8_t *val1_bytes = NULL;
 
-<<<<<<< HEAD
-            as_query_where_init(&self->query, 1);
-            if (py_expr) {
-                // TODO: should index name be NULL?
-                switch (index_type) {
-                case AS_INDEX_TYPE_DEFAULT:
-                    as_query_where_with_exp(
-                        &self->query, NULL, exp_list,
-                        as_blob_equals(val, bytes_size, true));
-                    break;
-                case AS_INDEX_TYPE_LIST:
-                    as_query_where_with_exp(
-                        &self->query, NULL, exp_list,
-                        as_blob_contains(LIST, val, bytes_size, true));
-                    break;
-                case AS_INDEX_TYPE_MAPKEYS:
-                    as_query_where_with_exp(
-                        &self->query, NULL, exp_list,
-                        as_blob_contains(MAPKEYS, val, bytes_size, true));
-                    break;
-                case AS_INDEX_TYPE_MAPVALUES:
-                    as_query_where_with_exp(
-                        &self->query, NULL, exp_list,
-                        as_blob_contains(MAPVALUES, val, bytes_size, true));
-                    break;
-                default:
-                    rc = 1;
-                    break;
-                }
-            }
-            else {
-                if (index_type == AS_INDEX_TYPE_DEFAULT) {
-                    as_query_where_with_ctx(
-                        &self->query, bin, pctx,
-                        as_blob_equals(val, bytes_size, true));
-                }
-                else if (index_type == AS_INDEX_TYPE_LIST) {
-                    as_query_where_with_ctx(
-                        &self->query, bin, pctx,
-                        as_blob_contains(LIST, val, bytes_size, true));
-                }
-                else if (index_type == AS_INDEX_TYPE_MAPKEYS) {
-                    as_query_where_with_ctx(
-                        &self->query, bin, pctx,
-                        as_blob_contains(MAPKEYS, val, bytes_size, true));
-                }
-                else if (index_type == AS_INDEX_TYPE_MAPVALUES) {
-                    as_query_where_with_ctx(
-                        &self->query, bin, pctx,
-                        as_blob_contains(MAPVALUES, val, bytes_size, true));
-                }
-                else {
-                    rc = 1;
-                    free(bin);
-                    break;
-                }
-            }
-
-            if (py_ubin) {
-                Py_DECREF(py_ubin);
-                py_ubin = NULL;
-            }
-=======
     // Can point to either val1_int or val1_str. We use this so we can pass in the same optional argument
     // for both ints or strs to as_query_where_with_ctx().
     void *val1 = NULL;
->>>>>>> 5443623b
 
     Py_ssize_t bytes_size = 0;
 
@@ -370,78 +106,6 @@
         val1_str = strdup(buffer);
         val1 = (void *)val1_str;
     }
-<<<<<<< HEAD
-    case AS_PREDICATE_RANGE: {
-        if (in_datatype == AS_INDEX_NUMERIC) {
-            if (!exp_list) {
-                if (PyUnicode_Check(py_bin)) {
-                    py_ubin = PyUnicode_AsUTF8String(py_bin);
-                    bin = PyBytes_AsString(py_ubin);
-                }
-                else if (PyByteArray_Check(py_bin)) {
-                    bin = PyByteArray_AsString(py_bin);
-                }
-                else {
-                    rc = 1;
-                    break;
-                }
-            }
-            int64_t min = pyobject_to_int64(py_val1);
-            int64_t max = pyobject_to_int64(py_val2);
-
-            as_query_where_init(&self->query, 1);
-            if (py_expr) {
-                // TODO: should index name be NULL?
-                switch (index_type) {
-                case AS_INDEX_TYPE_DEFAULT:
-                    as_query_where_with_exp(
-                        &self->query, NULL, exp_list,
-                        as_range(DEFAULT, NUMERIC, min, max));
-                    break;
-                case AS_INDEX_TYPE_LIST:
-                    as_query_where_with_exp(&self->query, NULL, exp_list,
-                                            as_range(LIST, NUMERIC, min, max));
-                    break;
-                case AS_INDEX_TYPE_MAPKEYS:
-                    as_query_where_with_exp(
-                        &self->query, NULL, exp_list,
-                        as_range(MAPKEYS, NUMERIC, min, max));
-                    break;
-                case AS_INDEX_TYPE_MAPVALUES:
-                    as_query_where_with_exp(
-                        &self->query, NULL, exp_list,
-                        as_range(MAPVALUES, NUMERIC, min, max));
-                    break;
-                default:
-                    rc = 1;
-                    break;
-                }
-            }
-            else {
-                if (index_type == 0) {
-                    as_query_where_with_ctx(
-                        &self->query, bin, pctx,
-                        as_range(DEFAULT, NUMERIC, min, max));
-                }
-                else if (index_type == 1) {
-                    as_query_where_with_ctx(&self->query, bin, pctx,
-                                            as_range(LIST, NUMERIC, min, max));
-                }
-                else if (index_type == 2) {
-                    as_query_where_with_ctx(
-                        &self->query, bin, pctx,
-                        as_range(MAPKEYS, NUMERIC, min, max));
-                }
-                else if (index_type == 3) {
-                    as_query_where_with_ctx(
-                        &self->query, bin, pctx,
-                        as_range(MAPVALUES, NUMERIC, min, max));
-                }
-                else {
-                    rc = 1;
-                    break;
-                }
-=======
     else if (in_datatype == AS_INDEX_NUMERIC) {
         val1_int = pyobject_to_int64(py_val1);
         if (PyErr_Occurred()) {
@@ -474,7 +138,6 @@
             bytes_buffer = PyByteArray_AsString(py_val1);
             if (!bytes_buffer) {
                 goto CLEANUP_ON_ERROR1;
->>>>>>> 5443623b
             }
             bytes_size = PyByteArray_Size(py_val1);
             if (PyErr_Occurred()) {
@@ -484,44 +147,6 @@
         else {
             goto CLEANUP_ON_ERROR1;
         }
-<<<<<<< HEAD
-        else if (in_datatype == AS_INDEX_GEO2DSPHERE) {
-            if (!exp_list) {
-                if (PyUnicode_Check(py_bin)) {
-                    py_ubin = PyUnicode_AsUTF8String(py_bin);
-                    bin = PyBytes_AsString(py_ubin);
-                }
-                else if (PyByteArray_Check(py_bin)) {
-                    bin = PyByteArray_AsString(py_bin);
-                }
-                else {
-                    rc = 1;
-                    break;
-                }
-            }
-
-            if (PyUnicode_Check(py_val1)) {
-                PyObject *py_uval = PyUnicode_AsUTF8String(py_val1);
-                val = strdup(PyBytes_AsString(py_uval));
-                Py_DECREF(py_uval);
-            }
-            else {
-                rc = 1;
-                break;
-            }
-
-            as_query_where_init(&self->query, 1);
-            if (py_expr) {
-                as_query_where_with_exp(&self->query, NULL, exp_list,
-                                        AS_PREDICATE_RANGE, index_type,
-                                        in_datatype, val);
-            }
-            else {
-                as_query_where_with_ctx(&self->query, bin, pctx,
-                                        AS_PREDICATE_RANGE, index_type,
-                                        in_datatype, val);
-            }
-=======
 
         uint8_t *val1_bytes_cpy =
             (uint8_t *)malloc(sizeof(uint8_t) * bytes_size);
@@ -531,7 +156,6 @@
     }
 
     as_query_where_init(&self->query, 1);
->>>>>>> 5443623b
 
     if (predicate == AS_PREDICATE_EQUAL && in_datatype == AS_INDEX_BLOB) {
         // We don't call as_blob_contains() directly because we can't pass in index_type as a parameter
@@ -613,59 +237,12 @@
 
 AerospikeQuery *AerospikeQuery_Where_Invoke(AerospikeQuery *self,
                                             PyObject *py_ctx,
-<<<<<<< HEAD
-                                            PyObject *py_predicate,
-                                            PyObject *py_exp,
-                                            const char *index_name)
-{
-=======
                                             PyObject *py_predicate)
 {
 
->>>>>>> 5443623b
     as_error err;
     as_error_init(&err);
-    if (!self || !self->client->as) {
-        as_error_update(&err, AEROSPIKE_ERR_PARAM, "Invalid aerospike object");
-        goto CLEANUP;
-    }
-
-<<<<<<< HEAD
-    if (!self->client->is_conn_16) {
-        as_error_update(&err, AEROSPIKE_ERR_CLUSTER,
-                        "No connection to aerospike cluster");
-        goto CLEANUP;
-    }
-
-    int rc = 0;
-
-    if (PyTuple_Check(py_predicate) && PyTuple_Size(py_predicate) > 1 &&
-        PyTuple_Size(py_predicate) <= 6) {
-
-        Py_ssize_t size = PyTuple_Size(py_predicate);
-
-        PyObject *py_op = PyTuple_GetItem(py_predicate, 0);
-        PyObject *py_op_data = PyTuple_GetItem(py_predicate, 1);
-        if (!py_op || !py_op_data) {
-            as_error_update(&err, AEROSPIKE_ERR_CLIENT,
-                            "Failed to fetch predicate information");
-            goto CLEANUP;
-        }
-        if (PyLong_Check(py_op) && PyLong_Check(py_op_data)) {
-            as_predicate_type op = (as_predicate_type)PyLong_AsLong(py_op);
-            as_index_datatype op_data =
-                (as_index_datatype)PyLong_AsLong(py_op_data);
-            rc = AerospikeQuery_Where_Add(
-                self, py_ctx, py_exp, index_name, op, op_data,
-                size > 2 ? PyTuple_GetItem(py_predicate, 2) : Py_None,
-                size > 3 ? PyTuple_GetItem(py_predicate, 3) : Py_None,
-                size > 4 ? PyTuple_GetItem(py_predicate, 4) : Py_None,
-                size > 5 ? PyLong_AsLong(PyTuple_GetItem(py_predicate, 5)) : 0);
-            /* Failed to add the predicate for some reason */
-            if (rc != 0) {
-                as_error_update(&err, AEROSPIKE_ERR_PARAM,
-                                "Failed to add predicate");
-=======
+
     // Parse predicate tuple
     // The tuple format is:
     // (as_predicate_type, as_index_datatype, bin name, value1, value2, as_index_type)
@@ -730,7 +307,6 @@
             // Optional item exists in tuple
             py_tuple_item = PyTuple_GetItem(py_predicate, i);
             if (!py_tuple_item) {
->>>>>>> 5443623b
                 goto CLEANUP;
             }
         }
