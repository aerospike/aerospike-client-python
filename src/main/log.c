/*******************************************************************************
 * Copyright 2013-2021 Aerospike, Inc.
 *
 * Licensed under the Apache License, Version 2.0 (the "License");
 * you may not use this file except in compliance with the License.
 * You may obtain a copy of the License at
 *
 *     http://www.apache.org/licenses/LICENSE-2.0
 *
 * Unless required by applicable law or agreed to in writing, software
 * distributed under the License is distributed on an "AS IS" BASIS,
 * WITHOUT WARRANTIES OR CONDITIONS OF ANY KIND, either express or implied.
 * See the License for the specific language governing permissions and
 * limitations under the License.
 ******************************************************************************/

#include <Python.h>
#include <stdbool.h>

#include <aerospike/as_error.h>
#include <aerospike/as_log.h>

#include "client.h"
#include "conversions.h"
#include "exceptions.h"
#include "log.h"

<<<<<<< HEAD
static AerospikeLogData user_callback = {
    .callback = NULL, .level = LOG_LEVEL_ERROR, .logToConsole = true};

/*
 * Declare's log level constants.
 */
as_status declare_log_constants(PyObject *aerospike)
{

    // Status to be returned.
    as_status status = AEROSPIKE_OK;
=======
#ifdef _WIN32
    #define __sync_fetch_and_add InterlockedExchangeAdd64
#endif
>>>>>>> 81c201e4

static AerospikeLogCallback user_callback;

volatile int log_counter = 0;

<<<<<<< HEAD
=======
bool console_log_cb(as_log_level level, const char *func, const char *file,
                    uint32_t line, const char *fmt, ...)
{

    char msg[1024];
    va_list ap;

    int counter = __sync_fetch_and_add((&log_counter), 1);

    va_start(ap, fmt);
    vsnprintf(msg, 1024, fmt, ap);
    va_end(ap);

    printf("%d:%d %s\n", getpid(), counter, msg);

    return true;
}

>>>>>>> 81c201e4
static bool log_cb(as_log_level level, const char *func, const char *file,
                   uint32_t line, const char *fmt, ...)
{

    char msg[1024];
    va_list ap;
    va_start(ap, fmt);
    vsnprintf(msg, 1024, fmt, ap);
    va_end(ap);

    // Extract pyhton user callback
    PyObject *py_callback = user_callback.callback;
    // User callback's argument list
    PyObject *py_arglist = NULL;

    // Lock python state
    PyGILState_STATE gstate;
    gstate = PyGILState_Ensure();

    // Create a tuple of argument list
    py_arglist = PyTuple_New(5);

    // Initialise argument variables
    PyObject *log_level = PyLong_FromLong((long)level);
    PyObject *func_name = PyUnicode_FromString(func);
    PyObject *file_name = PyUnicode_FromString(file);
    PyObject *line_no = PyLong_FromUnsignedLong(line);
    PyObject *message = PyUnicode_FromString(msg);

    // Set argument list
    PyTuple_SetItem(py_arglist, 0, log_level);
    PyTuple_SetItem(py_arglist, 1, func_name);
    PyTuple_SetItem(py_arglist, 2, file_name);
    PyTuple_SetItem(py_arglist, 3, line_no);
    PyTuple_SetItem(py_arglist, 4, message);

    // Invoke user callback, passing in argument's list
    PyObject_Call(py_callback, py_arglist, NULL);

    Py_DECREF(py_arglist);

    // Release python state
    PyGILState_Release(gstate);

    return true;
}

bool console_log_cb(as_log_level level, const char *func, const char *file,
                    uint32_t line, const char *fmt, ...)
{

    char msg[1024];
    va_list ap;

    int counter = __sync_fetch_and_add(&log_counter, 1);

    va_start(ap, fmt);
    vsnprintf(msg, 1024, fmt, ap);
    va_end(ap);

    printf("%d:%d %s\n", getpid(), counter, msg);

    return true;
}

PyObject *Aerospike_Set_Log_Level(PyObject *parent, PyObject *args,
                                  PyObject *kwds)
{
    // Aerospike vaiables
    as_error err;
    as_status status = AEROSPIKE_OK;

    // Python Function Arguments
    PyObject *py_log_level = NULL;
    // Initialise error object.
    as_error_init(&err);

    // Python Function Keyword Arguments
    static char *kwlist[] = {"loglevel", NULL};

    // Python Function Argument Parsing
    if (PyArg_ParseTupleAndKeywords(args, kwds, "O|:setLogLevel", kwlist,
                                    &py_log_level) == false) {
        return NULL;
    }

    // Type check for incoming parameters
    if (!PyLong_Check(py_log_level)) {
        as_error_update(&err, AEROSPIKE_ERR_PARAM, "Invalid log level");
        goto CLEANUP;
    }

    long lLogLevel = PyLong_AsLong(py_log_level);
    if (lLogLevel == (uint32_t)-1 && PyErr_Occurred()) {
        if (PyErr_ExceptionMatches(PyExc_OverflowError)) {
            as_error_update(&err, AEROSPIKE_ERR_PARAM,
                            "integer value exceeds sys.maxsize");
            goto CLEANUP;
        }
    }

    // Invoke C API to set log level
    if (lLogLevel == LOG_LEVEL_OFF) {
        as_log_set_callback(NULL);
    }
    else {
        as_log_set_level((as_log_level)lLogLevel);
        if (user_callback.callback != NULL) {
            as_log_set_callback((as_log_callback)log_cb);
        }
        else if (user_callback.logToConsole == true) {
            as_log_set_callback((as_log_callback)console_log_cb);
        }
    }

    user_callback.level = lLogLevel;

CLEANUP:

    // Check error object and act accordingly
    if (err.code != AEROSPIKE_OK) {
        raise_exception(&err);
        return NULL;
    }

    return PyLong_FromLong(status);
}

PyObject *Aerospike_Set_Log_Handler(PyObject *parent, PyObject *args,
                                    PyObject *kwds)
{
    // Python variables
    PyObject *py_callback = NULL;
    as_error err;
    as_error_init(&err);
    // Python function keyword arguments
    static char *kwlist[] = {"log_handler", NULL};

    // Python function arguments parsing
    PyArg_ParseTupleAndKeywords(args, kwds, "|O:setLogHandler", kwlist,
                                &py_callback);

    if (py_callback && PyCallable_Check(py_callback)) {
        // Store user callback
        Py_INCREF(py_callback);
        user_callback.callback = py_callback;
        user_callback.logToConsole = false;
        // Check log level to ensure log is enabled
        if (user_callback.level != LOG_LEVEL_OFF) {
            // Register callback to C-SDK
            as_log_set_callback((as_log_callback)log_cb);
        }
    }
    else if (py_callback == Py_None) {
        Py_XDECREF(user_callback.callback);
        user_callback.callback = NULL;
        user_callback.logToConsole = false;
        as_log_set_callback(NULL);
    }
    else {
        // Register callback to C-SDK
        Py_XDECREF(user_callback.callback);
        user_callback.callback = NULL;

        user_callback.logToConsole = true;
        // Check log level to ensure log is enabled
        if (user_callback.level != LOG_LEVEL_OFF) {
            as_log_set_callback((as_log_callback)console_log_cb);
        }
    }

    return PyLong_FromLong(0);
}

void Aerospike_Enable_Default_Logging()
{
    // Invoke C API to set log level
    as_log_set_level((as_log_level)AS_LOG_LEVEL_ERROR);
    // Register callback to C-SDK
    as_log_set_callback((as_log_callback)console_log_cb);

    return;
}<|MERGE_RESOLUTION|>--- conflicted
+++ resolved
@@ -25,9 +25,12 @@
 #include "exceptions.h"
 #include "log.h"
 
-<<<<<<< HEAD
 static AerospikeLogData user_callback = {
     .callback = NULL, .level = LOG_LEVEL_ERROR, .logToConsole = true};
+
+#ifdef _WIN32
+    #define __sync_fetch_and_add InterlockedExchangeAdd64
+#endif
 
 /*
  * Declare's log level constants.
@@ -37,37 +40,26 @@
 
     // Status to be returned.
     as_status status = AEROSPIKE_OK;
-=======
-#ifdef _WIN32
-    #define __sync_fetch_and_add InterlockedExchangeAdd64
-#endif
->>>>>>> 81c201e4
-
-static AerospikeLogCallback user_callback;
+
+    // Check if aerospike object is present or no.
+    if (!aerospike) {
+        status = AEROSPIKE_ERR;
+        goto exit;
+    }
+
+    // Add incidividual constants to aerospike module.
+    PyModule_AddIntConstant(aerospike, "LOG_LEVEL_OFF", LOG_LEVEL_OFF);
+    PyModule_AddIntConstant(aerospike, "LOG_LEVEL_ERROR", LOG_LEVEL_ERROR);
+    PyModule_AddIntConstant(aerospike, "LOG_LEVEL_WARN", LOG_LEVEL_WARN);
+    PyModule_AddIntConstant(aerospike, "LOG_LEVEL_INFO", LOG_LEVEL_INFO);
+    PyModule_AddIntConstant(aerospike, "LOG_LEVEL_DEBUG", LOG_LEVEL_DEBUG);
+    PyModule_AddIntConstant(aerospike, "LOG_LEVEL_TRACE", LOG_LEVEL_TRACE);
+exit:
+    return status;
+}
 
 volatile int log_counter = 0;
 
-<<<<<<< HEAD
-=======
-bool console_log_cb(as_log_level level, const char *func, const char *file,
-                    uint32_t line, const char *fmt, ...)
-{
-
-    char msg[1024];
-    va_list ap;
-
-    int counter = __sync_fetch_and_add((&log_counter), 1);
-
-    va_start(ap, fmt);
-    vsnprintf(msg, 1024, fmt, ap);
-    va_end(ap);
-
-    printf("%d:%d %s\n", getpid(), counter, msg);
-
-    return true;
-}
-
->>>>>>> 81c201e4
 static bool log_cb(as_log_level level, const char *func, const char *file,
                    uint32_t line, const char *fmt, ...)
 {
@@ -94,7 +86,7 @@
     PyObject *log_level = PyLong_FromLong((long)level);
     PyObject *func_name = PyUnicode_FromString(func);
     PyObject *file_name = PyUnicode_FromString(file);
-    PyObject *line_no = PyLong_FromUnsignedLong(line);
+    PyObject *line_no = PyLong_FromLong((long)line);
     PyObject *message = PyUnicode_FromString(msg);
 
     // Set argument list
@@ -245,7 +237,7 @@
 void Aerospike_Enable_Default_Logging()
 {
     // Invoke C API to set log level
-    as_log_set_level((as_log_level)AS_LOG_LEVEL_ERROR);
+    as_log_set_level((as_log_level)LOG_LEVEL_ERROR);
     // Register callback to C-SDK
     as_log_set_callback((as_log_callback)console_log_cb);
 
