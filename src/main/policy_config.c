--- conflicted
+++ resolved
@@ -177,206 +177,6 @@
     return AEROSPIKE_OK;
 }
 
-<<<<<<< HEAD
-=======
-as_status set_read_policy(as_error *err, as_policy_read *read_policy,
-                          PyObject *py_policy, int validate_keys)
-{
-
-    as_status status = AEROSPIKE_OK;
-    if (!py_policy) {
-        return AEROSPIKE_OK;
-    }
-
-    if (!PyDict_Check(py_policy)) {
-        return AEROSPIKE_ERR_PARAM;
-    }
-
-    if (validate_keys) {
-        int retval = does_py_dict_contain_valid_keys(
-            err, py_policy, py_read_policy_valid_keys,
-            POLICY_DICTIONARY_ADJECTIVE_FOR_ERROR_MESSAGE);
-        if (retval != 1) {
-            return AEROSPIKE_ERR_PARAM;
-        }
-    }
-
-    status = set_base_policy(&read_policy->base, py_policy);
-    if (status != AEROSPIKE_OK) {
-        return status;
-    }
-
-    status = set_optional_key(&read_policy->key, py_policy, "key");
-    if (status != AEROSPIKE_OK) {
-        return status;
-    }
-
-    status = set_optional_replica(&read_policy->replica, py_policy, "replica");
-    if (status != AEROSPIKE_OK) {
-        return status;
-    }
-
-    status = set_optional_bool_property(&read_policy->deserialize, py_policy,
-                                        "deserialize");
-    if (status != AEROSPIKE_OK) {
-        return status;
-    }
-
-    status = set_optional_ap_read_mode(&read_policy->read_mode_ap, py_policy,
-                                       "read_mode_ap");
-    if (status != AEROSPIKE_OK) {
-        return status;
-    }
-
-    status = set_optional_sc_read_mode(&read_policy->read_mode_sc, py_policy,
-                                       "read_mode_sc");
-    if (status != AEROSPIKE_OK) {
-        return status;
-    }
-
-    status = set_optional_int_property(&read_policy->read_touch_ttl_percent,
-                                       py_policy, "read_touch_ttl_percent");
-    if (status != AEROSPIKE_OK) {
-        return status;
-    }
-
-    return AEROSPIKE_OK;
-}
-
-as_status set_write_policy(as_error *err, as_policy_write *write_policy,
-                           PyObject *py_policy, int validate_keys)
-{
-
-    as_status status = AEROSPIKE_OK;
-
-    if (!py_policy) {
-        return AEROSPIKE_OK;
-    }
-
-    if (!PyDict_Check(py_policy)) {
-        return AEROSPIKE_ERR_PARAM;
-    }
-
-    if (validate_keys) {
-        int retval = does_py_dict_contain_valid_keys(
-            err, py_policy, py_write_policy_valid_keys,
-            POLICY_DICTIONARY_ADJECTIVE_FOR_ERROR_MESSAGE);
-        if (retval != 1) {
-            return AEROSPIKE_ERR_PARAM;
-        }
-    }
-
-    status = set_base_policy(&write_policy->base, py_policy);
-    if (status != AEROSPIKE_OK) {
-        return status;
-    }
-
-    status = set_optional_key(&write_policy->key, py_policy, "key");
-    if (status != AEROSPIKE_OK) {
-        return status;
-    }
-
-    status = set_optional_replica(&write_policy->replica, py_policy, "replica");
-    if (status != AEROSPIKE_OK) {
-        return status;
-    }
-
-    status = set_optional_commit_level(&write_policy->commit_level, py_policy,
-                                       "commit_level");
-    if (status != AEROSPIKE_OK) {
-        return status;
-    }
-
-    status = set_optional_gen(&write_policy->gen, py_policy, "gen");
-    if (status != AEROSPIKE_OK) {
-        return status;
-    }
-
-    status = set_optional_exists(&write_policy->exists, py_policy, "exists");
-    if (status != AEROSPIKE_OK) {
-        return status;
-    }
-
-    status = set_optional_uint32_property(&write_policy->ttl, py_policy, "ttl");
-    if (status != AEROSPIKE_OK) {
-        return status;
-    }
-
-    status = set_optional_uint32_property(
-        (uint32_t *)&write_policy->compression_threshold, py_policy,
-        "compression_threshold");
-    if (status != AEROSPIKE_OK) {
-        return status;
-    }
-
-    status = set_optional_bool_property(&write_policy->durable_delete,
-                                        py_policy, "durable_delete");
-    if (status != AEROSPIKE_OK) {
-        return status;
-    }
-
-    return AEROSPIKE_OK;
-}
-
-as_status set_apply_policy(as_error *err, as_policy_apply *apply_policy,
-                           PyObject *py_policy, int validate_keys)
-{
-
-    as_status status = AEROSPIKE_OK;
-
-    if (!py_policy) {
-        return AEROSPIKE_OK;
-    }
-
-    if (!PyDict_Check(py_policy)) {
-        return AEROSPIKE_ERR_PARAM;
-    }
-
-    if (validate_keys) {
-        int retval = does_py_dict_contain_valid_keys(
-            err, py_policy, py_apply_policy_valid_keys,
-            POLICY_DICTIONARY_ADJECTIVE_FOR_ERROR_MESSAGE);
-        if (retval != 1) {
-            return AEROSPIKE_ERR_PARAM;
-        }
-    }
-
-    status = set_base_policy(&apply_policy->base, py_policy);
-    if (status != AEROSPIKE_OK) {
-        return status;
-    }
-
-    status = set_optional_key(&apply_policy->key, py_policy, "key");
-    if (status != AEROSPIKE_OK) {
-        return status;
-    }
-
-    status = set_optional_replica(&apply_policy->replica, py_policy, "replica");
-    if (status != AEROSPIKE_OK) {
-        return status;
-    }
-
-    status = set_optional_uint32_property(&apply_policy->ttl, py_policy, "ttl");
-    if (status != AEROSPIKE_OK) {
-        return status;
-    }
-
-    status = set_optional_commit_level(&apply_policy->commit_level, py_policy,
-                                       "commit_level");
-    if (status != AEROSPIKE_OK) {
-        return status;
-    }
-
-    status = set_optional_bool_property(&apply_policy->durable_delete,
-                                        py_policy, "durable_delete");
-    if (status != AEROSPIKE_OK) {
-        return status;
-    }
-
-    return AEROSPIKE_OK;
-}
-
->>>>>>> 0d990449
 as_status set_remove_policy(as_error *err, as_policy_remove *remove_policy,
                             PyObject *py_policy, int validate_keys)
 {
