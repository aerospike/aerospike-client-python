#include "pythoncapi_compat.h"

/*******************************************************************************
 * Copyright 2013-2021 Aerospike, Inc.
 *
 * Licensed under the Apache License, Version 2.0 (the "License");
 * you may not use this file except in compliance with the License.
 * You may obtain a copy of the License at
 *
 *     http://www.apache.org/licenses/LICENSE-2.0
 *
 * Unless required by applicable law or agreed to in writing, software
 * distributed under the License is distributed on an "AS IS" BASIS,
 * WITHOUT WARRANTIES OR CONDITIONS OF ANY KIND, either express or implied.
 * See the License for the specific language governing permissions and
 * limitations under the License.
 ******************************************************************************/

#include <Python.h>
#include <stdbool.h>

#include <aerospike/as_error.h>
#include <aerospike/as_exp.h>
#include <aerospike/as_policy.h>
#include <aerospike/as_record.h>
#include <aerospike/as_status.h>
#include <aerospike/as_admin.h>
#include <aerospike/as_operations.h>
#include <aerospike/as_exp_operations.h>
#include <aerospike/aerospike_index.h>
#include "aerospike/as_scan.h"
#include "aerospike/as_job.h"
#include <aerospike/as_metrics.h>
#include <aerospike/as_cluster.h>

#include "conversions.h"
#include "policy.h"
#include "macros.h"
#include "policy_config.h"

#define MAP_WRITE_FLAGS_KEY "map_write_flags"
#define BIT_WRITE_FLAGS_KEY "bit_write_flags"

#define POLICY_INIT(__policy)                                                  \
    as_error_reset(err);                                                       \
    if (!py_policy || Py_IsNone(py_policy)) {                                  \
        return err->code;                                                      \
    }                                                                          \
    if (!PyDict_Check(py_policy)) {                                            \
        return as_error_update(err, AEROSPIKE_ERR_PARAM,                       \
                               "policy must be a dict");                       \
    }                                                                          \
    __policy##_init(policy);

#define POLICY_UPDATE() *policy_p = policy;

// TODO: Python exceptions should be propagated up instead of being cleared
// but the policy helper functions don't handle this case and they only populate
// an as_error object and return a status code.
// That will take too much time to refactor, so just clear the exception and
// populate the as_error object instead. This currently makes it harder to
// debug why a C-API call failed though, because we don't have the exact
// exception that was thrown
#define POLICY_SET_FIELD(__field, __type)                                      \
    {                                                                          \
        PyObject *py_field_name = PyUnicode_FromString(#__field);              \
        if (py_field_name == NULL) {                                           \
            PyErr_Clear();                                                     \
            return as_error_update(err, AEROSPIKE_ERR_CLIENT,                  \
                                   "Unable to create Python unicode object");  \
        }                                                                      \
        PyObject *py_field = NULL;                                             \
        int retval = PyDict_GetItemRef(py_policy, py_field_name, &py_field);   \
        if (retval == -1) {                                                    \
            PyErr_Clear();                                                     \
            Py_DECREF(py_field_name);                                          \
            return as_error_update(                                            \
                err, AEROSPIKE_ERR_CLIENT,                                     \
                "Unable to fetch field from policy dictionary");               \
        }                                                                      \
        Py_DECREF(py_field_name);                                              \
                                                                               \
        if (py_field) {                                                        \
            if (PyLong_Check(py_field)) {                                      \
                long field_val = PyLong_AsLong(py_field);                      \
                if (field_val == -1 && PyErr_Occurred()) {                     \
                    PyErr_Clear();                                             \
                    return as_error_update(                                    \
                        err, AEROSPIKE_ERR_CLIENT,                             \
                        "Unable to fetch long value from policy field");       \
                }                                                              \
                policy->__field = (__type)field_val;                           \
            }                                                                  \
            else {                                                             \
                return as_error_update(err, AEROSPIKE_ERR_PARAM,               \
                                       "%s is invalid", #__field);             \
            }                                                                  \
        }                                                                      \
        Py_XDECREF(py_field);                                                  \
    }

#define POLICY_SET_EXPRESSIONS_FIELD()                                         \
    {                                                                          \
        if (exp_list) {                                                        \
            PyObject *py_field_name = PyUnicode_FromString("expressions");     \
            if (py_field_name == NULL) {                                       \
                PyErr_Clear();                                                 \
                return as_error_update(                                        \
                    err, AEROSPIKE_ERR_CLIENT,                                 \
                    "Unable to create Python unicode object");                 \
            }                                                                  \
            PyObject *py_exp_list = NULL;                                      \
            int retval =                                                       \
                PyDict_GetItemRef(py_policy, py_field_name, &py_exp_list);     \
            if (retval == -1) {                                                \
                PyErr_Clear();                                                 \
                Py_DECREF(py_field_name);                                      \
                return as_error_update(err, AEROSPIKE_ERR_CLIENT,              \
                                       "Unable to fetch expressions field "    \
                                       "from policy dictionary");              \
            }                                                                  \
            Py_DECREF(py_field_name);                                          \
            if (retval == 1) {                                                 \
                if (convert_exp_list(self, py_exp_list, &exp_list, err) ==     \
                    AEROSPIKE_OK) {                                            \
                    policy->filter_exp = exp_list;                             \
                    *exp_list_p = exp_list;                                    \
                }                                                              \
                else {                                                         \
                    Py_DECREF(py_exp_list);                                    \
                    return err->code;                                          \
                }                                                              \
                Py_DECREF(py_exp_list);                                        \
            }                                                                  \
        }                                                                      \
    }

#define MAP_POLICY_SET_FIELD(__field, method)                                  \
    {                                                                          \
        PyObject *py_field = PyDict_GetItemString(py_policy, #__field);        \
        if (py_field) {                                                        \
            if (PyLong_Check(py_field)) {                                      \
                __field = method(py_field);                                    \
            }                                                                  \
            else {                                                             \
                return as_error_update(err, AEROSPIKE_ERR_PARAM,               \
                                       "%s is invalid", #__field);             \
            }                                                                  \
        }                                                                      \
    }

/**
 * Function for setting scan parameters in scan.
 * Like Percentage, Concurrent, Nobins
 *
 * @param err                   The as_error to be populated by the function
 *                              with the encountered error if any.
 * @scan_p                      Scan parameter.
 * @py_options                  The user's optional scan options.
 */
void set_scan_options(as_error *err, as_scan *scan_p, PyObject *py_options)
{
    if (!scan_p) {
        as_error_update(err, AEROSPIKE_ERR_CLIENT, "Scan is not initialized");
        return;
    }

    if (PyDict_Check(py_options)) {
        PyObject *key = NULL, *value = NULL;
        Py_ssize_t pos = 0;
        int64_t val = 0;
        Py_BEGIN_CRITICAL_SECTION(py_options);
        while (PyDict_Next(py_options, &pos, &key, &value)) {
            char *key_name = (char *)PyUnicode_AsUTF8(key);
            if (!PyUnicode_Check(key)) {
                as_error_update(err, AEROSPIKE_ERR_PARAM,
                                "Policy key must be string");
                break;
            }

            if (strcmp("concurrent", key_name) == 0) {
                if (!PyBool_Check(value)) {
                    as_error_update(err, AEROSPIKE_ERR_PARAM,
                                    "Invalid value(type) for concurrent");
                    break;
                }
                val = (int64_t)PyObject_IsTrue(value);
                if (val == -1 || (!as_scan_set_concurrent(scan_p, val))) {
                    as_error_update(err, AEROSPIKE_ERR_PARAM,
                                    "Unable to set scan concurrent");
                    break;
                }
            }
            else if (strcmp("nobins", key_name) == 0) {
                if (!PyBool_Check(value)) {
                    as_error_update(err, AEROSPIKE_ERR_PARAM,
                                    "Invalid value(type) for nobins");
                    break;
                }
                val = (int64_t)PyObject_IsTrue(value);
                if (val == -1 || (!as_scan_set_nobins(scan_p, val))) {
                    as_error_update(err, AEROSPIKE_ERR_PARAM,
                                    "Unable to set scan nobins");
                    break;
                }
            }
            else {
                as_error_update(err, AEROSPIKE_ERR_PARAM,
                                "Invalid value for scan options");
                break;
            }
        }
        Py_END_CRITICAL_SECTION();
    }
    else {
        as_error_update(err, AEROSPIKE_ERR_PARAM, "Invalid option(type)");
    }
}

as_status set_query_options(as_error *err, PyObject *query_options,
                            as_query *query)
{
    PyObject *no_bins_val = NULL;
    if (!query_options || Py_IsNone(query_options)) {
        return AEROSPIKE_OK;
    }

    if (!PyDict_Check(query_options)) {
        return as_error_update(err, AEROSPIKE_ERR_PARAM,
                               "query options must be a dictionary");
    }

    no_bins_val = PyDict_GetItemString(query_options, "nobins");
    if (no_bins_val) {
        if (!PyBool_Check(no_bins_val)) {
            return as_error_update(err, AEROSPIKE_ERR_PARAM,
                                   "nobins value must be a bool");
        }
        query->no_bins = PyObject_IsTrue(no_bins_val);
    }
    return AEROSPIKE_OK;
}

/**
 * Converts a PyObject into an as_policy_admin object.
 * Returns AEROSPIKE_OK on success. On error, the err argument is populated.
 * We assume that the error object and the policy object are already allocated
 * and initialized (although, we do reset the error object here).
 */
as_status pyobject_to_policy_admin(AerospikeClient *self, as_error *err,
                                   PyObject *py_policy, as_policy_admin *policy,
                                   as_policy_admin **policy_p,
                                   as_policy_admin *config_admin_policy)
{

    if (py_policy && !Py_IsNone(py_policy)) {
        // Initialize Policy
        POLICY_INIT(as_policy_admin);
    }
    //Initialize policy with global defaults
    as_policy_admin_copy(config_admin_policy, policy);

    if (py_policy && !Py_IsNone(py_policy)) {
        // Set policy fields
        POLICY_SET_FIELD(timeout, uint32_t);
    }
    // Update the policy
    POLICY_UPDATE();

    return err->code;
}

static inline void check_and_set_txn_field(as_error *err,
                                           as_policy_base *policy_base,
                                           PyObject *py_policy)
{
    PyObject *py_txn_field_name = PyUnicode_FromString("txn");
    if (py_txn_field_name == NULL) {
        as_error_update(err, AEROSPIKE_ERR_CLIENT,
                        "Unable to create Python string \"txn\"");
        return;
    }
    PyObject *py_obj_txn = NULL;
    int retval = PyDict_GetItemRef(py_policy, py_txn_field_name, &py_obj_txn);
    Py_DECREF(py_txn_field_name);
    if (py_obj_txn == NULL) {
        if (retval == -1) {
            PyErr_Clear();
            as_error_update(err, AEROSPIKE_ERR_CLIENT,
                            "Getting the transaction field from Python policy "
                            "dictionary returned a non-KeyError exception");
        }
        // Whether or not a key error was raised
        return;
    }

    PyTypeObject *py_expected_field_type = &AerospikeTransaction_Type;
    if (Py_TYPE(py_obj_txn) != py_expected_field_type) {
        // TypeError should be set here,
        // but there is no Aerospike exception to represent that error
        as_error_update(err, AEROSPIKE_ERR_PARAM, "txn is not of type %s",
                        py_expected_field_type->tp_name);
        return;
    }

    AerospikeTransaction *py_txn = (AerospikeTransaction *)py_obj_txn;
    policy_base->txn = py_txn->txn;
}

static inline as_status
pyobject_to_policy_base(AerospikeClient *self, as_error *err,
                        PyObject *py_policy, as_policy_base *policy,
                        as_exp *exp_list, as_exp **exp_list_p)
{
    POLICY_SET_FIELD(total_timeout, uint32_t);
    POLICY_SET_FIELD(socket_timeout, uint32_t);
    POLICY_SET_FIELD(max_retries, uint32_t);
    POLICY_SET_FIELD(sleep_between_retries, uint32_t);
    POLICY_SET_FIELD(compress, bool);

    // Setting txn field to a non-NULL value in a query or scan policy is a no-op,
    // so this is safe to call for a scan/query policy's base policy
    check_and_set_txn_field(err, policy, py_policy);
    if (err->code != AEROSPIKE_OK) {
        return err->code;
    }

    POLICY_SET_EXPRESSIONS_FIELD();
    return AEROSPIKE_OK;
}

/**
 * Converts a PyObject into an as_policy_apply object.
 * Returns AEROSPIKE_OK on success. On error, the err argument is populated.
 * We assume that the error object and the policy object are already allocated
 * and initialized (although, we do reset the error object here).
 */
as_status pyobject_to_policy_apply(AerospikeClient *self, as_error *err,
                                   PyObject *py_policy, as_policy_apply *policy,
                                   as_policy_apply **policy_p,
                                   as_policy_apply *config_apply_policy,
                                   as_exp *exp_list, as_exp **exp_list_p)
{
    if (py_policy && !Py_IsNone(py_policy)) {
        // Initialize Policy
        POLICY_INIT(as_policy_apply);
    }
    //Initialize policy with global defaults
    as_policy_apply_copy(config_apply_policy, policy);

    if (py_policy && !Py_IsNone(py_policy)) {
        // Set policy fields
        as_status retval = pyobject_to_policy_base(
            self, err, py_policy, &policy->base, exp_list, exp_list_p);
        if (retval != AEROSPIKE_OK) {
            return retval;
        }

        POLICY_SET_FIELD(key, as_policy_key);
        POLICY_SET_FIELD(replica, as_policy_replica);
        //POLICY_SET_FIELD(gen, as_policy_gen); removed
        POLICY_SET_FIELD(commit_level, as_policy_commit_level);
        POLICY_SET_FIELD(durable_delete, bool);
        POLICY_SET_FIELD(ttl, uint32_t);
        POLICY_SET_FIELD(on_locking_only, bool);
    }

    // Update the policy
    POLICY_UPDATE();

    return err->code;
}

/**
 * Converts a PyObject into an as_policy_info object.
 * Returns AEROSPIKE_OK on success. On error, the err argument is populated.
 * We assume that the error object and the policy object are already allocated
 * and initialized (although, we do reset the error object here).
 */
as_status pyobject_to_policy_info(as_error *err, PyObject *py_policy,
                                  as_policy_info *policy,
                                  as_policy_info **policy_p,
                                  as_policy_info *config_info_policy)
{
    if (py_policy && !Py_IsNone(py_policy)) {
        // Initialize Policy
        POLICY_INIT(as_policy_info);
    }
    //Initialize policy with global defaults
    as_policy_info_copy(config_info_policy, policy);

    if (py_policy && !Py_IsNone(py_policy)) {
        // Set policy fields
        POLICY_SET_FIELD(timeout, uint32_t);
        POLICY_SET_FIELD(send_as_is, bool);
        POLICY_SET_FIELD(check_bounds, bool);
    }
    // Update the policy
    POLICY_UPDATE();

    return err->code;
}

/**
 * Converts a PyObject into an as_policy_query object.
 * Returns AEROSPIKE_OK on success. On error, the err argument is populated.
 * We assume that the error object and the policy object are already allocated
 * and initialized (although, we do reset the error object here).
 * exp_list are initialized by this function, caller must free.
 */
as_status pyobject_to_policy_query(AerospikeClient *self, as_error *err,
                                   PyObject *py_policy, as_policy_query *policy,
                                   as_policy_query **policy_p,
                                   as_policy_query *config_query_policy,
                                   as_exp *exp_list, as_exp **exp_list_p)
{
    if (py_policy && !Py_IsNone(py_policy)) {
        // Initialize Policy
        POLICY_INIT(as_policy_query);
    }
    //Initialize policy with global defaults
    as_policy_query_copy(config_query_policy, policy);

    if (py_policy && !Py_IsNone(py_policy)) {
        as_status retval = pyobject_to_policy_base(
            self, err, py_policy, &policy->base, exp_list, exp_list_p);
        if (retval != AEROSPIKE_OK) {
            return retval;
        }
        POLICY_SET_FIELD(deserialize, bool);
        POLICY_SET_FIELD(replica, as_policy_replica);

        // C client 6.0.0
        POLICY_SET_FIELD(short_query, bool);

        POLICY_SET_FIELD(expected_duration, as_query_duration);
    }

    // Update the policy
    POLICY_UPDATE();

    return err->code;
}

/**
 * Converts a PyObject into an as_policy_read object.
 * Returns AEROSPIKE_OK on success. On error, the err argument is populated.
 * We assume that the error object and the policy object are already allocated
 * and initialized (although, we do reset the error object here).
 */
as_status pyobject_to_policy_read(AerospikeClient *self, as_error *err,
                                  PyObject *py_policy, as_policy_read *policy,
                                  as_policy_read **policy_p,
                                  as_policy_read *config_read_policy,
                                  as_exp *exp_list, as_exp **exp_list_p)
{
    if (py_policy && !Py_IsNone(py_policy)) {
        // Initialize Policy
        POLICY_INIT(as_policy_read);
    }

    //Initialize policy with global defaults
    as_policy_read_copy(config_read_policy, policy);

    if (py_policy && !Py_IsNone(py_policy)) {
        // Set policy fields
        as_status retval = pyobject_to_policy_base(
            self, err, py_policy, &policy->base, exp_list, exp_list_p);
        if (retval != AEROSPIKE_OK) {
            return retval;
        }

        POLICY_SET_FIELD(key, as_policy_key);
        POLICY_SET_FIELD(replica, as_policy_replica);
        POLICY_SET_FIELD(deserialize, bool);
        POLICY_SET_FIELD(read_touch_ttl_percent, int);

        // 4.0.0 new policies
        POLICY_SET_FIELD(read_mode_ap, as_policy_read_mode_ap);
        POLICY_SET_FIELD(read_mode_sc, as_policy_read_mode_sc);
    }

    // Update the policy
    POLICY_UPDATE();

    return err->code;
}

/**
 * Converts a PyObject into an as_policy_remove object.
 * Returns AEROSPIKE_OK on success. On error, the err argument is populated.
 * We assume that the error object and the policy object are already allocated
 * and initialized (although, we do reset the error object here).
 */
as_status pyobject_to_policy_remove(AerospikeClient *self, as_error *err,
                                    PyObject *py_policy,
                                    as_policy_remove *policy,
                                    as_policy_remove **policy_p,
                                    as_policy_remove *config_remove_policy,
                                    as_exp *exp_list, as_exp **exp_list_p)
{
    if (py_policy && !Py_IsNone(py_policy)) {
        // Initialize Policy
        POLICY_INIT(as_policy_remove);
    }
    //Initialize policy with global defaults
    as_policy_remove_copy(config_remove_policy, policy);

    if (py_policy && !Py_IsNone(py_policy)) {
        // Set policy fields
        as_status retval = pyobject_to_policy_base(
            self, err, py_policy, &policy->base, exp_list, exp_list_p);
        if (retval != AEROSPIKE_OK) {
            return retval;
        }

        POLICY_SET_FIELD(generation, uint16_t);

        POLICY_SET_FIELD(key, as_policy_key);
        POLICY_SET_FIELD(gen, as_policy_gen);
        POLICY_SET_FIELD(commit_level, as_policy_commit_level);
        POLICY_SET_FIELD(replica, as_policy_replica);
        POLICY_SET_FIELD(durable_delete, bool);
    }

    // Update the policy
    POLICY_UPDATE();

    return err->code;
}

/**
 * Converts a PyObject into an as_policy_scan object.
 * Returns AEROSPIKE_OK on success. On error, the err argument is populated.
 * We assume that the error object and the policy object are already allocated
 * and initialized (although, we do reset the error object here).
 */
as_status pyobject_to_policy_scan(AerospikeClient *self, as_error *err,
                                  PyObject *py_policy, as_policy_scan *policy,
                                  as_policy_scan **policy_p,
                                  as_policy_scan *config_scan_policy,
                                  as_exp *exp_list, as_exp **exp_list_p)
{
    if (py_policy && !Py_IsNone(py_policy)) {
        // Initialize Policy
        POLICY_INIT(as_policy_scan);
    }
    //Initialize policy with global defaults
    as_policy_scan_copy(config_scan_policy, policy);

    if (py_policy && !Py_IsNone(py_policy)) {
        // Set policy fields
        as_status retval = pyobject_to_policy_base(
            self, err, py_policy, &policy->base, exp_list, exp_list_p);
        if (retval != AEROSPIKE_OK) {
            return retval;
        }

        POLICY_SET_FIELD(durable_delete, bool);
        POLICY_SET_FIELD(records_per_second, uint32_t);
        POLICY_SET_FIELD(max_records, uint64_t);
        POLICY_SET_FIELD(replica, as_policy_replica);
    }

    // Update the policy
    POLICY_UPDATE();

    return err->code;
}

/**
 * Converts a PyObject into an as_policy_write object.
 * Returns AEROSPIKE_OK on success. On error, the err argument is populated.
 * We assume that the error object and the policy object are already allocated
 * and initialized (although, we do reset the error object here).
 */
as_status pyobject_to_policy_write(AerospikeClient *self, as_error *err,
                                   PyObject *py_policy, as_policy_write *policy,
                                   as_policy_write **policy_p,
                                   as_policy_write *config_write_policy,
                                   as_exp *exp_list, as_exp **exp_list_p)
{
    if (py_policy && !Py_IsNone(py_policy)) {
        // Initialize Policy
        POLICY_INIT(as_policy_write);
    }
    //Initialize policy with global defaults
    as_policy_write_copy(config_write_policy, policy);

    if (py_policy && !Py_IsNone(py_policy)) {
        // Set policy fields
        as_status retval = pyobject_to_policy_base(
            self, err, py_policy, &policy->base, exp_list, exp_list_p);
        if (retval != AEROSPIKE_OK) {
            return retval;
        }

        POLICY_SET_FIELD(key, as_policy_key);
        POLICY_SET_FIELD(gen, as_policy_gen);
        POLICY_SET_FIELD(exists, as_policy_exists);
        POLICY_SET_FIELD(commit_level, as_policy_commit_level);
        POLICY_SET_FIELD(durable_delete, bool);
        POLICY_SET_FIELD(replica, as_policy_replica);
        POLICY_SET_FIELD(compression_threshold, uint32_t);
        POLICY_SET_FIELD(on_locking_only, bool);
    }

    // Update the policy
    POLICY_UPDATE();

    return err->code;
}

/**
 * Converts a PyObject into an as_policy_operate object.
 * Returns AEROSPIKE_OK on success. On error, the err argument is populated.
 * We assume that the error object and the policy object are already allocated
 * and initialized (although, we do reset the error object here).
 */
as_status pyobject_to_policy_operate(AerospikeClient *self, as_error *err,
                                     PyObject *py_policy,
                                     as_policy_operate *policy,
                                     as_policy_operate **policy_p,
                                     as_policy_operate *config_operate_policy,
                                     as_exp *exp_list, as_exp **exp_list_p)
{
    if (py_policy && !Py_IsNone(py_policy)) {
        // Initialize Policy
        POLICY_INIT(as_policy_operate);
    }
    //Initialize policy with global defaults
    as_policy_operate_copy(config_operate_policy, policy);

    if (py_policy && !Py_IsNone(py_policy)) {
        // Set policy fields
        as_status retval = pyobject_to_policy_base(
            self, err, py_policy, &policy->base, exp_list, exp_list_p);
        if (retval != AEROSPIKE_OK) {
            return retval;
        }

        POLICY_SET_FIELD(key, as_policy_key);
        POLICY_SET_FIELD(gen, as_policy_gen);
        POLICY_SET_FIELD(commit_level, as_policy_commit_level);
        POLICY_SET_FIELD(replica, as_policy_replica);
        POLICY_SET_FIELD(durable_delete, bool);
        POLICY_SET_FIELD(deserialize, bool);
        POLICY_SET_FIELD(exists, as_policy_exists);
        POLICY_SET_FIELD(read_touch_ttl_percent, int);
        POLICY_SET_FIELD(on_locking_only, bool);

        // 4.0.0 new policies
        POLICY_SET_FIELD(read_mode_ap, as_policy_read_mode_ap);
        POLICY_SET_FIELD(read_mode_sc, as_policy_read_mode_sc);
    }

    // Update the policy
    POLICY_UPDATE();

    return err->code;
}

/**
 * Converts a PyObject into an as_policy_batch object.
 * Returns AEROSPIKE_OK on success. On error, the err argument is populated.
 * We assume that the error object and the policy object are already allocated
 * and initialized (although, we do reset the error object here).
 */
as_status pyobject_to_policy_batch(AerospikeClient *self, as_error *err,
                                   PyObject *py_policy, as_policy_batch *policy,
                                   as_policy_batch **policy_p,
                                   as_policy_batch *config_batch_policy,
                                   as_exp *exp_list, as_exp **exp_list_p)
{
    if (py_policy && !Py_IsNone(py_policy)) {
        // Initialize Policy
        POLICY_INIT(as_policy_batch);
    }
    //Initialize policy with global defaults
    as_policy_batch_copy(config_batch_policy, policy);

    if (py_policy && !Py_IsNone(py_policy)) {
        // Set policy fields
        as_status retval = pyobject_to_policy_base(
            self, err, py_policy, &policy->base, exp_list, exp_list_p);
        if (retval != AEROSPIKE_OK) {
            return retval;
        }

        POLICY_SET_FIELD(concurrent, bool);
        POLICY_SET_FIELD(allow_inline, bool);
        POLICY_SET_FIELD(deserialize, bool);
        POLICY_SET_FIELD(replica, as_policy_replica);
        POLICY_SET_FIELD(read_touch_ttl_percent, int);

        // 4.0.0 new policies
        POLICY_SET_FIELD(read_mode_ap, as_policy_read_mode_ap);
        POLICY_SET_FIELD(read_mode_sc, as_policy_read_mode_sc);

        // C client 6.0.0 (batch writes)
        POLICY_SET_FIELD(allow_inline_ssd, bool);
        POLICY_SET_FIELD(respond_all_keys, bool);
    }

    // Update the policy
    POLICY_UPDATE();

    return err->code;
}

// New with server 6.0, C client 5.2.0 (batch writes)
as_status pyobject_to_batch_write_policy(AerospikeClient *self, as_error *err,
                                         PyObject *py_policy,
                                         as_policy_batch_write *policy,
                                         as_policy_batch_write **policy_p,
                                         as_exp *exp_list, as_exp **exp_list_p)
{
    POLICY_INIT(as_policy_batch_write);

    // Set policy fields
    POLICY_SET_FIELD(key, as_policy_key);
    POLICY_SET_FIELD(commit_level, as_policy_commit_level);
    POLICY_SET_FIELD(gen, as_policy_gen);
    POLICY_SET_FIELD(exists, as_policy_exists);
    POLICY_SET_FIELD(durable_delete, bool);
    POLICY_SET_FIELD(on_locking_only, bool);

    // C client 5.0 new expressions
    POLICY_SET_EXPRESSIONS_FIELD();

    // Update the policy
    POLICY_UPDATE();

    return err->code;
}

// New with server 6.0, C client 5.2.0 (batch writes)
as_status pyobject_to_batch_read_policy(AerospikeClient *self, as_error *err,
                                        PyObject *py_policy,
                                        as_policy_batch_read *policy,
                                        as_policy_batch_read **policy_p,
                                        as_exp *exp_list, as_exp **exp_list_p)
{
    POLICY_INIT(as_policy_batch_read);

    // Set policy fields
    POLICY_SET_FIELD(read_mode_ap, as_policy_read_mode_ap);
    POLICY_SET_FIELD(read_mode_sc, as_policy_read_mode_sc);
    POLICY_SET_FIELD(read_touch_ttl_percent, int);

    // C client 5.0 new expressions
    POLICY_SET_EXPRESSIONS_FIELD();

    // Update the policy
    POLICY_UPDATE();

    return err->code;
}

// New with server 6.0, C client 5.2.0 (batch writes)
as_status pyobject_to_batch_apply_policy(AerospikeClient *self, as_error *err,
                                         PyObject *py_policy,
                                         as_policy_batch_apply *policy,
                                         as_policy_batch_apply **policy_p,
                                         as_exp *exp_list, as_exp **exp_list_p)
{
    POLICY_INIT(as_policy_batch_apply);

    // Set policy fields
    POLICY_SET_FIELD(key, as_policy_key);
    POLICY_SET_FIELD(commit_level, as_policy_commit_level);
    POLICY_SET_FIELD(ttl, uint32_t);
    POLICY_SET_FIELD(durable_delete, bool);
    POLICY_SET_FIELD(on_locking_only, bool);

    // C client 5.0 new expressions
    POLICY_SET_EXPRESSIONS_FIELD();

    // Update the policy
    POLICY_UPDATE();

    return err->code;
}

// New with server 6.0, C client 5.2.0 (batch writes)
as_status pyobject_to_batch_remove_policy(AerospikeClient *self, as_error *err,
                                          PyObject *py_policy,
                                          as_policy_batch_remove *policy,
                                          as_policy_batch_remove **policy_p,
                                          as_exp *exp_list, as_exp **exp_list_p)
{
    POLICY_INIT(as_policy_batch_remove);

    // Set policy fields
    POLICY_SET_FIELD(key, as_policy_key);
    POLICY_SET_FIELD(commit_level, as_policy_commit_level);
    POLICY_SET_FIELD(gen, as_policy_gen);
    POLICY_SET_FIELD(durable_delete, bool);
    POLICY_SET_FIELD(generation, uint16_t);

    // C client 5.0 new expressions
    POLICY_SET_EXPRESSIONS_FIELD();

    // Update the policy
    POLICY_UPDATE();

    return err->code;
}

as_status pyobject_to_bit_policy(as_error *err, PyObject *py_policy,
                                 as_bit_policy *policy)
{
    as_bit_policy_init(policy);
    POLICY_INIT(as_bit_policy);

    PyObject *py_bit_flags =
        PyDict_GetItemString(py_policy, BIT_WRITE_FLAGS_KEY);
    if (py_bit_flags) {
        if (PyLong_Check(py_bit_flags)) {
            as_bit_write_flags bit_write_flags =
                (as_bit_write_flags)PyLong_AsLong(py_bit_flags);
            as_bit_policy_set_write_flags(policy, bit_write_flags);
        }
    }
    else if (PyErr_Occurred()) {
        /* Fetching a map key failed internally for some reason, raise an error and exit.*/
        PyErr_Clear();
        return as_error_update(err, AEROSPIKE_ERR_CLIENT,
                               "Unable to get bit_write_flags");
    }

    return err->code;
}
as_status pyobject_to_map_policy(as_error *err, PyObject *py_policy,
                                 as_map_policy *policy)
{
    // Initialize Policy
    POLICY_INIT(as_map_policy);

    // Defaults
    long map_order = AS_MAP_UNORDERED;
    uint32_t map_write_flags = AS_MAP_WRITE_DEFAULT;
    bool persist_index = false;

    MAP_POLICY_SET_FIELD(map_order, PyLong_AsLong);
    MAP_POLICY_SET_FIELD(map_write_flags, PyLong_AsUnsignedLong);

    PyObject *py_persist_index =
        PyDict_GetItemString(py_policy, "persist_index");
    if (py_persist_index) {
        if (PyBool_Check(py_persist_index)) {
            persist_index = (bool)PyObject_IsTrue(py_persist_index);
        }
        else {
            // persist_index value must be valid if it is set
            return as_error_update(err, AEROSPIKE_ERR_PARAM,
                                   "persist_index is not a boolean");
        }
    }

    as_map_policy_set_all(policy, map_order, map_write_flags, persist_index);

    return err->code;
}

as_status pyobject_to_list_policy(as_error *err, PyObject *py_policy,
                                  as_list_policy *list_policy)
{
    as_list_policy_init(list_policy);
    PyObject *py_val = NULL;
    long list_order = AS_LIST_UNORDERED;
    long flags = AS_LIST_WRITE_DEFAULT;

    if (!py_policy || Py_IsNone(py_policy)) {
        return AEROSPIKE_OK;
    }

    if (!PyDict_Check(py_policy)) {
        return as_error_update(err, AEROSPIKE_ERR_PARAM,
                               "List policy must be a dictionary.");
    }

    py_val = PyDict_GetItemString(py_policy, "list_order");
    if (py_val && !Py_IsNone(py_val)) {
        if (PyLong_Check(py_val)) {
            list_order = PyLong_AsLong(py_val);
            if (PyErr_Occurred()) {
                return as_error_update(err, AEROSPIKE_ERR_PARAM,
                                       "Failed to convert list_order");
            }
        }
        else {
            return as_error_update(err, AEROSPIKE_ERR_PARAM,
                                   "Invalid List order");
        }
    }

    py_val = PyDict_GetItemString(py_policy, "write_flags");
    if (py_val && !Py_IsNone(py_val)) {
        if (PyLong_Check(py_val)) {
            flags = PyLong_AsLong(py_val);
            if (PyErr_Occurred()) {
                return as_error_update(err, AEROSPIKE_ERR_PARAM,
                                       "Failed to convert write_flags");
            }
        }
        else {
            return as_error_update(err, AEROSPIKE_ERR_PARAM,
                                   "Invalid write_flags");
        }
    }

    as_list_policy_set(list_policy, (as_list_order)list_order,
                       (as_list_write_flags)flags);

    return AEROSPIKE_OK;
}

as_status pyobject_to_hll_policy(as_error *err, PyObject *py_policy,
                                 as_hll_policy *hll_policy)
{
    int64_t flags = 0;
    as_hll_policy_init(hll_policy);
    PyObject *py_val = NULL;

    if (!py_policy || Py_IsNone(py_policy)) {
        return AEROSPIKE_OK;
    }

    if (!PyDict_Check(py_policy)) {
        return as_error_update(err, AEROSPIKE_ERR_PARAM,
                               "Hll policy must be a dictionary.");
    }

    py_val = PyDict_GetItemString(py_policy, "flags");
    if (py_val && !Py_IsNone(py_val)) {
        if (PyLong_Check(py_val)) {
            flags = (int64_t)PyLong_AsLongLong(py_val);
            if (PyErr_Occurred()) {
                return as_error_update(err, AEROSPIKE_ERR_PARAM,
                                       "Failed to convert flags.");
            }
        }
        else {
            return as_error_update(err, AEROSPIKE_ERR_PARAM,
                                   "Invalid hll policy flags.");
        }
    }

    as_hll_policy_set_write_flags(hll_policy, flags);

    return AEROSPIKE_OK;
}

enum {
    ENABLE_LISTENER_INDEX,
    DISABLE_LISTENER_INDEX,
    NODE_CLOSE_LISTENER_INDEX,
    SNAPSHOT_LISTENER_INDEX
};

// Call Python callback defined in udata at index "py_listener_data_index"
// If py_arg is NULL, pass no arguments to the Python callback
as_status call_py_callback(as_error *err, unsigned int py_listener_data_index,
                           void *udata, PyObject *py_arg)
{
    PyListenerData *py_listener_data = (PyListenerData *)udata;
    PyObject *py_args = NULL;
    if (py_arg) {
        py_args = PyTuple_New(1);
    }
    else {
        py_args = PyTuple_New(0);
    }
    if (!py_args) {
        return as_error_update(
            err, AEROSPIKE_ERR,
            "Unable to construct tuple of arguments for Python callback %s",
            py_listener_data[py_listener_data_index].listener_name);
    }

    if (py_arg) {
        int result = PyTuple_SetItem(py_args, 0, py_arg);
        if (result == -1) {
            PyErr_Clear();
            Py_DECREF(py_args);
            return as_error_update(
                err, AEROSPIKE_ERR,
                "Unable to set Python argument in tuple for Python callback %s",
                py_listener_data[py_listener_data_index].listener_name);
        }
    }

    PyObject *py_result = PyObject_Call(
        py_listener_data[py_listener_data_index].py_callback, py_args, NULL);
    Py_DECREF(py_args);
    if (!py_result) {
        // Python callback threw an exception, but just ignore it and set our own exception
        // When some C client listeners that return an error code, the C client only prints a warning
        // like the node close and snapshot listeners
        // We don't want Python to throw an exception in those cases
        // But to make debugging more helpful, we print the original Python exception in a C client's error message
        PyObject *py_exc_type, *py_exc_value, *py_traceback;
        PyErr_Fetch(&py_exc_type, &py_exc_value, &py_traceback);
        Py_XDECREF(py_traceback);

        const char *exc_type_str = ((PyTypeObject *)py_exc_type)->tp_name;
        Py_DECREF(py_exc_type);

        // Contains either the exception value or gives the reason it can't retrieve it
        char *err_msg_details = NULL;
        if (py_exc_value != NULL) {
            // Exception value can be anything, not necessarily just strings
            // e.g Aerospike exception values are tuples
            PyObject *py_exc_value_str = PyObject_Str(py_exc_value);
            Py_DECREF(py_exc_value);

            if (!py_exc_value_str) {
                err_msg_details =
                    strdup("str() on exception value threw an error");
            }
            else {
                const char *ERR_MSG_DETAILS_PREFIX = "Exception value: ";

                const char *exc_value_str = PyUnicode_AsUTF8(py_exc_value_str);
                size_t allocate_size =
                    strlen(ERR_MSG_DETAILS_PREFIX) + strlen(exc_value_str) + 1;
                err_msg_details = malloc(allocate_size);
                snprintf(err_msg_details, allocate_size, "%s%s",
                         ERR_MSG_DETAILS_PREFIX, exc_value_str);

                Py_DECREF(py_exc_value_str);
            }
        }
        else {
            err_msg_details = strdup("Exception value could not be retrieved");
        }

        as_error_update(err, AEROSPIKE_ERR,
                        "Python callback %s threw a %s exception. %s",
                        py_listener_data[py_listener_data_index].listener_name,
                        exc_type_str, err_msg_details);

        free(err_msg_details);

        return AEROSPIKE_ERR;
    }

    // We don't care about the return value of the callback. It should be None as defined in the API
    Py_DECREF(py_result);
    return AEROSPIKE_OK;
}

// This is called by
// client.enable_metrics() -> release GIL and call aerospike_enable_metrics() -> as_cluster_enable_metrics()
// We need to reacquire the GIL in this callback
as_status enable_listener_wrapper(as_error *err, void *py_listener_data)
{
    PyGILState_STATE state = PyGILState_Ensure();
    as_status status =
        call_py_callback(err, ENABLE_LISTENER_INDEX, py_listener_data, NULL);
    PyGILState_Release(state);
    return status;
}

const unsigned int num_listeners = 4;

void free_py_listener_data(PyListenerData *py_listener_data)
{
    for (unsigned int i = 0; i < num_listeners; i++) {
        Py_CLEAR(py_listener_data[i].py_callback);
    }
    free(py_listener_data);
}

// This can be called by
// client.close() -> releases GIL and calls aerospike_close() -> aerospike_disable_metrics()
// ... -> as_cluster_disable_metrics()
// We need to reacquire the GIL in this callback
as_status disable_listener_wrapper(as_error *err, struct as_cluster_s *cluster,
                                   void *py_listener_data)
{
    PyGILState_STATE state = PyGILState_Ensure();
    PyObject *py_cluster = create_py_cluster_from_as_cluster(err, cluster);
    if (!py_cluster) {
        return err->code;
    }
    as_status status = call_py_callback(err, DISABLE_LISTENER_INDEX,
                                        py_listener_data, py_cluster);

    // When this C callback is called, we are done using the current Python MetricsListeners callbacks
    // When re-enabling metrics, a new PyListenerData array will be heap allocated with new MetricsListeners callbacks
    free_py_listener_data((PyListenerData *)py_listener_data);

    PyGILState_Release(state);
    return status;
}

// This is called by
// as_cluster_tend() -> as_cluster_remove_nodes()
// This is called by the C client's tend thread, so we need to make sure the GIL is held
as_status node_close_listener_wrapper(as_error *err, struct as_node_s *node,
                                      void *py_listener_data)
{
    PyGILState_STATE state = PyGILState_Ensure();
    PyObject *py_node = create_py_node_from_as_node(err, node);
    if (!py_node) {
        return err->code;
    }
    as_status status = call_py_callback(err, NODE_CLOSE_LISTENER_INDEX,
                                        py_listener_data, py_node);
    PyGILState_Release(state);
    return status;
}

// This is called by
// as_cluster_tend() -> as_cluster_manage()
// This is called by the C client's tend thread, so we need to make sure the GIL is held
as_status snapshot_listener_wrapper(as_error *err, struct as_cluster_s *cluster,
                                    void *py_listener_data)
{
    PyGILState_STATE state = PyGILState_Ensure();
    PyObject *py_cluster = create_py_cluster_from_as_cluster(err, cluster);
    if (!py_cluster) {
        return err->code;
    }
    as_status status = call_py_callback(err, SNAPSHOT_LISTENER_INDEX,
                                        py_listener_data, py_cluster);
    PyGILState_Release(state);
    return status;
}

#define INVALID_ATTR_TYPE_ERROR_MSG "MetricsPolicy.%s must be a %s type"

// Define this conversion function here instead of conversions.c
// because it is only used to convert a PyObject to a C client metrics policy
// C client metrics policy "listeners" must already be declared (i.e in as_metrics_policy).
as_status
set_as_metrics_listeners_using_pyobject(as_error *err,
                                        PyObject *py_metricslisteners,
                                        as_metrics_listeners *listeners)
{
    if (!py_metricslisteners || Py_IsNone(py_metricslisteners)) {
        // Use default metrics writer callbacks that were set when initializing metrics policy
        return AEROSPIKE_OK;
    }

    if (!is_pyobj_correct_as_helpers_type(py_metricslisteners, "metrics",
                                          "MetricsListeners", false)) {
        as_error_update(err, AEROSPIKE_ERR_PARAM, INVALID_ATTR_TYPE_ERROR_MSG,
                        "metrics_listeners",
                        "aerospike_helpers.metrics.MetricsListeners");
        return AEROSPIKE_ERR_PARAM;
    }

    // When a MetricsListeners object is defined with callbacks
    // Pass those Python callbacks to C client "wrapper" callbacks using udata
    // Then in those wrapper callbacks, call those Python callbacks
    PyListenerData *py_listener_data =
        (PyListenerData *)malloc(sizeof(PyListenerData) * num_listeners);
    py_listener_data[ENABLE_LISTENER_INDEX] = (PyListenerData){
        "enable_listener",
        NULL,
    };
    py_listener_data[DISABLE_LISTENER_INDEX] = (PyListenerData){
        "disable_listener",
        NULL,
    };
    py_listener_data[NODE_CLOSE_LISTENER_INDEX] = (PyListenerData){
        "node_close_listener",
        NULL,
    };
    py_listener_data[SNAPSHOT_LISTENER_INDEX] = (PyListenerData){
        "snapshot_listener",
        NULL,
    };

    for (unsigned int i = 0; i < num_listeners; i++) {
        PyObject *py_listener = PyObject_GetAttrString(
            py_metricslisteners, py_listener_data[i].listener_name);
        if (!py_listener) {
            as_error_update(err, AEROSPIKE_ERR_PARAM,
                            "Unable to fetch %s attribute from "
                            "MetricsListeners instance",
                            py_listener_data[i].listener_name);
            goto error;
        }

        if (!PyCallable_Check(py_listener)) {
            as_error_update(
                err, AEROSPIKE_ERR_PARAM,
                "MetricsPolicy.metrics_listeners.%s must be a callable type",
                py_listener_data[i].listener_name);
            Py_DECREF(py_listener);
            goto error;
        }

        py_listener_data[i].py_callback = py_listener;
    }

    listeners->enable_listener = enable_listener_wrapper;
    listeners->disable_listener = disable_listener_wrapper;
    listeners->node_close_listener = node_close_listener_wrapper;
    listeners->snapshot_listener = snapshot_listener_wrapper;
    listeners->udata = py_listener_data;

    return AEROSPIKE_OK;
error:
    free_py_listener_data(py_listener_data);
    return AEROSPIKE_ERR_PARAM;
}

#define GET_ATTR_ERROR_MSG "Unable to fetch %s attribute"

as_status
set_as_metrics_policy_using_pyobject(as_error *err, PyObject *py_metrics_policy,
                                     as_metrics_policy *metrics_policy)
{
<<<<<<< HEAD
    as_metrics_policy_init(metrics_policy);

    if (!py_metrics_policy || Py_IsNone(py_metrics_policy)) {
        // Use default metrics policy
        return AEROSPIKE_OK;
    }

=======
>>>>>>> d9f93114
    if (!is_pyobj_correct_as_helpers_type(py_metrics_policy, "metrics",
                                          "MetricsPolicy", false)) {
        return as_error_update(
            err, AEROSPIKE_ERR_PARAM,
            "policy parameter must be an aerospike_helpers.MetricsPolicy type");
    }

    PyObject *py_metrics_listeners =
        PyObject_GetAttrString(py_metrics_policy, "metrics_listeners");
    if (!py_metrics_listeners) {
        return as_error_update(err, AEROSPIKE_ERR_PARAM, GET_ATTR_ERROR_MSG,
                               "metrics_listeners");
    }

    as_status result = set_as_metrics_listeners_using_pyobject(
        err, py_metrics_listeners, &metrics_policy->metrics_listeners);
    Py_DECREF(py_metrics_listeners);
    if (result != AEROSPIKE_OK) {
        return result;
    }

    PyObject *py_report_dir =
        PyObject_GetAttrString(py_metrics_policy, "report_dir");
    if (!py_report_dir) {
        as_error_update(err, AEROSPIKE_ERR_PARAM, GET_ATTR_ERROR_MSG,
                        "report_dir");
        // Need to deallocate metrics listeners' udata
        goto error;
    }
    if (!PyUnicode_Check(py_report_dir)) {
        as_error_update(err, AEROSPIKE_ERR_PARAM, INVALID_ATTR_TYPE_ERROR_MSG,
                        "report_dir", "str");
        goto error;
    }
    const char *report_dir = PyUnicode_AsUTF8(py_report_dir);
    if (strlen(report_dir) >= sizeof(metrics_policy->report_dir)) {
        as_error_update(err, AEROSPIKE_ERR_PARAM,
                        "MetricsPolicy.report_dir must be less than 256 chars");
        goto error;
    }
    strcpy(metrics_policy->report_dir, report_dir);

    PyObject *py_report_size_limit =
        PyObject_GetAttrString(py_metrics_policy, "report_size_limit");
    if (!py_report_size_limit) {
        as_error_update(err, AEROSPIKE_ERR_PARAM, GET_ATTR_ERROR_MSG,
                        "report_size_limit");
        goto error;
    }
    if (!PyLong_CheckExact(py_report_size_limit)) {
        as_error_update(err, AEROSPIKE_ERR_PARAM, INVALID_ATTR_TYPE_ERROR_MSG,
                        "report_size_limit", "unsigned 64-bit integer");
        goto error;
    }
    unsigned long long report_size_limit =
        PyLong_AsUnsignedLongLong(py_report_size_limit);
    if (report_size_limit == (unsigned long long)-1 && PyErr_Occurred()) {
        PyErr_Clear();
        as_error_update(err, AEROSPIKE_ERR_PARAM, INVALID_ATTR_TYPE_ERROR_MSG,
                        "report_size_limit", "unsigned 64-bit integer");
        goto error;
    }
    if (report_size_limit > UINT64_MAX) {
        as_error_update(err, AEROSPIKE_ERR_PARAM, INVALID_ATTR_TYPE_ERROR_MSG,
                        "report_size_limit", "unsigned 64-bit integer");
        goto error;
    }

    metrics_policy->report_size_limit = (uint64_t)report_size_limit;

    const char *uint32_fields[] = {"interval", "latency_columns",
                                   "latency_shift"};
    uint32_t *uint32_ptrs[] = {&metrics_policy->interval,
                               &metrics_policy->latency_columns,
                               &metrics_policy->latency_shift};
    for (unsigned long i = 0;
         i < sizeof(uint32_fields) / sizeof(uint32_fields[0]); i++) {
        PyObject *py_field_value =
            PyObject_GetAttrString(py_metrics_policy, uint32_fields[i]);
        if (!py_field_value) {
            as_error_update(err, AEROSPIKE_ERR_PARAM, GET_ATTR_ERROR_MSG,
                            uint32_fields[i]);
            goto error;
        }

        // There's a helper function in the Python client wrapper code called
        // get_uint32_value
        // But we don't use it because it doesn't set which exact line
        // an error occurs. It only returns an error code when it happens
        if (!PyLong_CheckExact(py_field_value)) {
            as_error_update(err, AEROSPIKE_ERR_PARAM,
                            INVALID_ATTR_TYPE_ERROR_MSG, uint32_fields[i],
                            "unsigned 32-bit integer");
            Py_DECREF(py_field_value);
            goto error;
        }

        unsigned long field_value = PyLong_AsUnsignedLong(py_field_value);
        if (field_value == (unsigned long)-1 && PyErr_Occurred()) {
            PyErr_Clear();
            as_error_update(err, AEROSPIKE_ERR_PARAM,
                            INVALID_ATTR_TYPE_ERROR_MSG, uint32_fields[i],
                            "unsigned 32-bit integer");
            Py_DECREF(py_field_value);
            goto error;
        }

        if (field_value > UINT32_MAX) {
            as_error_update(err, AEROSPIKE_ERR_PARAM,
                            INVALID_ATTR_TYPE_ERROR_MSG, uint32_fields[i],
                            "unsigned 32-bit integer");
            Py_DECREF(py_field_value);
            goto error;
        }

        *uint32_ptrs[i] = (uint32_t)field_value;
    }

    return AEROSPIKE_OK;

error:
    // udata would've been allocated if MetricsListener was successfully converted to C code
    if (py_metrics_listeners && !Py_IsNone(py_metrics_listeners)) {
        free_py_listener_data(
            (PyListenerData *)metrics_policy->metrics_listeners.udata);
    }
    return err->code;
}<|MERGE_RESOLUTION|>--- conflicted
+++ resolved
@@ -1216,16 +1216,6 @@
 set_as_metrics_policy_using_pyobject(as_error *err, PyObject *py_metrics_policy,
                                      as_metrics_policy *metrics_policy)
 {
-<<<<<<< HEAD
-    as_metrics_policy_init(metrics_policy);
-
-    if (!py_metrics_policy || Py_IsNone(py_metrics_policy)) {
-        // Use default metrics policy
-        return AEROSPIKE_OK;
-    }
-
-=======
->>>>>>> d9f93114
     if (!is_pyobj_correct_as_helpers_type(py_metrics_policy, "metrics",
                                           "MetricsPolicy", false)) {
         return as_error_update(
