/*******************************************************************************
 * Copyright 2013-2021 Aerospike, Inc.
 *
 * Licensed under the Apache License, Version 2.0 (the "License");
 * you may not use this file except in compliance with the License.
 * You may obtain a copy of the License at
 *
 *     http://www.apache.org/licenses/LICENSE-2.0
 *
 * Unless required by applicable law or agreed to in writing, software
 * distributed under the License is distributed on an "AS IS" BASIS,
 * WITHOUT WARRANTIES OR CONDITIONS OF ANY KIND, either express or implied.
 * See the License for the specific language governing permissions and
 * limitations under the License.
 ******************************************************************************/

#include <Python.h>
#include <stdbool.h>

#include <aerospike/as_error.h>
#include <aerospike/as_exp.h>
#include <aerospike/as_policy.h>
#include <aerospike/as_record.h>
#include <aerospike/as_status.h>
#include <aerospike/as_admin.h>
#include <aerospike/as_operations.h>
#include <aerospike/as_exp_operations.h>
#include <aerospike/aerospike_index.h>
#include "aerospike/as_scan.h"
#include "aerospike/as_job.h"
#include <aerospike/as_metrics.h>
#include <aerospike/as_cluster.h>

#include "conversions.h"
#include "policy.h"
#include "macros.h"
#include "policy_config.h"

#define MAP_WRITE_FLAGS_KEY "map_write_flags"
#define BIT_WRITE_FLAGS_KEY "bit_write_flags"

#define POLICY_UPDATE() *policy_p = policy;

// TODO: replace and remove
// Don't make an inline function because
// we want to return early if the policy is NULL or Py_None.
// If we make this an inline function, we have to check again outside the inline function
// TODO: wrap around do while?
#define RETURN_IF_PY_POLICY_IS_INVALID_OR_NONE()                               \
    if (py_policy == NULL || py_policy == Py_None) {                           \
        return AEROSPIKE_OK;                                                   \
    }                                                                          \
    else if (!PyDict_Check(py_policy)) {                                       \
        return as_error_update(err, AEROSPIKE_ERR_PARAM,                       \
                               "policy must be a dict");                       \
    }

// For transaction level policies, before calling this, we convert policy = None to NULL and this never gets called.
// But for config-level policies, we do not check whether py_policy is NULL or None.
// Either way, we want as_policy_*_set_from_pyobject to be a no-op.
static inline as_status is_pyobject_valid_policy_type(as_error *err,
                                                      PyObject *py_object)
{
    if (py_object == NULL || py_object == Py_None || PyDict_Check(py_object)) {
        return AEROSPIKE_OK;
    }
    return as_error_update(err, AEROSPIKE_ERR_PARAM, "policy must be a dict");
}

// TODO: Python exceptions should be propagated up instead of being cleared
// but the policy helper functions don't handle this case and they only populate
// an as_error object and return a status code.
// That will take too much time to refactor, so just clear the exception and
// populate the as_error object instead. This currently makes it harder to
// debug why a C-API call failed though, because we don't have the exact
// exception that was thrown
#define POLICY_SET_FIELD(__field, __type)                                      \
    {                                                                          \
        PyObject *py_field_name = PyUnicode_FromString(#__field);              \
        if (py_field_name == NULL) {                                           \
            PyErr_Clear();                                                     \
            return as_error_update(err, AEROSPIKE_ERR_CLIENT,                  \
                                   "Unable to create Python unicode object");  \
        }                                                                      \
        PyObject *py_field =                                                   \
            PyDict_GetItemWithError(py_policy, py_field_name);                 \
        if (py_field == NULL && PyErr_Occurred()) {                            \
            PyErr_Clear();                                                     \
            Py_DECREF(py_field_name);                                          \
            return as_error_update(                                            \
                err, AEROSPIKE_ERR_CLIENT,                                     \
                "Unable to fetch field from policy dictionary");               \
        }                                                                      \
        Py_DECREF(py_field_name);                                              \
                                                                               \
        if (py_field) {                                                        \
            if (PyLong_Check(py_field)) {                                      \
                long field_val = PyLong_AsLong(py_field);                      \
                if (field_val == -1 && PyErr_Occurred()) {                     \
                    PyErr_Clear();                                             \
                    return as_error_update(                                    \
                        err, AEROSPIKE_ERR_CLIENT,                             \
                        "Unable to fetch long value from policy field");       \
                }                                                              \
                policy->__field = (__type)field_val;                           \
            }                                                                  \
            else {                                                             \
                return as_error_update(err, AEROSPIKE_ERR_PARAM,               \
                                       "%s is invalid", #__field);             \
            }                                                                  \
        }                                                                      \
    }

#define POLICY_SET_EXPRESSIONS_FIELD()                                         \
    {                                                                          \
        PyObject *py_field_name = PyUnicode_FromString("expressions");         \
        if (py_field_name == NULL) {                                           \
            PyErr_Clear();                                                     \
            return as_error_update(err, AEROSPIKE_ERR_CLIENT,                  \
                                   "Unable to create Python unicode object");  \
        }                                                                      \
        PyObject *py_exp_list =                                                \
            PyDict_GetItemWithError(py_policy, py_field_name);                 \
        if (py_exp_list == NULL && PyErr_Occurred()) {                         \
            PyErr_Clear();                                                     \
            Py_DECREF(py_field_name);                                          \
            return as_error_update(err, AEROSPIKE_ERR_CLIENT,                  \
                                   "Unable to fetch expressions field "        \
                                   "from policy dictionary");                  \
        }                                                                      \
        Py_DECREF(py_field_name);                                              \
        if (py_exp_list) {                                                     \
            as_exp *exp_list = NULL;                                           \
            if (as_exp_new_from_pyobject(self, py_exp_list, &exp_list, err,    \
                                         false) == AEROSPIKE_OK) {             \
                policy->filter_exp = exp_list;                                 \
            }                                                                  \
            else {                                                             \
                return err->code;                                              \
            }                                                                  \
        }                                                                      \
    }

#define MAP_POLICY_SET_FIELD(__field, method)                                  \
    {                                                                          \
        PyObject *py_field = PyDict_GetItemString(py_policy, #__field);        \
        if (py_field) {                                                        \
            if (PyLong_Check(py_field)) {                                      \
                __field = method(py_field);                                    \
            }                                                                  \
            else {                                                             \
                return as_error_update(err, AEROSPIKE_ERR_PARAM,               \
                                       "%s is invalid", #__field);             \
            }                                                                  \
        }                                                                      \
    }

/**
 * Function for setting scan parameters in scan.
 * Like Percentage, Concurrent, Nobins
 *
 * @param err                   The as_error to be populated by the function
 *                              with the encountered error if any.
 * @scan_p                      Scan parameter.
 * @py_options                  The user's optional scan options.
 */
void set_scan_options(as_error *err, as_scan *scan_p, PyObject *py_options)
{
    if (!scan_p) {
        as_error_update(err, AEROSPIKE_ERR_CLIENT, "Scan is not initialized");
        return;
    }

    if (PyDict_Check(py_options)) {
        PyObject *key = NULL, *value = NULL;
        Py_ssize_t pos = 0;
        int64_t val = 0;
        while (PyDict_Next(py_options, &pos, &key, &value)) {
            char *key_name = (char *)PyUnicode_AsUTF8(key);
            if (!PyUnicode_Check(key)) {
                as_error_update(err, AEROSPIKE_ERR_PARAM,
                                "Policy key must be string");
                break;
            }

            if (strcmp("concurrent", key_name) == 0) {
                if (!PyBool_Check(value)) {
                    as_error_update(err, AEROSPIKE_ERR_PARAM,
                                    "Invalid value(type) for concurrent");
                    break;
                }
                val = (int64_t)PyObject_IsTrue(value);
                if (val == -1 || (!as_scan_set_concurrent(scan_p, val))) {
                    as_error_update(err, AEROSPIKE_ERR_PARAM,
                                    "Unable to set scan concurrent");
                    break;
                }
            }
            else if (strcmp("nobins", key_name) == 0) {
                if (!PyBool_Check(value)) {
                    as_error_update(err, AEROSPIKE_ERR_PARAM,
                                    "Invalid value(type) for nobins");
                    break;
                }
                val = (int64_t)PyObject_IsTrue(value);
                if (val == -1 || (!as_scan_set_nobins(scan_p, val))) {
                    as_error_update(err, AEROSPIKE_ERR_PARAM,
                                    "Unable to set scan nobins");
                    break;
                }
            }
            else {
                as_error_update(err, AEROSPIKE_ERR_PARAM,
                                "Invalid value for scan options");
                break;
            }
        }
    }
    else {
        as_error_update(err, AEROSPIKE_ERR_PARAM, "Invalid option(type)");
    }
}

as_status set_query_options(as_error *err, PyObject *query_options,
                            as_query *query)
{
    PyObject *no_bins_val = NULL;
    if (!query_options || query_options == Py_None) {
        return AEROSPIKE_OK;
    }

    if (!PyDict_Check(query_options)) {
        return as_error_update(err, AEROSPIKE_ERR_PARAM,
                               "query options must be a dictionary");
    }

    no_bins_val = PyDict_GetItemString(query_options, "nobins");
    if (no_bins_val) {
        if (!PyBool_Check(no_bins_val)) {
            return as_error_update(err, AEROSPIKE_ERR_PARAM,
                                   "nobins value must be a bool");
        }
        query->no_bins = PyObject_IsTrue(no_bins_val);
    }
    return AEROSPIKE_OK;
}

/**
 * Converts a PyObject into an as_policy_admin object.
 * Returns AEROSPIKE_OK on success. On error, the err argument is populated.
 * We assume that the error object and the policy object are already allocated
 * and initialized (although, we do reset the error object here).
 */
as_status pyobject_to_policy_admin(AerospikeClient *self, as_error *err,
                                   PyObject *py_policy, as_policy_admin *policy,
                                   as_policy_admin **policy_p,
                                   as_policy_admin *config_admin_policy)
{

    RETURN_IF_PY_POLICY_IS_INVALID_OR_NONE();

    //Initialize policy with global defaults
    as_policy_admin_copy(config_admin_policy, policy);

    if (py_policy && py_policy != Py_None) {
        if (self->validate_keys) {
            as_status retval = does_py_dict_contain_valid_keys(
                err, py_policy, py_admin_policy_valid_keys,
                POLICY_DICTIONARY_ADJECTIVE_FOR_ERROR_MESSAGE);
            if (retval == -1) {
                // This shouldn't happen, but if it did...
                return as_error_update(err, AEROSPIKE_ERR,
                                       ERR_MSG_FAILED_TO_VALIDATE_POLICY_KEYS);
            }
            else if (retval == 0) {
                return err->code;
            }
        }

        // Set policy fields
        POLICY_SET_FIELD(timeout, uint32_t);
    }
    // Update the policy
    POLICY_UPDATE();

    return err->code;
}

static inline void check_and_set_txn_field(as_error *err,
                                           as_policy_base *policy_base,
                                           PyObject *py_policy)
{
    PyObject *py_txn_field_name = PyUnicode_FromString("txn");
    if (py_txn_field_name == NULL) {
        as_error_update(err, AEROSPIKE_ERR_CLIENT,
                        "Unable to create Python string \"txn\"");
        return;
    }
    PyObject *py_obj_txn =
        PyDict_GetItemWithError(py_policy, py_txn_field_name);
    Py_DECREF(py_txn_field_name);
    if (py_obj_txn == NULL) {
        if (PyErr_Occurred()) {
            PyErr_Clear();
            as_error_update(err, AEROSPIKE_ERR_CLIENT,
                            "Getting the transaction field from Python policy "
                            "dictionary returned a non-KeyError exception");
        }
        // Whether or not a key error was raised
        return;
    }

    PyTypeObject *py_expected_field_type = &AerospikeTransaction_Type;
    if (Py_TYPE(py_obj_txn) != py_expected_field_type) {
        // TypeError should be set here,
        // but there is no Aerospike exception to represent that error
        as_error_update(err, AEROSPIKE_ERR_PARAM, "txn is not of type %s",
                        py_expected_field_type->tp_name);
        return;
    }

    AerospikeTransaction *py_txn = (AerospikeTransaction *)py_obj_txn;
    policy_base->txn = py_txn->txn;
}

// py_policy must be a Python dictionary
static inline as_status
as_policy_base_set_from_pyobject(AerospikeClient *self, as_error *err,
                                 PyObject *py_policy, as_policy_base *policy,
                                 bool is_this_txn_policy)
{
    POLICY_SET_FIELD(total_timeout, uint32_t);
    POLICY_SET_FIELD(socket_timeout, uint32_t);
    POLICY_SET_FIELD(timeout_delay, uint32_t);
    POLICY_SET_FIELD(max_retries, uint32_t);
    POLICY_SET_FIELD(sleep_between_retries, uint32_t);
    POLICY_SET_FIELD(compress, bool);
    POLICY_SET_FIELD(connect_timeout, uint32_t);

    if (is_this_txn_policy) {
        // Setting txn field to a non-NULL value in a query or scan policy is a no-op,
        // so this is safe to call for a scan/query policy's base policy
        check_and_set_txn_field(err, policy, py_policy);
        if (err->code != AEROSPIKE_OK) {
            return err->code;
        }

        POLICY_SET_EXPRESSIONS_FIELD();
    }
    return AEROSPIKE_OK;
}

/**
 * Converts a PyObject into an as_policy_apply object.
 * Returns AEROSPIKE_OK on success. On error, the err argument is populated.
 * We assume that the error object and the policy object are already allocated
 * and initialized (although, we do reset the error object here).
 */
as_status as_policy_apply_set_from_pyobject(AerospikeClient *self,
                                            as_error *err, PyObject *py_policy,
                                            as_policy_apply *policy,
                                            bool is_this_txn_policy)
{
    RETURN_IF_PY_POLICY_IS_INVALID_OR_NONE();

<<<<<<< HEAD
    if (self->validate_keys) {
        as_status retval = does_py_dict_contain_valid_keys(
            err, py_policy, py_apply_policy_valid_keys, true);
        if (retval == -1) {
            return as_error_update(err, AEROSPIKE_ERR,
                                   ERR_MSG_FAILED_TO_VALIDATE_POLICY_KEYS);
=======
    if (py_policy && py_policy != Py_None) {
        if (self->validate_keys) {
            as_status retval = does_py_dict_contain_valid_keys(
                err, py_policy, py_apply_policy_valid_keys,
                POLICY_DICTIONARY_ADJECTIVE_FOR_ERROR_MESSAGE);
            if (retval == -1) {
                // This shouldn't happen, but if it did...
                return as_error_update(err, AEROSPIKE_ERR,
                                       ERR_MSG_FAILED_TO_VALIDATE_POLICY_KEYS);
            }
            else if (retval == 0) {
                return err->code;
            }
>>>>>>> 0d990449
        }
        else if (retval == 0) {
            return err->code;
        }
    }

    // Set policy fields
    as_status retval = as_policy_base_set_from_pyobject(
        self, err, py_policy, &policy->base, is_this_txn_policy);
    if (retval != AEROSPIKE_OK) {
        return retval;
    }

    POLICY_SET_FIELD(key, as_policy_key);
    POLICY_SET_FIELD(replica, as_policy_replica);
    //POLICY_SET_FIELD(gen, as_policy_gen); removed
    POLICY_SET_FIELD(commit_level, as_policy_commit_level);
    POLICY_SET_FIELD(durable_delete, bool);
    POLICY_SET_FIELD(ttl, uint32_t);
    POLICY_SET_FIELD(on_locking_only, bool);

    return err->code;
}

/**
 * Converts a PyObject into an as_policy_info object.
 * Returns AEROSPIKE_OK on success. On error, the err argument is populated.
 * We assume that the error object and the policy object are already allocated
 * and initialized (although, we do reset the error object here).
 */
as_status
pyobject_to_policy_info(as_error *err, PyObject *py_policy,
                        as_policy_info *policy, as_policy_info **policy_p,
                        as_policy_info *config_info_policy, bool validate_keys,
                        as_policy_with_extra_keys_allowed other_policy)
{
    RETURN_IF_PY_POLICY_IS_INVALID_OR_NONE();

    //Initialize policy with global defaults
    as_policy_info_copy(config_info_policy, policy);

    if (py_policy && py_policy != Py_None) {
        if (validate_keys) {
            PyObject *py_policy_valid_keys = NULL;
            switch (other_policy) {
            case SECOND_AS_POLICY_WRITE:
                py_policy_valid_keys = py_info_and_write_policy_valid_keys;
                break;
            case SECOND_AS_POLICY_SCAN:
                py_policy_valid_keys = py_info_and_scan_policy_valid_keys;
                break;
            case SECOND_AS_POLICY_NONE:
                py_policy_valid_keys = py_info_policy_valid_keys;
                break;
            }

            as_status retval = does_py_dict_contain_valid_keys(
                err, py_policy, py_policy_valid_keys,
                POLICY_DICTIONARY_ADJECTIVE_FOR_ERROR_MESSAGE);
            if (retval == -1) {
                // This shouldn't happen, but if it did...
                return as_error_update(err, AEROSPIKE_ERR,
                                       ERR_MSG_FAILED_TO_VALIDATE_POLICY_KEYS);
            }
            else if (retval == 0) {
                return err->code;
            }
        }

        // Set policy fields
        POLICY_SET_FIELD(timeout, uint32_t);
        // POLICY_SET_FIELD(timeout_delay, uint32_t);
        POLICY_SET_FIELD(send_as_is, bool);
        POLICY_SET_FIELD(check_bounds, bool);
    }
    // Update the policy
    POLICY_UPDATE();

    return err->code;
}

/**
 * Converts a PyObject into an as_policy_query object.
 * Returns AEROSPIKE_OK on success. On error, the err argument is populated.
 * We assume that the error object and the policy object are already allocated
 * and initialized (although, we do reset the error object here).
 * exp_list are initialized by this function, caller must free.
 */
as_status pyobject_to_policy_query(AerospikeClient *self, as_error *err,
                                   PyObject *py_policy, as_policy_query *policy,
                                   as_policy_query **policy_p,
                                   as_policy_query *config_query_policy,
                                   as_exp *exp_list, as_exp **exp_list_p)
{
    RETURN_IF_PY_POLICY_IS_INVALID_OR_NONE();

    //Initialize policy with global defaults
    as_policy_query_copy(config_query_policy, policy);

    if (py_policy && py_policy != Py_None) {
<<<<<<< HEAD
        as_status retval = as_policy_base_set_from_pyobject(
            self, err, py_policy, &policy->base, true);
=======
        if (self->validate_keys) {
            as_status retval = does_py_dict_contain_valid_keys(
                err, py_policy, py_query_policy_valid_keys,
                POLICY_DICTIONARY_ADJECTIVE_FOR_ERROR_MESSAGE);
            if (retval == -1) {
                // This shouldn't happen, but if it did...
                return as_error_update(err, AEROSPIKE_ERR,
                                       ERR_MSG_FAILED_TO_VALIDATE_POLICY_KEYS);
            }
            else if (retval == 0) {
                return err->code;
            }
        }

        as_status retval = pyobject_to_policy_base(
            self, err, py_policy, &policy->base, exp_list, exp_list_p);
>>>>>>> 0d990449
        if (retval != AEROSPIKE_OK) {
            return retval;
        }
        POLICY_SET_FIELD(deserialize, bool);
        POLICY_SET_FIELD(replica, as_policy_replica);

        // C client 6.0.0
        POLICY_SET_FIELD(short_query, bool);

        POLICY_SET_FIELD(expected_duration, as_query_duration);
    }

    // Update the policy
    POLICY_UPDATE();

    return err->code;
}

as_status as_policy_apply_copy_and_set_from_pyobject(AerospikeClient *self,
                                                     as_error *err,
                                                     PyObject *py_policy,
                                                     as_policy_apply *dst,
                                                     as_policy_apply *src)
{
    as_policy_apply_copy(src, dst);
    return as_policy_apply_set_from_pyobject(self, err, py_policy, dst, true);
}

as_status as_policy_read_copy_and_set_from_pyobject(AerospikeClient *self,
                                                    as_error *err,
                                                    PyObject *py_policy,
                                                    as_policy_read *dst,
                                                    as_policy_read *src)
{
    as_policy_read_copy(src, dst);
    return as_policy_read_set_from_pyobject(self, err, py_policy, dst, true);
}

<<<<<<< HEAD
as_status as_policy_read_set_from_pyobject(AerospikeClient *self, as_error *err,
                                           PyObject *py_policy,
                                           as_policy_read *policy,
                                           bool is_policy_txn_level)
{
    RETURN_IF_PY_POLICY_IS_INVALID_OR_NONE();
=======
    if (py_policy && py_policy != Py_None) {
        if (self->validate_keys) {
            as_status retval = does_py_dict_contain_valid_keys(
                err, py_policy, py_read_policy_valid_keys,
                POLICY_DICTIONARY_ADJECTIVE_FOR_ERROR_MESSAGE);
            if (retval == -1) {
                // This shouldn't happen, but if it did...
                return as_error_update(err, AEROSPIKE_ERR,
                                       ERR_MSG_FAILED_TO_VALIDATE_POLICY_KEYS);
            }
            else if (retval == 0) {
                return err->code;
            }
        }
>>>>>>> 0d990449

    if (self->validate_keys) {
        as_status retval = does_py_dict_contain_valid_keys(
            err, py_policy, py_read_policy_valid_keys, true);
        if (retval == -1) {
            return as_error_update(err, AEROSPIKE_ERR,
                                   ERR_MSG_FAILED_TO_VALIDATE_POLICY_KEYS);
        }
        else if (retval == 0) {
            return err->code;
        }
    }

    // Set policy fields
    as_status retval = as_policy_base_set_from_pyobject(
        self, err, py_policy, &policy->base, is_policy_txn_level);
    if (retval != AEROSPIKE_OK) {
        return retval;
    }

    POLICY_SET_FIELD(key, as_policy_key);
    POLICY_SET_FIELD(replica, as_policy_replica);
    POLICY_SET_FIELD(deserialize, bool);
    POLICY_SET_FIELD(read_touch_ttl_percent, int);

    // 4.0.0 new policies
    POLICY_SET_FIELD(read_mode_ap, as_policy_read_mode_ap);
    POLICY_SET_FIELD(read_mode_sc, as_policy_read_mode_sc);

    return err->code;
}

/**
 * Converts a PyObject into an as_policy_remove object.
 * Returns AEROSPIKE_OK on success. On error, the err argument is populated.
 * We assume that the error object and the policy object are already allocated
 * and initialized (although, we do reset the error object here).
 */
as_status pyobject_to_policy_remove(AerospikeClient *self, as_error *err,
                                    PyObject *py_policy,
                                    as_policy_remove *policy,
                                    as_policy_remove **policy_p,
                                    as_policy_remove *config_remove_policy,
                                    as_exp *exp_list, as_exp **exp_list_p)
{
    RETURN_IF_PY_POLICY_IS_INVALID_OR_NONE();
    //Initialize policy with global defaults
    as_policy_remove_copy(config_remove_policy, policy);

    if (py_policy && py_policy != Py_None) {
        if (self->validate_keys) {
            as_status retval = does_py_dict_contain_valid_keys(
                err, py_policy, py_remove_policy_valid_keys,
                POLICY_DICTIONARY_ADJECTIVE_FOR_ERROR_MESSAGE);
            if (retval == -1) {
                // This shouldn't happen, but if it did...
                return as_error_update(err, AEROSPIKE_ERR,
                                       ERR_MSG_FAILED_TO_VALIDATE_POLICY_KEYS);
            }
            else if (retval == 0) {
                return err->code;
            }
        }

        // Set policy fields
        as_status retval = as_policy_base_set_from_pyobject(
            self, err, py_policy, &policy->base, true);
        if (retval != AEROSPIKE_OK) {
            return retval;
        }

        POLICY_SET_FIELD(generation, uint16_t);

        POLICY_SET_FIELD(key, as_policy_key);
        POLICY_SET_FIELD(gen, as_policy_gen);
        POLICY_SET_FIELD(commit_level, as_policy_commit_level);
        POLICY_SET_FIELD(replica, as_policy_replica);
        POLICY_SET_FIELD(durable_delete, bool);
    }

    // Update the policy
    POLICY_UPDATE();

    return err->code;
}

/**
 * Converts a PyObject into an as_policy_scan object.
 * Returns AEROSPIKE_OK on success. On error, the err argument is populated.
 * We assume that the error object and the policy object are already allocated
 * and initialized (although, we do reset the error object here).
 */
as_status pyobject_to_policy_scan(
    AerospikeClient *self, as_error *err, PyObject *py_policy,
    as_policy_scan *policy, as_policy_scan **policy_p,
    as_policy_scan *config_scan_policy, as_exp *exp_list, as_exp **exp_list_p,
    bool py_policy_also_supports_info_policy_fields)
{
    RETURN_IF_PY_POLICY_IS_INVALID_OR_NONE();

    //Initialize policy with global defaults
    as_policy_scan_copy(config_scan_policy, policy);

    if (py_policy && py_policy != Py_None) {
        if (self->validate_keys) {
            PyObject *py_policy_valid_keys = NULL;
            if (py_policy_also_supports_info_policy_fields) {
                py_policy_valid_keys = py_info_and_scan_policy_valid_keys;
            }
            else {
                py_policy_valid_keys = py_scan_policy_valid_keys;
            }

            as_status retval = does_py_dict_contain_valid_keys(
                err, py_policy, py_policy_valid_keys,
                POLICY_DICTIONARY_ADJECTIVE_FOR_ERROR_MESSAGE);
            if (retval == -1) {
                return as_error_update(err, AEROSPIKE_ERR,
                                       ERR_MSG_FAILED_TO_VALIDATE_POLICY_KEYS);
            }
            else if (retval == 0) {
                return err->code;
            }
        }

        // Set policy fields
        as_status retval = as_policy_base_set_from_pyobject(
            self, err, py_policy, &policy->base, true);
        if (retval != AEROSPIKE_OK) {
            return retval;
        }

        POLICY_SET_FIELD(durable_delete, bool);
        POLICY_SET_FIELD(records_per_second, uint32_t);
        POLICY_SET_FIELD(max_records, uint64_t);
        POLICY_SET_FIELD(replica, as_policy_replica);
    }

    // Update the policy
    POLICY_UPDATE();

    return err->code;
}

as_status as_policy_write_copy_and_set_from_pyobject(AerospikeClient *self,
                                                     as_error *err,
                                                     PyObject *py_policy,
                                                     as_policy_write *dst,
                                                     as_policy_write *src)
{
    as_policy_write_copy(src, dst);
    return as_policy_write_set_from_pyobject(self, err, py_policy, dst, true);
}

as_status as_policy_write_set_from_pyobject(AerospikeClient *self,
                                            as_error *err, PyObject *py_policy,
                                            as_policy_write *policy,
                                            bool is_policy_txn_level)
{
    RETURN_IF_PY_POLICY_IS_INVALID_OR_NONE()

<<<<<<< HEAD
    if (self->validate_keys) {
        as_status retval = does_py_dict_contain_valid_keys(
            err, py_policy, py_write_policy_valid_keys, true);
        if (retval == -1) {
            return as_error_update(err, AEROSPIKE_ERR,
                                   ERR_MSG_FAILED_TO_VALIDATE_POLICY_KEYS);
=======
            as_status retval = does_py_dict_contain_valid_keys(
                err, py_policy, py_policy_valid_keys,
                POLICY_DICTIONARY_ADJECTIVE_FOR_ERROR_MESSAGE);
            if (retval == -1) {
                return as_error_update(err, AEROSPIKE_ERR,
                                       ERR_MSG_FAILED_TO_VALIDATE_POLICY_KEYS);
            }
            else if (retval == 0) {
                return err->code;
            }
>>>>>>> 0d990449
        }
        else if (retval == 0) {
            return err->code;
        }
    }

    as_status retval = as_policy_base_set_from_pyobject(
        self, err, py_policy, &policy->base, is_policy_txn_level);
    if (retval != AEROSPIKE_OK) {
        goto exit;
    }

    POLICY_SET_FIELD(key, as_policy_key);
    POLICY_SET_FIELD(gen, as_policy_gen);
    POLICY_SET_FIELD(exists, as_policy_exists);
    POLICY_SET_FIELD(commit_level, as_policy_commit_level);
    POLICY_SET_FIELD(durable_delete, bool);
    POLICY_SET_FIELD(replica, as_policy_replica);
    POLICY_SET_FIELD(compression_threshold, uint32_t);
    POLICY_SET_FIELD(on_locking_only, bool);

    if (is_policy_txn_level == false) {
        // Only for config level policy
        POLICY_SET_FIELD(ttl, uint32_t);
    }

exit:
    return err->code;
}

/**
 * Converts a PyObject into an as_policy_operate object.
 * Returns AEROSPIKE_OK on success. On error, the err argument is populated.
 * We assume that the error object and the policy object are already allocated
 * and initialized (although, we do reset the error object here).
 */
as_status pyobject_to_policy_operate(AerospikeClient *self, as_error *err,
                                     PyObject *py_policy,
                                     as_policy_operate *policy,
                                     as_policy_operate **policy_p,
                                     as_policy_operate *config_operate_policy,
                                     as_exp *exp_list, as_exp **exp_list_p)
{
    RETURN_IF_PY_POLICY_IS_INVALID_OR_NONE();

    //Initialize policy with global defaults
    as_policy_operate_copy(config_operate_policy, policy);

    if (py_policy && py_policy != Py_None) {
        if (self->validate_keys) {
            as_status retval = does_py_dict_contain_valid_keys(
                err, py_policy, py_operate_policy_valid_keys,
                POLICY_DICTIONARY_ADJECTIVE_FOR_ERROR_MESSAGE);
            if (retval == -1) {
                return as_error_update(err, AEROSPIKE_ERR,
                                       ERR_MSG_FAILED_TO_VALIDATE_POLICY_KEYS);
            }
            else if (retval == 0) {
                return err->code;
            }
        }

        // Set policy fields
        as_status retval = as_policy_base_set_from_pyobject(
            self, err, py_policy, &policy->base, true);
        if (retval != AEROSPIKE_OK) {
            return retval;
        }

        POLICY_SET_FIELD(key, as_policy_key);
        POLICY_SET_FIELD(gen, as_policy_gen);
        POLICY_SET_FIELD(commit_level, as_policy_commit_level);
        POLICY_SET_FIELD(replica, as_policy_replica);
        POLICY_SET_FIELD(durable_delete, bool);
        POLICY_SET_FIELD(deserialize, bool);
        POLICY_SET_FIELD(exists, as_policy_exists);
        POLICY_SET_FIELD(read_touch_ttl_percent, int);
        POLICY_SET_FIELD(on_locking_only, bool);

        // 4.0.0 new policies
        POLICY_SET_FIELD(read_mode_ap, as_policy_read_mode_ap);
        POLICY_SET_FIELD(read_mode_sc, as_policy_read_mode_sc);
    }

    // Update the policy
    POLICY_UPDATE();

    return err->code;
}

/**
 * Converts a PyObject into an as_policy_batch object.
 * Returns AEROSPIKE_OK on success. On error, the err argument is populated.
 * We assume that the error object and the policy object are already allocated
 * and initialized (although, we do reset the error object here).
 */
as_status pyobject_to_policy_batch(AerospikeClient *self, as_error *err,
                                   PyObject *py_policy, as_policy_batch *policy,
                                   as_policy_batch **policy_p,
                                   as_policy_batch *config_batch_policy,
                                   as_exp *exp_list, as_exp **exp_list_p)
{
    RETURN_IF_PY_POLICY_IS_INVALID_OR_NONE()

    //Initialize policy with global defaults
    as_policy_batch_copy(config_batch_policy, policy);

    if (py_policy && py_policy != Py_None) {
        if (self->validate_keys) {
            as_status retval = does_py_dict_contain_valid_keys(
                err, py_policy, py_batch_policy_valid_keys,
                POLICY_DICTIONARY_ADJECTIVE_FOR_ERROR_MESSAGE);
            if (retval == -1) {
                return as_error_update(err, AEROSPIKE_ERR,
                                       ERR_MSG_FAILED_TO_VALIDATE_POLICY_KEYS);
            }
            else if (retval == 0) {
                return err->code;
            }
        }

        // Set policy fields
        as_status retval = as_policy_base_set_from_pyobject(
            self, err, py_policy, &policy->base, true);
        if (retval != AEROSPIKE_OK) {
            return retval;
        }

        POLICY_SET_FIELD(concurrent, bool);
        POLICY_SET_FIELD(allow_inline, bool);
        POLICY_SET_FIELD(deserialize, bool);
        POLICY_SET_FIELD(replica, as_policy_replica);
        POLICY_SET_FIELD(read_touch_ttl_percent, int);

        // 4.0.0 new policies
        POLICY_SET_FIELD(read_mode_ap, as_policy_read_mode_ap);
        POLICY_SET_FIELD(read_mode_sc, as_policy_read_mode_sc);

        // C client 6.0.0 (batch writes)
        POLICY_SET_FIELD(allow_inline_ssd, bool);
        POLICY_SET_FIELD(respond_all_keys, bool);
    }

    // Update the policy
    POLICY_UPDATE();

    return err->code;
}

// New with server 6.0, C client 5.2.0 (batch writes)
as_status pyobject_to_batch_write_policy(AerospikeClient *self, as_error *err,
                                         PyObject *py_policy,
                                         as_policy_batch_write *policy,
                                         as_policy_batch_write **policy_p,
                                         as_exp *exp_list, as_exp **exp_list_p)
{
    RETURN_IF_PY_POLICY_IS_INVALID_OR_NONE()
    as_policy_batch_write_init(policy);

    if (self->validate_keys) {
        as_status retval = does_py_dict_contain_valid_keys(
            err, py_policy, py_batch_write_policy_valid_keys,
            POLICY_DICTIONARY_ADJECTIVE_FOR_ERROR_MESSAGE);
        if (retval == -1) {
            // This shouldn't happen, but if it did...
            return as_error_update(err, AEROSPIKE_ERR,
                                   ERR_MSG_FAILED_TO_VALIDATE_POLICY_KEYS);
        }
        else if (retval == 0) {
            return err->code;
        }
    }

    // Set policy fields
    POLICY_SET_FIELD(key, as_policy_key);
    POLICY_SET_FIELD(commit_level, as_policy_commit_level);
    POLICY_SET_FIELD(gen, as_policy_gen);
    POLICY_SET_FIELD(exists, as_policy_exists);
    POLICY_SET_FIELD(durable_delete, bool);
    POLICY_SET_FIELD(on_locking_only, bool);

    // C client 5.0 new expressions
    POLICY_SET_EXPRESSIONS_FIELD();

    // Update the policy
    POLICY_UPDATE();

    return err->code;
}

// New with server 6.0, C client 5.2.0 (batch writes)
as_status pyobject_to_batch_read_policy(AerospikeClient *self, as_error *err,
                                        PyObject *py_policy,
                                        as_policy_batch_read *policy,
                                        as_policy_batch_read **policy_p,
                                        as_exp *exp_list, as_exp **exp_list_p)
{
    RETURN_IF_PY_POLICY_IS_INVALID_OR_NONE()
    as_policy_batch_read_init(policy);

    if (self->validate_keys) {
        as_status retval = does_py_dict_contain_valid_keys(
            err, py_policy, py_batch_read_policy_valid_keys,
            POLICY_DICTIONARY_ADJECTIVE_FOR_ERROR_MESSAGE);
        if (retval == -1) {
            return as_error_update(err, AEROSPIKE_ERR,
                                   ERR_MSG_FAILED_TO_VALIDATE_POLICY_KEYS);
        }
        else if (retval == 0) {
            return err->code;
        }
    }

    // Set policy fields
    POLICY_SET_FIELD(read_mode_ap, as_policy_read_mode_ap);
    POLICY_SET_FIELD(read_mode_sc, as_policy_read_mode_sc);
    POLICY_SET_FIELD(read_touch_ttl_percent, int);

    // C client 5.0 new expressions
    POLICY_SET_EXPRESSIONS_FIELD();

    // Update the policy
    POLICY_UPDATE();

    return err->code;
}

// New with server 6.0, C client 5.2.0 (batch writes)
as_status pyobject_to_batch_apply_policy(AerospikeClient *self, as_error *err,
                                         PyObject *py_policy,
                                         as_policy_batch_apply *policy,
                                         as_policy_batch_apply **policy_p,
                                         as_exp *exp_list, as_exp **exp_list_p)
{
    RETURN_IF_PY_POLICY_IS_INVALID_OR_NONE()
    as_policy_batch_apply_init(policy);

    if (self->validate_keys) {
        as_status retval = does_py_dict_contain_valid_keys(
            err, py_policy, py_batch_apply_policy_valid_keys,
            POLICY_DICTIONARY_ADJECTIVE_FOR_ERROR_MESSAGE);
        if (retval == -1) {
            return as_error_update(err, AEROSPIKE_ERR,
                                   ERR_MSG_FAILED_TO_VALIDATE_POLICY_KEYS);
        }
        else if (retval == 0) {
            return err->code;
        }
    }

    // Set policy fields
    POLICY_SET_FIELD(key, as_policy_key);
    POLICY_SET_FIELD(commit_level, as_policy_commit_level);
    POLICY_SET_FIELD(ttl, uint32_t);
    POLICY_SET_FIELD(durable_delete, bool);
    POLICY_SET_FIELD(on_locking_only, bool);

    // C client 5.0 new expressions
    POLICY_SET_EXPRESSIONS_FIELD();

    // Update the policy
    POLICY_UPDATE();

    return err->code;
}

// New with server 6.0, C client 5.2.0 (batch writes)
as_status pyobject_to_batch_remove_policy(AerospikeClient *self, as_error *err,
                                          PyObject *py_policy,
                                          as_policy_batch_remove *policy,
                                          as_policy_batch_remove **policy_p,
                                          as_exp *exp_list, as_exp **exp_list_p)
{
    RETURN_IF_PY_POLICY_IS_INVALID_OR_NONE()
    as_policy_batch_remove_init(policy);

    if (self->validate_keys) {
        as_status retval = does_py_dict_contain_valid_keys(
            err, py_policy, py_batch_remove_policy_valid_keys,
            POLICY_DICTIONARY_ADJECTIVE_FOR_ERROR_MESSAGE);
        if (retval == -1) {
            return as_error_update(err, AEROSPIKE_ERR,
                                   ERR_MSG_FAILED_TO_VALIDATE_POLICY_KEYS);
        }
        else if (retval == 0) {
            return err->code;
        }
    }

    // Set policy fields
    POLICY_SET_FIELD(key, as_policy_key);
    POLICY_SET_FIELD(commit_level, as_policy_commit_level);
    POLICY_SET_FIELD(gen, as_policy_gen);
    POLICY_SET_FIELD(durable_delete, bool);
    POLICY_SET_FIELD(generation, uint16_t);

    // C client 5.0 new expressions
    POLICY_SET_EXPRESSIONS_FIELD();

    // Update the policy
    POLICY_UPDATE();

    return err->code;
}

as_status pyobject_to_bit_policy(as_error *err, PyObject *py_policy,
                                 as_bit_policy *policy, bool validate_keys)
{
    as_bit_policy_init(policy);
    RETURN_IF_PY_POLICY_IS_INVALID_OR_NONE()

    if (validate_keys) {
        as_status retval = does_py_dict_contain_valid_keys(
            err, py_policy, py_bit_policy_valid_keys,
            POLICY_DICTIONARY_ADJECTIVE_FOR_ERROR_MESSAGE);
        if (retval == -1) {
            return as_error_update(err, AEROSPIKE_ERR,
                                   ERR_MSG_FAILED_TO_VALIDATE_POLICY_KEYS);
        }
        else if (retval == 0) {
            return err->code;
        }
    }

    PyObject *py_bit_flags =
        PyDict_GetItemString(py_policy, BIT_WRITE_FLAGS_KEY);
    if (py_bit_flags) {
        if (PyLong_Check(py_bit_flags)) {
            as_bit_write_flags bit_write_flags =
                (as_bit_write_flags)PyLong_AsLong(py_bit_flags);
            as_bit_policy_set_write_flags(policy, bit_write_flags);
        }
    }
    else if (PyErr_Occurred()) {
        /* Fetching a map key failed internally for some reason, raise an error and exit.*/
        PyErr_Clear();
        return as_error_update(err, AEROSPIKE_ERR_CLIENT,
                               "Unable to get bit_write_flags");
    }

    return err->code;
}
as_status pyobject_to_map_policy(as_error *err, PyObject *py_policy,
                                 as_map_policy *policy, bool validate_keys)
{
    // Initialize Policy
    RETURN_IF_PY_POLICY_IS_INVALID_OR_NONE()
    as_map_policy_init(policy);

    if (validate_keys) {
        as_status retval = does_py_dict_contain_valid_keys(
            err, py_policy, py_map_policy_valid_keys,
            POLICY_DICTIONARY_ADJECTIVE_FOR_ERROR_MESSAGE);
        if (retval == -1) {
            return as_error_update(err, AEROSPIKE_ERR,
                                   ERR_MSG_FAILED_TO_VALIDATE_POLICY_KEYS);
        }
        else if (retval == 0) {
            return err->code;
        }
    }

    // Defaults
    long map_order = AS_MAP_UNORDERED;
    uint32_t map_write_flags = AS_MAP_WRITE_DEFAULT;
    bool persist_index = false;

    MAP_POLICY_SET_FIELD(map_order, PyLong_AsLong);
    MAP_POLICY_SET_FIELD(map_write_flags, PyLong_AsUnsignedLong);

    PyObject *py_persist_index =
        PyDict_GetItemString(py_policy, "persist_index");
    if (py_persist_index) {
        if (PyBool_Check(py_persist_index)) {
            persist_index = (bool)PyObject_IsTrue(py_persist_index);
        }
        else {
            // persist_index value must be valid if it is set
            return as_error_update(err, AEROSPIKE_ERR_PARAM,
                                   "persist_index is not a boolean");
        }
    }

    as_map_policy_set_all(policy, map_order, map_write_flags, persist_index);

    return err->code;
}

as_status pyobject_to_list_policy(as_error *err, PyObject *py_policy,
                                  as_list_policy *list_policy,
                                  bool validate_keys)
{
    as_list_policy_init(list_policy);
    PyObject *py_val = NULL;
    long list_order = AS_LIST_UNORDERED;
    long flags = AS_LIST_WRITE_DEFAULT;

    if (!py_policy || py_policy == Py_None) {
        return AEROSPIKE_OK;
    }

    if (!PyDict_Check(py_policy)) {
        return as_error_update(err, AEROSPIKE_ERR_PARAM,
                               "List policy must be a dictionary.");
    }

    if (validate_keys) {
        as_status retval = does_py_dict_contain_valid_keys(
            err, py_policy, py_list_policy_valid_keys,
            POLICY_DICTIONARY_ADJECTIVE_FOR_ERROR_MESSAGE);
        if (retval == -1) {
            return as_error_update(err, AEROSPIKE_ERR,
                                   ERR_MSG_FAILED_TO_VALIDATE_POLICY_KEYS);
        }
        else if (retval == 0) {
            return err->code;
        }
    }

    py_val = PyDict_GetItemString(py_policy, "list_order");
    if (py_val && py_val != Py_None) {
        if (PyLong_Check(py_val)) {
            list_order = PyLong_AsLong(py_val);
            if (PyErr_Occurred()) {
                return as_error_update(err, AEROSPIKE_ERR_PARAM,
                                       "Failed to convert list_order");
            }
        }
        else {
            return as_error_update(err, AEROSPIKE_ERR_PARAM,
                                   "Invalid List order");
        }
    }

    py_val = PyDict_GetItemString(py_policy, "write_flags");
    if (py_val && py_val != Py_None) {
        if (PyLong_Check(py_val)) {
            flags = PyLong_AsLong(py_val);
            if (PyErr_Occurred()) {
                return as_error_update(err, AEROSPIKE_ERR_PARAM,
                                       "Failed to convert write_flags");
            }
        }
        else {
            return as_error_update(err, AEROSPIKE_ERR_PARAM,
                                   "Invalid write_flags");
        }
    }

    as_list_policy_set(list_policy, (as_list_order)list_order,
                       (as_list_write_flags)flags);

    return AEROSPIKE_OK;
}

as_status pyobject_to_hll_policy(as_error *err, PyObject *py_policy,
                                 as_hll_policy *hll_policy, bool validate_keys)
{
    int64_t flags = 0;
    as_hll_policy_init(hll_policy);
    PyObject *py_val = NULL;

    if (!py_policy || py_policy == Py_None) {
        return AEROSPIKE_OK;
    }

    if (!PyDict_Check(py_policy)) {
        return as_error_update(err, AEROSPIKE_ERR_PARAM,
                               "Hll policy must be a dictionary.");
    }

    if (validate_keys) {
        as_status retval = does_py_dict_contain_valid_keys(
            err, py_policy, py_hll_policy_valid_keys,
            POLICY_DICTIONARY_ADJECTIVE_FOR_ERROR_MESSAGE);
        if (retval == -1) {
            return as_error_update(err, AEROSPIKE_ERR,
                                   ERR_MSG_FAILED_TO_VALIDATE_POLICY_KEYS);
        }
        else if (retval == 0) {
            return err->code;
        }
    }

    py_val = PyDict_GetItemString(py_policy, "flags");
    if (py_val && py_val != Py_None) {
        if (PyLong_Check(py_val)) {
            flags = (int64_t)PyLong_AsLongLong(py_val);
            if (PyErr_Occurred()) {
                return as_error_update(err, AEROSPIKE_ERR_PARAM,
                                       "Failed to convert flags.");
            }
        }
        else {
            return as_error_update(err, AEROSPIKE_ERR_PARAM,
                                   "Invalid hll policy flags.");
        }
    }

    as_hll_policy_set_write_flags(hll_policy, flags);

    return AEROSPIKE_OK;
}

enum {
    ENABLE_LISTENER_INDEX,
    DISABLE_LISTENER_INDEX,
    NODE_CLOSE_LISTENER_INDEX,
    SNAPSHOT_LISTENER_INDEX
};

// Call Python callback defined in udata at index "py_listener_data_index"
// If py_arg is NULL, pass no arguments to the Python callback
as_status call_py_callback(as_error *err, unsigned int py_listener_data_index,
                           void *udata, PyObject *py_arg)
{
    PyListenerData *py_listener_data = (PyListenerData *)udata;
    PyObject *py_args = NULL;
    if (py_arg) {
        py_args = PyTuple_New(1);
    }
    else {
        py_args = PyTuple_New(0);
    }
    if (!py_args) {
        return as_error_update(
            err, AEROSPIKE_ERR,
            "Unable to construct tuple of arguments for Python callback %s",
            py_listener_data[py_listener_data_index].listener_name);
    }

    if (py_arg) {
        int result = PyTuple_SetItem(py_args, 0, py_arg);
        if (result == -1) {
            PyErr_Clear();
            Py_DECREF(py_args);
            return as_error_update(
                err, AEROSPIKE_ERR,
                "Unable to set Python argument in tuple for Python callback %s",
                py_listener_data[py_listener_data_index].listener_name);
        }
    }

    PyObject *py_result = PyObject_Call(
        py_listener_data[py_listener_data_index].py_callback, py_args, NULL);
    Py_DECREF(py_args);
    if (!py_result) {
        // Python callback threw an exception, but just ignore it and set our own exception
        // When some C client listeners that return an error code, the C client only prints a warning
        // like the node close and snapshot listeners
        // We don't want Python to throw an exception in those cases
        // But to make debugging more helpful, we print the original Python exception in a C client's error message
        PyObject *py_exc_type, *py_exc_value, *py_traceback;
        PyErr_Fetch(&py_exc_type, &py_exc_value, &py_traceback);
        Py_XDECREF(py_traceback);

        const char *exc_type_str = ((PyTypeObject *)py_exc_type)->tp_name;
        Py_DECREF(py_exc_type);

        // Contains either the exception value or gives the reason it can't retrieve it
        char *err_msg_details = NULL;
        if (py_exc_value != NULL) {
            // Exception value can be anything, not necessarily just strings
            // e.g Aerospike exception values are tuples
            PyObject *py_exc_value_str = PyObject_Str(py_exc_value);
            Py_DECREF(py_exc_value);

            if (!py_exc_value_str) {
                err_msg_details =
                    strdup("str() on exception value threw an error");
            }
            else {
                const char *ERR_MSG_DETAILS_PREFIX = "Exception value: ";

                const char *exc_value_str = PyUnicode_AsUTF8(py_exc_value_str);
                size_t allocate_size =
                    strlen(ERR_MSG_DETAILS_PREFIX) + strlen(exc_value_str) + 1;
                err_msg_details = malloc(allocate_size);
                snprintf(err_msg_details, allocate_size, "%s%s",
                         ERR_MSG_DETAILS_PREFIX, exc_value_str);

                Py_DECREF(py_exc_value_str);
            }
        }
        else {
            err_msg_details = strdup("Exception value could not be retrieved");
        }

        as_error_update(err, AEROSPIKE_ERR,
                        "Python callback %s threw a %s exception. %s",
                        py_listener_data[py_listener_data_index].listener_name,
                        exc_type_str, err_msg_details);

        free(err_msg_details);

        return AEROSPIKE_ERR;
    }

    // We don't care about the return value of the callback. It should be None as defined in the API
    Py_DECREF(py_result);
    return AEROSPIKE_OK;
}

// This is called by
// client.enable_metrics() -> release GIL and call aerospike_enable_metrics() -> as_cluster_enable_metrics()
// We need to reacquire the GIL in this callback
as_status enable_listener_wrapper(as_error *err, void *py_listener_data)
{
    PyGILState_STATE state = PyGILState_Ensure();
    as_status status =
        call_py_callback(err, ENABLE_LISTENER_INDEX, py_listener_data, NULL);
    PyGILState_Release(state);
    return status;
}

const unsigned int num_listeners = 4;

void free_py_listener_data(PyListenerData *py_listener_data)
{
    for (unsigned int i = 0; i < num_listeners; i++) {
        Py_CLEAR(py_listener_data[i].py_callback);
    }
    free(py_listener_data);
}

// This can be called by
// client.close() -> releases GIL and calls aerospike_close() -> aerospike_disable_metrics()
// ... -> as_cluster_disable_metrics()
// We need to reacquire the GIL in this callback
as_status disable_listener_wrapper(as_error *err, struct as_cluster_s *cluster,
                                   void *py_listener_data)
{
    PyGILState_STATE state = PyGILState_Ensure();
    PyObject *py_cluster = create_py_cluster_from_as_cluster(err, cluster);
    if (!py_cluster) {
        return err->code;
    }
    as_status status = call_py_callback(err, DISABLE_LISTENER_INDEX,
                                        py_listener_data, py_cluster);

    // When this C callback is called, we are done using the current Python MetricsListeners callbacks
    // When re-enabling metrics, a new PyListenerData array will be heap allocated with new MetricsListeners callbacks
    free_py_listener_data((PyListenerData *)py_listener_data);

    PyGILState_Release(state);
    return status;
}

// This is called by
// as_cluster_tend() -> as_cluster_remove_nodes()
// This is called by the C client's tend thread, so we need to make sure the GIL is held
as_status node_close_listener_wrapper(as_error *err, struct as_node_s *node,
                                      void *py_listener_data)
{
    PyGILState_STATE state = PyGILState_Ensure();
    PyObject *py_node = create_py_node_from_as_node(err, node);
    if (!py_node) {
        return err->code;
    }
    as_status status = call_py_callback(err, NODE_CLOSE_LISTENER_INDEX,
                                        py_listener_data, py_node);
    PyGILState_Release(state);
    return status;
}

// This is called by
// as_cluster_tend() -> as_cluster_manage()
// This is called by the C client's tend thread, so we need to make sure the GIL is held
as_status snapshot_listener_wrapper(as_error *err, struct as_cluster_s *cluster,
                                    void *py_listener_data)
{
    PyGILState_STATE state = PyGILState_Ensure();
    PyObject *py_cluster = create_py_cluster_from_as_cluster(err, cluster);
    if (!py_cluster) {
        return err->code;
    }
    as_status status = call_py_callback(err, SNAPSHOT_LISTENER_INDEX,
                                        py_listener_data, py_cluster);
    PyGILState_Release(state);
    return status;
}

#define INVALID_ATTR_TYPE_ERROR_MSG "MetricsPolicy.%s must be a %s type"

// Define this conversion function here instead of conversions.c
// because it is only used to convert a PyObject to a C client metrics policy
// C client metrics policy "listeners" must already be declared (i.e in as_metrics_policy).
as_status
set_as_metrics_listeners_using_pyobject(as_error *err,
                                        PyObject *py_metricslisteners,
                                        as_metrics_listeners *listeners)
{
    if (!py_metricslisteners || py_metricslisteners == Py_None) {
        // Use default metrics writer callbacks that were set when initializing metrics policy
        return AEROSPIKE_OK;
    }

    if (!is_pyobj_correct_as_helpers_type(py_metricslisteners, "metrics",
                                          "MetricsListeners", false)) {
        as_error_update(err, AEROSPIKE_ERR_PARAM, INVALID_ATTR_TYPE_ERROR_MSG,
                        "metrics_listeners",
                        "aerospike_helpers.metrics.MetricsListeners");
        return AEROSPIKE_ERR_PARAM;
    }

    // When a MetricsListeners object is defined with callbacks
    // Pass those Python callbacks to C client "wrapper" callbacks using udata
    // Then in those wrapper callbacks, call those Python callbacks
    PyListenerData *py_listener_data =
        (PyListenerData *)malloc(sizeof(PyListenerData) * num_listeners);
    py_listener_data[ENABLE_LISTENER_INDEX] = (PyListenerData){
        "enable_listener",
        NULL,
    };
    py_listener_data[DISABLE_LISTENER_INDEX] = (PyListenerData){
        "disable_listener",
        NULL,
    };
    py_listener_data[NODE_CLOSE_LISTENER_INDEX] = (PyListenerData){
        "node_close_listener",
        NULL,
    };
    py_listener_data[SNAPSHOT_LISTENER_INDEX] = (PyListenerData){
        "snapshot_listener",
        NULL,
    };

    for (unsigned int i = 0; i < num_listeners; i++) {
        PyObject *py_listener = PyObject_GetAttrString(
            py_metricslisteners, py_listener_data[i].listener_name);
        if (!py_listener) {
            as_error_update(err, AEROSPIKE_ERR_PARAM,
                            "Unable to fetch %s attribute from "
                            "MetricsListeners instance",
                            py_listener_data[i].listener_name);
            goto error;
        }

        if (!PyCallable_Check(py_listener)) {
            as_error_update(
                err, AEROSPIKE_ERR_PARAM,
                "MetricsPolicy.metrics_listeners.%s must be a callable type",
                py_listener_data[i].listener_name);
            Py_DECREF(py_listener);
            goto error;
        }

        py_listener_data[i].py_callback = py_listener;
    }

    listeners->enable_listener = enable_listener_wrapper;
    listeners->disable_listener = disable_listener_wrapper;
    listeners->node_close_listener = node_close_listener_wrapper;
    listeners->snapshot_listener = snapshot_listener_wrapper;
    listeners->udata = py_listener_data;

    return AEROSPIKE_OK;
error:
    free_py_listener_data(py_listener_data);
    return AEROSPIKE_ERR_PARAM;
}

#define GET_ATTR_ERROR_MSG "Unable to fetch %s attribute"

int set_as_metrics_policy_using_pyobject(as_error *err,
                                         PyObject *py_metrics_policy,
                                         as_metrics_policy *metrics_policy)
{
    if (!is_pyobj_correct_as_helpers_type(py_metrics_policy, "metrics",
                                          "MetricsPolicy", false)) {
        return as_error_update(
            err, AEROSPIKE_ERR_PARAM,
            "policy parameter must be an aerospike_helpers.MetricsPolicy type");
    }

    PyObject *py_metrics_listeners =
        PyObject_GetAttrString(py_metrics_policy, "metrics_listeners");
    if (!py_metrics_listeners) {
        return as_error_update(err, AEROSPIKE_ERR_PARAM, GET_ATTR_ERROR_MSG,
                               "metrics_listeners");
    }

    as_status result = set_as_metrics_listeners_using_pyobject(
        err, py_metrics_listeners, &metrics_policy->metrics_listeners);
    Py_DECREF(py_metrics_listeners);
    if (result != AEROSPIKE_OK) {
        return result;
    }

    PyObject *py_report_dir =
        PyObject_GetAttrString(py_metrics_policy, "report_dir");
    if (!py_report_dir) {
        as_error_update(err, AEROSPIKE_ERR_PARAM, GET_ATTR_ERROR_MSG,
                        "report_dir");
        // Need to deallocate metrics listeners' udata
        goto error;
    }
    const char *report_dir = convert_pyobject_to_str(py_report_dir);
    if (!report_dir) {
        as_error_update(err, AEROSPIKE_ERR_PARAM, INVALID_ATTR_TYPE_ERROR_MSG,
                        "report_dir", "str");
        goto error;
    }
    if (strlen(report_dir) >= sizeof(metrics_policy->report_dir)) {
        as_error_update(err, AEROSPIKE_ERR_PARAM,
                        "MetricsPolicy.report_dir must be less than 256 chars");
        goto error;
    }
    strcpy(metrics_policy->report_dir, report_dir);
    Py_DECREF(py_report_dir);

    const char *report_size_limit_attr_name = "report_size_limit";
    PyObject *py_report_size_limit =
        PyObject_GetAttrString(py_metrics_policy, report_size_limit_attr_name);
    if (!py_report_size_limit) {
        as_error_update(err, AEROSPIKE_ERR_PARAM, GET_ATTR_ERROR_MSG,
                        report_size_limit_attr_name);
        goto error;
    }

    uint64_t report_size_limit =
        convert_pyobject_to_uint64_t(py_report_size_limit);
    Py_DECREF(py_report_size_limit);
    if (PyErr_Occurred()) {
        as_error_update(err, AEROSPIKE_ERR_PARAM, INVALID_ATTR_TYPE_ERROR_MSG,
                        report_size_limit_attr_name, "unsigned 64-bit integer");
        goto error;
    }
    metrics_policy->report_size_limit = report_size_limit;

    const char *interval_field_name = "interval";
    PyObject *py_interval =
        PyObject_GetAttrString(py_metrics_policy, interval_field_name);
    if (!py_interval) {
        as_error_update(err, AEROSPIKE_ERR_PARAM, GET_ATTR_ERROR_MSG,
                        interval_field_name);
        goto error;
    }

    uint32_t interval = convert_pyobject_to_uint32_t(py_interval);
    Py_DECREF(py_interval);
    if (PyErr_Occurred()) {
        as_error_update(err, AEROSPIKE_ERR_PARAM, INVALID_ATTR_TYPE_ERROR_MSG,
                        interval_field_name, "unsigned 32-bit integer");
        goto error;
    }
    metrics_policy->interval = interval;

    const char *uint8_field_names[] = {"latency_columns", "latency_shift"};
    uint8_t *field_refs[] = {&metrics_policy->latency_columns,
                             &metrics_policy->latency_shift};
    for (unsigned long i = 0;
         i < sizeof(uint8_field_names) / sizeof(uint8_field_names[0]); i++) {
        PyObject *py_attr_value =
            PyObject_GetAttrString(py_metrics_policy, uint8_field_names[i]);
        if (!py_attr_value) {
            as_error_update(err, AEROSPIKE_ERR_PARAM, GET_ATTR_ERROR_MSG,
                            uint8_field_names[i]);
            goto error;
        }

        uint8_t attr_value = convert_pyobject_to_uint8_t(py_attr_value);
        Py_DECREF(py_attr_value);
        if (PyErr_Occurred()) {
            as_error_update(err, AEROSPIKE_ERR_PARAM,
                            INVALID_ATTR_TYPE_ERROR_MSG, uint8_field_names[i],
                            "unsigned 8-bit integer");
            goto error;
        }
        *field_refs[i] = attr_value;
    }

    const char *labels_attr_name = "labels";
    PyObject *py_labels =
        PyObject_GetAttrString(py_metrics_policy, labels_attr_name);
    if (!py_labels) {
        as_error_update(err, AEROSPIKE_ERR_PARAM, GET_ATTR_ERROR_MSG,
                        labels_attr_name);
        goto error;
    }
    else if (PyDict_Check(py_labels)) {
        PyObject *py_label_name, *py_label_value;
        Py_ssize_t pos = 0;
        while (PyDict_Next(py_labels, &pos, &py_label_name, &py_label_value)) {
            const char *label_name = convert_pyobject_to_str(py_label_name);
            if (label_name == NULL) {
                as_error_update(err, AEROSPIKE_ERR_PARAM,
                                INVALID_ATTR_TYPE_ERROR_MSG, labels_attr_name,
                                "dict[str, str]");
                goto while_error;
            }
            const char *label_value = convert_pyobject_to_str(py_label_value);
            if (label_value == NULL) {
                as_error_update(err, AEROSPIKE_ERR_PARAM,
                                INVALID_ATTR_TYPE_ERROR_MSG, labels_attr_name,
                                "dict[str, str]");
                goto while_error;
            }

            as_metrics_policy_add_label(metrics_policy, label_name,
                                        label_value);
            continue;

        while_error:
            Py_DECREF(py_labels);
            goto error;
        }
        Py_DECREF(py_labels);
    }
    else {
        as_error_update(err, AEROSPIKE_ERR_PARAM, INVALID_ATTR_TYPE_ERROR_MSG,
                        labels_attr_name, "dict[str, str]");
        goto error;
    }

    return 0;

error:
    // udata would've been allocated if MetricsListener was successfully converted to C code
    if (py_metrics_listeners && py_metrics_listeners != Py_None) {
        free_py_listener_data(
            (PyListenerData *)metrics_policy->metrics_listeners.udata);
    }
    return -1;
}<|MERGE_RESOLUTION|>--- conflicted
+++ resolved
@@ -363,28 +363,12 @@
 {
     RETURN_IF_PY_POLICY_IS_INVALID_OR_NONE();
 
-<<<<<<< HEAD
     if (self->validate_keys) {
         as_status retval = does_py_dict_contain_valid_keys(
             err, py_policy, py_apply_policy_valid_keys, true);
         if (retval == -1) {
             return as_error_update(err, AEROSPIKE_ERR,
                                    ERR_MSG_FAILED_TO_VALIDATE_POLICY_KEYS);
-=======
-    if (py_policy && py_policy != Py_None) {
-        if (self->validate_keys) {
-            as_status retval = does_py_dict_contain_valid_keys(
-                err, py_policy, py_apply_policy_valid_keys,
-                POLICY_DICTIONARY_ADJECTIVE_FOR_ERROR_MESSAGE);
-            if (retval == -1) {
-                // This shouldn't happen, but if it did...
-                return as_error_update(err, AEROSPIKE_ERR,
-                                       ERR_MSG_FAILED_TO_VALIDATE_POLICY_KEYS);
-            }
-            else if (retval == 0) {
-                return err->code;
-            }
->>>>>>> 0d990449
         }
         else if (retval == 0) {
             return err->code;
@@ -485,27 +469,8 @@
     as_policy_query_copy(config_query_policy, policy);
 
     if (py_policy && py_policy != Py_None) {
-<<<<<<< HEAD
         as_status retval = as_policy_base_set_from_pyobject(
             self, err, py_policy, &policy->base, true);
-=======
-        if (self->validate_keys) {
-            as_status retval = does_py_dict_contain_valid_keys(
-                err, py_policy, py_query_policy_valid_keys,
-                POLICY_DICTIONARY_ADJECTIVE_FOR_ERROR_MESSAGE);
-            if (retval == -1) {
-                // This shouldn't happen, but if it did...
-                return as_error_update(err, AEROSPIKE_ERR,
-                                       ERR_MSG_FAILED_TO_VALIDATE_POLICY_KEYS);
-            }
-            else if (retval == 0) {
-                return err->code;
-            }
-        }
-
-        as_status retval = pyobject_to_policy_base(
-            self, err, py_policy, &policy->base, exp_list, exp_list_p);
->>>>>>> 0d990449
         if (retval != AEROSPIKE_OK) {
             return retval;
         }
@@ -544,29 +509,12 @@
     return as_policy_read_set_from_pyobject(self, err, py_policy, dst, true);
 }
 
-<<<<<<< HEAD
 as_status as_policy_read_set_from_pyobject(AerospikeClient *self, as_error *err,
                                            PyObject *py_policy,
                                            as_policy_read *policy,
                                            bool is_policy_txn_level)
 {
     RETURN_IF_PY_POLICY_IS_INVALID_OR_NONE();
-=======
-    if (py_policy && py_policy != Py_None) {
-        if (self->validate_keys) {
-            as_status retval = does_py_dict_contain_valid_keys(
-                err, py_policy, py_read_policy_valid_keys,
-                POLICY_DICTIONARY_ADJECTIVE_FOR_ERROR_MESSAGE);
-            if (retval == -1) {
-                // This shouldn't happen, but if it did...
-                return as_error_update(err, AEROSPIKE_ERR,
-                                       ERR_MSG_FAILED_TO_VALIDATE_POLICY_KEYS);
-            }
-            else if (retval == 0) {
-                return err->code;
-            }
-        }
->>>>>>> 0d990449
 
     if (self->validate_keys) {
         as_status retval = does_py_dict_contain_valid_keys(
@@ -728,25 +676,12 @@
 {
     RETURN_IF_PY_POLICY_IS_INVALID_OR_NONE()
 
-<<<<<<< HEAD
     if (self->validate_keys) {
         as_status retval = does_py_dict_contain_valid_keys(
             err, py_policy, py_write_policy_valid_keys, true);
         if (retval == -1) {
             return as_error_update(err, AEROSPIKE_ERR,
                                    ERR_MSG_FAILED_TO_VALIDATE_POLICY_KEYS);
-=======
-            as_status retval = does_py_dict_contain_valid_keys(
-                err, py_policy, py_policy_valid_keys,
-                POLICY_DICTIONARY_ADJECTIVE_FOR_ERROR_MESSAGE);
-            if (retval == -1) {
-                return as_error_update(err, AEROSPIKE_ERR,
-                                       ERR_MSG_FAILED_TO_VALIDATE_POLICY_KEYS);
-            }
-            else if (retval == 0) {
-                return err->code;
-            }
->>>>>>> 0d990449
         }
         else if (retval == 0) {
             return err->code;
