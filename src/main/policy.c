--- conflicted
+++ resolved
@@ -63,35 +63,6 @@
  */
 static
 AerospikeConstants aerospike_constants[] = {
-<<<<<<< HEAD
-    { AS_POLICY_RETRY_NONE                 ,   "POLICY_RETRY_NONE" },
-    { AS_POLICY_RETRY_ONCE                 ,   "POLICY_RETRY_ONCE" },
-    { AS_POLICY_EXISTS_IGNORE              ,   "POLICY_EXISTS_IGNORE" },
-    { AS_POLICY_EXISTS_CREATE              ,   "POLICY_EXISTS_CREATE" },
-    { AS_POLICY_EXISTS_UPDATE              ,   "POLICY_EXISTS_UPDATE" },
-    { AS_POLICY_EXISTS_REPLACE             ,   "POLICY_EXISTS_REPLACE" },
-    { AS_POLICY_EXISTS_CREATE_OR_REPLACE   ,   "POLICY_EXISTS_CREATE_OR_REPLACE" },
-    { AS_UDF_TYPE_LUA                      ,   "UDF_TYPE_LUA" },
-    { AS_POLICY_KEY_DIGEST                 ,   "POLICY_KEY_DIGEST" },
-    { AS_POLICY_KEY_SEND                   ,   "POLICY_KEY_SEND" },
-    { AS_POLICY_GEN_IGNORE                 ,   "POLICY_GEN_IGNORE" },
-    { AS_POLICY_GEN_EQ                     ,   "POLICY_GEN_EQ" },
-    { AS_POLICY_GEN_GT                     ,   "POLICY_GEN_GT" },
-    { AS_SCAN_PRIORITY_AUTO                ,   "SCAN_PRIORITY_AUTO" },
-    { AS_SCAN_PRIORITY_LOW                 ,   "SCAN_PRIORITY_AUTO" },
-    { AS_SCAN_PRIORITY_MEDIUM              ,   "SCAN_PRIORITY_MEDIUM" },
-    { AS_SCAN_PRIORITY_HIGH                ,   "SCAN_PRIORITY_HIGH" },
-    { AS_SCAN_STATUS_COMPLETED             ,   "SCAN_STATUS_COMPLETED" },
-    { AS_SCAN_STATUS_ABORTED               ,   "SCAN_STATUS_ABORTED" },
-    { AS_SCAN_STATUS_UNDEF                 ,   "SCAN_STATUS_UNDEF" },
-    { AS_SCAN_STATUS_INPROGRESS            ,   "SCAN_STATUS_INPROGRESS" },
-	{ AS_POLICY_REPLICA_MASTER             ,   "POLICY_REPLICA_MASTER" },
-    { AS_POLICY_REPLICA_ANY                 ,   "POLICY_REPLICA_ANY" },
-    { AS_POLICY_CONSISTENCY_LEVEL_ONE       ,   "POLICY_CONSISTENCY_ONE" },
-    { AS_POLICY_CONSISTENCY_LEVEL_ALL       ,   "POLICY_CONSISTENCY_ALL" },
-    { AS_POLICY_COMMIT_LEVEL_ALL            ,   "POLICY_COMMIT_LEVEL_ALL" },
-    { AS_POLICY_COMMIT_LEVEL_MASTER         ,   "POLICY_COMMIT_LEVEL_MASTER" }
-=======
 	{ AS_POLICY_RETRY_NONE                 ,   "POLICY_RETRY_NONE" },
 	{ AS_POLICY_RETRY_ONCE                 ,   "POLICY_RETRY_ONCE" },
 	{ AS_POLICY_EXISTS_IGNORE              ,   "POLICY_EXISTS_IGNORE" },
@@ -119,7 +90,6 @@
 	{ AS_POLICY_CONSISTENCY_LEVEL_ALL       ,   "POLICY_CONSISTENCY_ALL" },
 	{ AS_POLICY_COMMIT_LEVEL_ALL            ,   "POLICY_COMMIT_LEVEL_ALL" },
 	{ AS_POLICY_COMMIT_LEVEL_MASTER         ,   "POLICY_COMMIT_LEVEL_MASTER" }
->>>>>>> 94730735
 };
 
 /**
