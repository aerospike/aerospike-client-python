/*******************************************************************************
 * Copyright 2013-2021 Aerospike, Inc.
 *
 * Licensed under the Apache License, Version 2.0 (the "License");
 * you may not use this file except in compliance with the License.
 * You may obtain a copy of the License at
 *
 *     http://www.apache.org/licenses/LICENSE-2.0
 *
 * Unless required by applicable law or agreed to in writing, software
 * distributed under the License is distributed on an "AS IS" BASIS,
 * WITHOUT WARRANTIES OR CONDITIONS OF ANY KIND, either express or implied.
 * See the License for the specific language governing permissions and
 * limitations under the License.
 ******************************************************************************/

#include <Python.h>
#include <stdbool.h>

#include <aerospike/as_error.h>
#include <aerospike/as_exp.h>
#include <aerospike/as_policy.h>
#include <aerospike/as_record.h>
#include <aerospike/as_status.h>
#include <aerospike/as_admin.h>
#include <aerospike/as_operations.h>
#include <aerospike/as_exp_operations.h>
#include <aerospike/aerospike_index.h>
#include "aerospike/as_scan.h"
#include "aerospike/as_job.h"
#include <aerospike/as_metrics.h>
#include <aerospike/as_cluster.h>

#include "conversions.h"
#include "policy.h"
#include "macros.h"
#include "policy_config.h"

#define MAP_WRITE_FLAGS_KEY "map_write_flags"
#define BIT_WRITE_FLAGS_KEY "bit_write_flags"

#define POLICY_INIT(__policy)                                                  \
    as_error_reset(err);                                                       \
    if (!py_policy || py_policy == Py_None) {                                  \
        return err->code;                                                      \
    }                                                                          \
    if (!PyDict_Check(py_policy)) {                                            \
        return as_error_update(err, AEROSPIKE_ERR_PARAM,                       \
                               "policy must be a dict");                       \
    }                                                                          \
    __policy##_init(policy);

#define POLICY_UPDATE() *policy_p = policy;

// TODO: Python exceptions should be propagated up instead of being cleared
// but the policy helper functions don't handle this case and they only populate
// an as_error object and return a status code.
// That will take too much time to refactor, so just clear the exception and
// populate the as_error object instead. This currently makes it harder to
// debug why a C-API call failed though, because we don't have the exact
// exception that was thrown
#define POLICY_SET_FIELD(__field, __type)                                      \
    {                                                                          \
        PyObject *py_field_name = PyUnicode_FromString(#__field);              \
        if (py_field_name == NULL) {                                           \
            PyErr_Clear();                                                     \
            return as_error_update(err, AEROSPIKE_ERR_CLIENT,                  \
                                   "Unable to create Python unicode object");  \
        }                                                                      \
        PyObject *py_field =                                                   \
            PyDict_GetItemWithError(py_policy, py_field_name);                 \
        if (py_field == NULL && PyErr_Occurred()) {                            \
            PyErr_Clear();                                                     \
            Py_DECREF(py_field_name);                                          \
            return as_error_update(                                            \
                err, AEROSPIKE_ERR_CLIENT,                                     \
                "Unable to fetch field from policy dictionary");               \
        }                                                                      \
        Py_DECREF(py_field_name);                                              \
                                                                               \
        if (py_field) {                                                        \
            if (PyLong_Check(py_field)) {                                      \
                long field_val = PyLong_AsLong(py_field);                      \
                if (field_val == -1 && PyErr_Occurred()) {                     \
                    PyErr_Clear();                                             \
                    return as_error_update(                                    \
                        err, AEROSPIKE_ERR_CLIENT,                             \
                        "Unable to fetch long value from policy field");       \
                }                                                              \
                policy->__field = (__type)field_val;                           \
            }                                                                  \
            else {                                                             \
                return as_error_update(err, AEROSPIKE_ERR_PARAM,               \
                                       "%s is invalid", #__field);             \
            }                                                                  \
        }                                                                      \
    }

#define POLICY_SET_EXPRESSIONS_FIELD()                                         \
    {                                                                          \
        if (exp_list) {                                                        \
            PyObject *py_field_name = PyUnicode_FromString("expressions");     \
            if (py_field_name == NULL) {                                       \
                PyErr_Clear();                                                 \
                return as_error_update(                                        \
                    err, AEROSPIKE_ERR_CLIENT,                                 \
                    "Unable to create Python unicode object");                 \
            }                                                                  \
            PyObject *py_exp_list =                                            \
                PyDict_GetItemWithError(py_policy, py_field_name);             \
            if (py_exp_list == NULL && PyErr_Occurred()) {                     \
                PyErr_Clear();                                                 \
                Py_DECREF(py_field_name);                                      \
                return as_error_update(err, AEROSPIKE_ERR_CLIENT,              \
                                       "Unable to fetch expressions field "    \
                                       "from policy dictionary");              \
            }                                                                  \
            Py_DECREF(py_field_name);                                          \
            if (py_exp_list) {                                                 \
                if (convert_exp_list(self, py_exp_list, &exp_list, err) ==     \
                    AEROSPIKE_OK) {                                            \
                    policy->filter_exp = exp_list;                             \
                    *exp_list_p = exp_list;                                    \
                }                                                              \
                else {                                                         \
                    return err->code;                                          \
                }                                                              \
            }                                                                  \
        }                                                                      \
    }

#define MAP_POLICY_SET_FIELD(__field)                                          \
    {                                                                          \
        PyObject *py_field = PyDict_GetItemString(py_policy, #__field);        \
        if (py_field) {                                                        \
            if (PyLong_Check(py_field)) {                                      \
                __field = PyLong_AsLong(py_field);                             \
            }                                                                  \
            else {                                                             \
                return as_error_update(err, AEROSPIKE_ERR_PARAM,               \
                                       "%s is invalid", #__field);             \
            }                                                                  \
        }                                                                      \
    }

/**
 * Function for setting scan parameters in scan.
 * Like Percentage, Concurrent, Nobins
 *
 * @param err                   The as_error to be populated by the function
 *                              with the encountered error if any.
 * @scan_p                      Scan parameter.
 * @py_options                  The user's optional scan options.
 */
void set_scan_options(as_error *err, as_scan *scan_p, PyObject *py_options)
{
    if (!scan_p) {
        as_error_update(err, AEROSPIKE_ERR_CLIENT, "Scan is not initialized");
        return;
    }

    if (PyDict_Check(py_options)) {
        PyObject *key = NULL, *value = NULL;
        Py_ssize_t pos = 0;
        int64_t val = 0;
        while (PyDict_Next(py_options, &pos, &key, &value)) {
            char *key_name = (char *)PyUnicode_AsUTF8(key);
            if (!PyUnicode_Check(key)) {
                as_error_update(err, AEROSPIKE_ERR_PARAM,
                                "Policy key must be string");
                break;
            }

            if (strcmp("concurrent", key_name) == 0) {
                if (!PyBool_Check(value)) {
                    as_error_update(err, AEROSPIKE_ERR_PARAM,
                                    "Invalid value(type) for concurrent");
                    break;
                }
                val = (int64_t)PyObject_IsTrue(value);
                if (val == -1 || (!as_scan_set_concurrent(scan_p, val))) {
                    as_error_update(err, AEROSPIKE_ERR_PARAM,
                                    "Unable to set scan concurrent");
                    break;
                }
            }
            else if (strcmp("nobins", key_name) == 0) {
                if (!PyBool_Check(value)) {
                    as_error_update(err, AEROSPIKE_ERR_PARAM,
                                    "Invalid value(type) for nobins");
                    break;
                }
                val = (int64_t)PyObject_IsTrue(value);
                if (val == -1 || (!as_scan_set_nobins(scan_p, val))) {
                    as_error_update(err, AEROSPIKE_ERR_PARAM,
                                    "Unable to set scan nobins");
                    break;
                }
            }
            else {
                as_error_update(err, AEROSPIKE_ERR_PARAM,
                                "Invalid value for scan options");
                break;
            }
        }
    }
    else {
        as_error_update(err, AEROSPIKE_ERR_PARAM, "Invalid option(type)");
    }
}

as_status set_query_options(as_error *err, PyObject *query_options,
                            as_query *query)
{
    PyObject *no_bins_val = NULL;
    if (!query_options || query_options == Py_None) {
        return AEROSPIKE_OK;
    }

    if (!PyDict_Check(query_options)) {
        return as_error_update(err, AEROSPIKE_ERR_PARAM,
                               "query options must be a dictionary");
    }

    no_bins_val = PyDict_GetItemString(query_options, "nobins");
    if (no_bins_val) {
        if (!PyBool_Check(no_bins_val)) {
            return as_error_update(err, AEROSPIKE_ERR_PARAM,
                                   "nobins value must be a bool");
        }
        query->no_bins = PyObject_IsTrue(no_bins_val);
    }
    return AEROSPIKE_OK;
}

/**
 * Converts a PyObject into an as_policy_admin object.
 * Returns AEROSPIKE_OK on success. On error, the err argument is populated.
 * We assume that the error object and the policy object are already allocated
 * and initialized (although, we do reset the error object here).
 */
as_status pyobject_to_policy_admin(AerospikeClient *self, as_error *err,
                                   PyObject *py_policy, as_policy_admin *policy,
                                   as_policy_admin **policy_p,
                                   as_policy_admin *config_admin_policy)
{

    if (py_policy && py_policy != Py_None) {
        // Initialize Policy
        POLICY_INIT(as_policy_admin);
    }
    //Initialize policy with global defaults
    as_policy_admin_copy(config_admin_policy, policy);

    if (py_policy && py_policy != Py_None) {
        // Set policy fields
        POLICY_SET_FIELD(timeout, uint32_t);
    }
    // Update the policy
    POLICY_UPDATE();

    return err->code;
}

<<<<<<< HEAD
static inline void check_and_set_txn_field(as_error *err,
                                           as_policy_base *policy_base,
                                           PyObject *py_policy)
{
    PyObject *py_txn_field_name = PyUnicode_FromString("txn");
    if (py_txn_field_name == NULL) {
        as_error_update(err, AEROSPIKE_ERR_CLIENT,
                        "Unable to create Python string \"txn\"");
        return;
    }
    PyObject *py_obj_txn =
        PyDict_GetItemWithError(py_policy, py_txn_field_name);
    Py_DECREF(py_txn_field_name);
    PyTypeObject *py_expected_field_type = &AerospikeTransaction_Type;
    if (py_obj_txn == NULL) {
        if (PyErr_Occurred()) {
            PyErr_Clear();
            as_error_update(err, AEROSPIKE_ERR_CLIENT,
                            "Getting the transaction field from Python policy "
                            "dictionary returned a non-KeyError exception");
            return;
        }
    }
    else if (Py_TYPE(py_obj_txn) != py_expected_field_type) {
        // TypeError should be set here,
        // but there is no Aerospike exception to represent that error
        as_error_update(err, AEROSPIKE_ERR_PARAM, "txn is not of type %s",
                        py_expected_field_type->tp_name);
        return;
    }
    else {
        AerospikeTransaction *py_txn = (AerospikeTransaction *)py_obj_txn;
        as_txn *txn = py_txn->txn;
        policy_base->txn = txn;
    }
=======
static inline as_status
pyobject_to_policy_base(AerospikeClient *self, as_error *err,
                        PyObject *py_policy, as_policy_base *policy,
                        as_exp *exp_list, as_exp **exp_list_p)
{
    POLICY_SET_FIELD(total_timeout, uint32_t);
    POLICY_SET_FIELD(socket_timeout, uint32_t);
    POLICY_SET_FIELD(max_retries, uint32_t);
    POLICY_SET_FIELD(sleep_between_retries, uint32_t);
    POLICY_SET_FIELD(compress, bool);

    POLICY_SET_EXPRESSIONS_FIELD();
    return AEROSPIKE_OK;
>>>>>>> b6616fff
}

/**
 * Converts a PyObject into an as_policy_apply object.
 * Returns AEROSPIKE_OK on success. On error, the err argument is populated.
 * We assume that the error object and the policy object are already allocated
 * and initialized (although, we do reset the error object here).
 */
as_status pyobject_to_policy_apply(AerospikeClient *self, as_error *err,
                                   PyObject *py_policy, as_policy_apply *policy,
                                   as_policy_apply **policy_p,
                                   as_policy_apply *config_apply_policy,
                                   as_exp *exp_list, as_exp **exp_list_p)
{
    if (py_policy && py_policy != Py_None) {
        // Initialize Policy
        POLICY_INIT(as_policy_apply);
    }
    //Initialize policy with global defaults
    as_policy_apply_copy(config_apply_policy, policy);

    if (py_policy && py_policy != Py_None) {
        // Set policy fields
        as_status retval = pyobject_to_policy_base(
            self, err, py_policy, &policy->base, exp_list, exp_list_p);
        if (retval != AEROSPIKE_OK) {
            return retval;
        }

        check_and_set_txn_field(err, &policy->base, py_policy);
        if (err->code != AEROSPIKE_OK) {
            return err->code;
        }

        POLICY_SET_FIELD(key, as_policy_key);
        POLICY_SET_FIELD(replica, as_policy_replica);
        //POLICY_SET_FIELD(gen, as_policy_gen); removed
        POLICY_SET_FIELD(commit_level, as_policy_commit_level);
        POLICY_SET_FIELD(durable_delete, bool);
        POLICY_SET_FIELD(ttl, uint32_t);
    }

    // Update the policy
    POLICY_UPDATE();

    return err->code;
}

/**
 * Converts a PyObject into an as_policy_info object.
 * Returns AEROSPIKE_OK on success. On error, the err argument is populated.
 * We assume that the error object and the policy object are already allocated
 * and initialized (although, we do reset the error object here).
 */
as_status pyobject_to_policy_info(as_error *err, PyObject *py_policy,
                                  as_policy_info *policy,
                                  as_policy_info **policy_p,
                                  as_policy_info *config_info_policy)
{
    if (py_policy && py_policy != Py_None) {
        // Initialize Policy
        POLICY_INIT(as_policy_info);
    }
    //Initialize policy with global defaults
    as_policy_info_copy(config_info_policy, policy);

    if (py_policy && py_policy != Py_None) {
        // Set policy fields
        POLICY_SET_FIELD(timeout, uint32_t);
        POLICY_SET_FIELD(send_as_is, bool);
        POLICY_SET_FIELD(check_bounds, bool);
    }
    // Update the policy
    POLICY_UPDATE();

    return err->code;
}

/**
 * Converts a PyObject into an as_policy_query object.
 * Returns AEROSPIKE_OK on success. On error, the err argument is populated.
 * We assume that the error object and the policy object are already allocated
 * and initialized (although, we do reset the error object here).
 * exp_list are initialized by this function, caller must free.
 */
as_status pyobject_to_policy_query(AerospikeClient *self, as_error *err,
                                   PyObject *py_policy, as_policy_query *policy,
                                   as_policy_query **policy_p,
                                   as_policy_query *config_query_policy,
                                   as_exp *exp_list, as_exp **exp_list_p)
{
    if (py_policy && py_policy != Py_None) {
        // Initialize Policy
        POLICY_INIT(as_policy_query);
    }
    //Initialize policy with global defaults
    as_policy_query_copy(config_query_policy, policy);

    if (py_policy && py_policy != Py_None) {
<<<<<<< HEAD
        // Set policy fields
        POLICY_SET_BASE_FIELD(total_timeout, uint32_t);
        POLICY_SET_BASE_FIELD(socket_timeout, uint32_t);
        POLICY_SET_BASE_FIELD(max_retries, uint32_t);
        POLICY_SET_BASE_FIELD(sleep_between_retries, uint32_t);
        POLICY_SET_BASE_FIELD(compress, bool);

        check_and_set_txn_field(err, &policy->base, py_policy);
        if (err->code != AEROSPIKE_OK) {
            return err->code;
        }

=======
        as_status retval = pyobject_to_policy_base(
            self, err, py_policy, &policy->base, exp_list, exp_list_p);
        if (retval != AEROSPIKE_OK) {
            return retval;
        }
>>>>>>> b6616fff
        POLICY_SET_FIELD(deserialize, bool);
        POLICY_SET_FIELD(replica, as_policy_replica);

        // C client 6.0.0
        POLICY_SET_FIELD(short_query, bool);

        POLICY_SET_FIELD(expected_duration, as_query_duration);
    }

    // Update the policy
    POLICY_UPDATE();

    return err->code;
}

/**
 * Converts a PyObject into an as_policy_read object.
 * Returns AEROSPIKE_OK on success. On error, the err argument is populated.
 * We assume that the error object and the policy object are already allocated
 * and initialized (although, we do reset the error object here).
 */
as_status pyobject_to_policy_read(AerospikeClient *self, as_error *err,
                                  PyObject *py_policy, as_policy_read *policy,
                                  as_policy_read **policy_p,
                                  as_policy_read *config_read_policy,
                                  as_exp *exp_list, as_exp **exp_list_p)
{
    if (py_policy && py_policy != Py_None) {
        // Initialize Policy
        POLICY_INIT(as_policy_read);
    }

    //Initialize policy with global defaults
    as_policy_read_copy(config_read_policy, policy);

    if (py_policy && py_policy != Py_None) {
        // Set policy fields
        as_status retval = pyobject_to_policy_base(
            self, err, py_policy, &policy->base, exp_list, exp_list_p);
        if (retval != AEROSPIKE_OK) {
            return retval;
        }

        check_and_set_txn_field(err, &policy->base, py_policy);
        if (err->code != AEROSPIKE_OK) {
            return err->code;
        }

        POLICY_SET_FIELD(key, as_policy_key);
        POLICY_SET_FIELD(replica, as_policy_replica);
        POLICY_SET_FIELD(deserialize, bool);
        POLICY_SET_FIELD(read_touch_ttl_percent, int);

        // 4.0.0 new policies
        POLICY_SET_FIELD(read_mode_ap, as_policy_read_mode_ap);
        POLICY_SET_FIELD(read_mode_sc, as_policy_read_mode_sc);
    }

    // Update the policy
    POLICY_UPDATE();

    return err->code;
}

/**
 * Converts a PyObject into an as_policy_remove object.
 * Returns AEROSPIKE_OK on success. On error, the err argument is populated.
 * We assume that the error object and the policy object are already allocated
 * and initialized (although, we do reset the error object here).
 */
as_status pyobject_to_policy_remove(AerospikeClient *self, as_error *err,
                                    PyObject *py_policy,
                                    as_policy_remove *policy,
                                    as_policy_remove **policy_p,
                                    as_policy_remove *config_remove_policy,
                                    as_exp *exp_list, as_exp **exp_list_p)
{
    if (py_policy && py_policy != Py_None) {
        // Initialize Policy
        POLICY_INIT(as_policy_remove);
    }
    //Initialize policy with global defaults
    as_policy_remove_copy(config_remove_policy, policy);

    if (py_policy && py_policy != Py_None) {
        // Set policy fields
        as_status retval = pyobject_to_policy_base(
            self, err, py_policy, &policy->base, exp_list, exp_list_p);
        if (retval != AEROSPIKE_OK) {
            return retval;
        }

        check_and_set_txn_field(err, &policy->base, py_policy);
        if (err->code != AEROSPIKE_OK) {
            return err->code;
        }

        POLICY_SET_FIELD(generation, uint16_t);

        POLICY_SET_FIELD(key, as_policy_key);
        POLICY_SET_FIELD(gen, as_policy_gen);
        POLICY_SET_FIELD(commit_level, as_policy_commit_level);
        POLICY_SET_FIELD(replica, as_policy_replica);
        POLICY_SET_FIELD(durable_delete, bool);
    }

    // Update the policy
    POLICY_UPDATE();

    return err->code;
}

/**
 * Converts a PyObject into an as_policy_scan object.
 * Returns AEROSPIKE_OK on success. On error, the err argument is populated.
 * We assume that the error object and the policy object are already allocated
 * and initialized (although, we do reset the error object here).
 */
as_status pyobject_to_policy_scan(AerospikeClient *self, as_error *err,
                                  PyObject *py_policy, as_policy_scan *policy,
                                  as_policy_scan **policy_p,
                                  as_policy_scan *config_scan_policy,
                                  as_exp *exp_list, as_exp **exp_list_p)
{
    if (py_policy && py_policy != Py_None) {
        // Initialize Policy
        POLICY_INIT(as_policy_scan);
    }
    //Initialize policy with global defaults
    as_policy_scan_copy(config_scan_policy, policy);

    if (py_policy && py_policy != Py_None) {
        // Set policy fields
        as_status retval = pyobject_to_policy_base(
            self, err, py_policy, &policy->base, exp_list, exp_list_p);
        if (retval != AEROSPIKE_OK) {
            return retval;
        }

        check_and_set_txn_field(err, &policy->base, py_policy);
        if (err->code != AEROSPIKE_OK) {
            return err->code;
        }

        POLICY_SET_FIELD(durable_delete, bool);
        POLICY_SET_FIELD(records_per_second, uint32_t);
        POLICY_SET_FIELD(max_records, uint64_t);
        POLICY_SET_FIELD(replica, as_policy_replica);
    }

    // Update the policy
    POLICY_UPDATE();

    return err->code;
}

/**
 * Converts a PyObject into an as_policy_write object.
 * Returns AEROSPIKE_OK on success. On error, the err argument is populated.
 * We assume that the error object and the policy object are already allocated
 * and initialized (although, we do reset the error object here).
 */
as_status pyobject_to_policy_write(AerospikeClient *self, as_error *err,
                                   PyObject *py_policy, as_policy_write *policy,
                                   as_policy_write **policy_p,
                                   as_policy_write *config_write_policy,
                                   as_exp *exp_list, as_exp **exp_list_p)
{
    if (py_policy && py_policy != Py_None) {
        // Initialize Policy
        POLICY_INIT(as_policy_write);
    }
    //Initialize policy with global defaults
    as_policy_write_copy(config_write_policy, policy);

    if (py_policy && py_policy != Py_None) {
        // Set policy fields
        as_status retval = pyobject_to_policy_base(
            self, err, py_policy, &policy->base, exp_list, exp_list_p);
        if (retval != AEROSPIKE_OK) {
            return retval;
        }

        check_and_set_txn_field(err, &policy->base, py_policy);
        if (err->code != AEROSPIKE_OK) {
            return err->code;
        }

        POLICY_SET_FIELD(key, as_policy_key);
        POLICY_SET_FIELD(gen, as_policy_gen);
        POLICY_SET_FIELD(exists, as_policy_exists);
        POLICY_SET_FIELD(commit_level, as_policy_commit_level);
        POLICY_SET_FIELD(durable_delete, bool);
        POLICY_SET_FIELD(replica, as_policy_replica);
        POLICY_SET_FIELD(compression_threshold, uint32_t);
    }

    // Update the policy
    POLICY_UPDATE();

    return err->code;
}

/**
 * Converts a PyObject into an as_policy_operate object.
 * Returns AEROSPIKE_OK on success. On error, the err argument is populated.
 * We assume that the error object and the policy object are already allocated
 * and initialized (although, we do reset the error object here).
 */
as_status pyobject_to_policy_operate(AerospikeClient *self, as_error *err,
                                     PyObject *py_policy,
                                     as_policy_operate *policy,
                                     as_policy_operate **policy_p,
                                     as_policy_operate *config_operate_policy,
                                     as_exp *exp_list, as_exp **exp_list_p)
{
    if (py_policy && py_policy != Py_None) {
        // Initialize Policy
        POLICY_INIT(as_policy_operate);
    }
    //Initialize policy with global defaults
    as_policy_operate_copy(config_operate_policy, policy);

    if (py_policy && py_policy != Py_None) {
        // Set policy fields
        as_status retval = pyobject_to_policy_base(
            self, err, py_policy, &policy->base, exp_list, exp_list_p);
        if (retval != AEROSPIKE_OK) {
            return retval;
        }

        check_and_set_txn_field(err, &policy->base, py_policy);
        if (err->code != AEROSPIKE_OK) {
            return err->code;
        }

        POLICY_SET_FIELD(key, as_policy_key);
        POLICY_SET_FIELD(gen, as_policy_gen);
        POLICY_SET_FIELD(commit_level, as_policy_commit_level);
        POLICY_SET_FIELD(replica, as_policy_replica);
        POLICY_SET_FIELD(durable_delete, bool);
        POLICY_SET_FIELD(deserialize, bool);
        POLICY_SET_FIELD(exists, as_policy_exists);
        POLICY_SET_FIELD(read_touch_ttl_percent, int);

        // 4.0.0 new policies
        POLICY_SET_FIELD(read_mode_ap, as_policy_read_mode_ap);
        POLICY_SET_FIELD(read_mode_sc, as_policy_read_mode_sc);
    }

    // Update the policy
    POLICY_UPDATE();

    return err->code;
}

/**
 * Converts a PyObject into an as_policy_batch object.
 * Returns AEROSPIKE_OK on success. On error, the err argument is populated.
 * We assume that the error object and the policy object are already allocated
 * and initialized (although, we do reset the error object here).
 */
as_status pyobject_to_policy_batch(AerospikeClient *self, as_error *err,
                                   PyObject *py_policy, as_policy_batch *policy,
                                   as_policy_batch **policy_p,
                                   as_policy_batch *config_batch_policy,
                                   as_exp *exp_list, as_exp **exp_list_p)
{
    if (py_policy && py_policy != Py_None) {
        // Initialize Policy
        POLICY_INIT(as_policy_batch);
    }
    //Initialize policy with global defaults
    as_policy_batch_copy(config_batch_policy, policy);

    if (py_policy && py_policy != Py_None) {
        // Set policy fields
        as_status retval = pyobject_to_policy_base(
            self, err, py_policy, &policy->base, exp_list, exp_list_p);
        if (retval != AEROSPIKE_OK) {
            return retval;
        }

        check_and_set_txn_field(err, &policy->base, py_policy);
        if (err->code != AEROSPIKE_OK) {
            return err->code;
        }

        POLICY_SET_FIELD(concurrent, bool);
        POLICY_SET_FIELD(allow_inline, bool);
        POLICY_SET_FIELD(deserialize, bool);
        POLICY_SET_FIELD(replica, as_policy_replica);
        POLICY_SET_FIELD(read_touch_ttl_percent, int);

        // 4.0.0 new policies
        POLICY_SET_FIELD(read_mode_ap, as_policy_read_mode_ap);
        POLICY_SET_FIELD(read_mode_sc, as_policy_read_mode_sc);

        // C client 6.0.0 (batch writes)
        POLICY_SET_FIELD(allow_inline_ssd, bool);
        POLICY_SET_FIELD(respond_all_keys, bool);
    }

    // Update the policy
    POLICY_UPDATE();

    return err->code;
}

// New with server 6.0, C client 5.2.0 (batch writes)
as_status pyobject_to_batch_write_policy(AerospikeClient *self, as_error *err,
                                         PyObject *py_policy,
                                         as_policy_batch_write *policy,
                                         as_policy_batch_write **policy_p,
                                         as_exp *exp_list, as_exp **exp_list_p)
{
    POLICY_INIT(as_policy_batch_write);

    // Set policy fields
    POLICY_SET_FIELD(key, as_policy_key);
    POLICY_SET_FIELD(commit_level, as_policy_commit_level);
    POLICY_SET_FIELD(gen, as_policy_gen);
    POLICY_SET_FIELD(exists, as_policy_exists);
    POLICY_SET_FIELD(durable_delete, bool);

    // C client 5.0 new expressions
    POLICY_SET_EXPRESSIONS_FIELD();

    // Update the policy
    POLICY_UPDATE();

    return err->code;
}

// New with server 6.0, C client 5.2.0 (batch writes)
as_status pyobject_to_batch_read_policy(AerospikeClient *self, as_error *err,
                                        PyObject *py_policy,
                                        as_policy_batch_read *policy,
                                        as_policy_batch_read **policy_p,
                                        as_exp *exp_list, as_exp **exp_list_p)
{
    POLICY_INIT(as_policy_batch_read);

    // Set policy fields
    POLICY_SET_FIELD(read_mode_ap, as_policy_read_mode_ap);
    POLICY_SET_FIELD(read_mode_sc, as_policy_read_mode_sc);
    POLICY_SET_FIELD(read_touch_ttl_percent, int);

    // C client 5.0 new expressions
    POLICY_SET_EXPRESSIONS_FIELD();

    // Update the policy
    POLICY_UPDATE();

    return err->code;
}

// New with server 6.0, C client 5.2.0 (batch writes)
as_status pyobject_to_batch_apply_policy(AerospikeClient *self, as_error *err,
                                         PyObject *py_policy,
                                         as_policy_batch_apply *policy,
                                         as_policy_batch_apply **policy_p,
                                         as_exp *exp_list, as_exp **exp_list_p)
{
    POLICY_INIT(as_policy_batch_apply);

    // Set policy fields
    POLICY_SET_FIELD(key, as_policy_key);
    POLICY_SET_FIELD(commit_level, as_policy_commit_level);
    POLICY_SET_FIELD(ttl, uint32_t);
    POLICY_SET_FIELD(durable_delete, bool);

    // C client 5.0 new expressions
    POLICY_SET_EXPRESSIONS_FIELD();

    // Update the policy
    POLICY_UPDATE();

    return err->code;
}

// New with server 6.0, C client 5.2.0 (batch writes)
as_status pyobject_to_batch_remove_policy(AerospikeClient *self, as_error *err,
                                          PyObject *py_policy,
                                          as_policy_batch_remove *policy,
                                          as_policy_batch_remove **policy_p,
                                          as_exp *exp_list, as_exp **exp_list_p)
{
    POLICY_INIT(as_policy_batch_remove);

    // Set policy fields
    POLICY_SET_FIELD(key, as_policy_key);
    POLICY_SET_FIELD(commit_level, as_policy_commit_level);
    POLICY_SET_FIELD(gen, as_policy_gen);
    POLICY_SET_FIELD(durable_delete, bool);
    POLICY_SET_FIELD(generation, uint16_t);

    // C client 5.0 new expressions
    POLICY_SET_EXPRESSIONS_FIELD();

    // Update the policy
    POLICY_UPDATE();

    return err->code;
}

as_status pyobject_to_bit_policy(as_error *err, PyObject *py_policy,
                                 as_bit_policy *policy)
{
    as_bit_policy_init(policy);
    POLICY_INIT(as_bit_policy);

    PyObject *py_bit_flags =
        PyDict_GetItemString(py_policy, BIT_WRITE_FLAGS_KEY);
    if (py_bit_flags) {
        if (PyLong_Check(py_bit_flags)) {
            as_bit_write_flags bit_write_flags =
                (as_bit_write_flags)PyLong_AsLong(py_bit_flags);
            as_bit_policy_set_write_flags(policy, bit_write_flags);
        }
    }
    else if (PyErr_Occurred()) {
        /* Fetching a map key failed internally for some reason, raise an error and exit.*/
        PyErr_Clear();
        return as_error_update(err, AEROSPIKE_ERR_CLIENT,
                               "Unable to get bit_write_flags");
    }

    return err->code;
}
as_status pyobject_to_map_policy(as_error *err, PyObject *py_policy,
                                 as_map_policy *policy)
{
    // Initialize Policy
    POLICY_INIT(as_map_policy);

    // Defaults
    long map_order = AS_MAP_UNORDERED;
    uint32_t map_write_flags = AS_MAP_WRITE_DEFAULT;
    bool persist_index = false;

    MAP_POLICY_SET_FIELD(map_order);
    MAP_POLICY_SET_FIELD(map_write_flags);

    PyObject *py_persist_index =
        PyDict_GetItemString(py_policy, "persist_index");
    if (py_persist_index) {
        if (PyBool_Check(py_persist_index)) {
            persist_index = (bool)PyObject_IsTrue(py_persist_index);
        }
        else {
            // persist_index value must be valid if it is set
            return as_error_update(err, AEROSPIKE_ERR_PARAM,
                                   "persist_index is not a boolean");
        }
    }

    as_map_policy_set_all(policy, map_order, map_write_flags, persist_index);

    return err->code;
}

as_status pyobject_to_list_policy(as_error *err, PyObject *py_policy,
                                  as_list_policy *list_policy)
{
    as_list_policy_init(list_policy);
    PyObject *py_val = NULL;
    long list_order = AS_LIST_UNORDERED;
    long flags = AS_LIST_WRITE_DEFAULT;

    if (!py_policy || py_policy == Py_None) {
        return AEROSPIKE_OK;
    }

    if (!PyDict_Check(py_policy)) {
        return as_error_update(err, AEROSPIKE_ERR_PARAM,
                               "List policy must be a dictionary.");
    }

    py_val = PyDict_GetItemString(py_policy, "list_order");
    if (py_val && py_val != Py_None) {
        if (PyLong_Check(py_val)) {
            list_order = (int64_t)PyLong_AsLong(py_val);
            if (PyErr_Occurred()) {
                return as_error_update(err, AEROSPIKE_ERR_PARAM,
                                       "Failed to convert list_order");
            }
        }
        else {
            return as_error_update(err, AEROSPIKE_ERR_PARAM,
                                   "Invalid List order");
        }
    }

    py_val = PyDict_GetItemString(py_policy, "write_flags");
    if (py_val && py_val != Py_None) {
        if (PyLong_Check(py_val)) {
            flags = (int64_t)PyLong_AsLong(py_val);
            if (PyErr_Occurred()) {
                return as_error_update(err, AEROSPIKE_ERR_PARAM,
                                       "Failed to convert write_flags");
            }
        }
        else {
            return as_error_update(err, AEROSPIKE_ERR_PARAM,
                                   "Invalid write_flags");
        }
    }

    as_list_policy_set(list_policy, (as_list_order)list_order,
                       (as_list_write_flags)flags);

    return AEROSPIKE_OK;
}

as_status pyobject_to_hll_policy(as_error *err, PyObject *py_policy,
                                 as_hll_policy *hll_policy)
{
    int64_t flags = 0;
    as_hll_policy_init(hll_policy);
    PyObject *py_val = NULL;

    if (!py_policy || py_policy == Py_None) {
        return AEROSPIKE_OK;
    }

    if (!PyDict_Check(py_policy)) {
        return as_error_update(err, AEROSPIKE_ERR_PARAM,
                               "Hll policy must be a dictionary.");
    }

    py_val = PyDict_GetItemString(py_policy, "flags");
    if (py_val && py_val != Py_None) {
        if (PyLong_Check(py_val)) {
            flags = (int64_t)PyLong_AsLong(py_val);
            if (PyErr_Occurred()) {
                return as_error_update(err, AEROSPIKE_ERR_PARAM,
                                       "Failed to convert flags.");
            }
        }
        else {
            return as_error_update(err, AEROSPIKE_ERR_PARAM,
                                   "Invalid hll policy flags.");
        }
    }

    as_hll_policy_set_write_flags(hll_policy, flags);

    return AEROSPIKE_OK;
}

enum {
    ENABLE_LISTENER_INDEX,
    DISABLE_LISTENER_INDEX,
    NODE_CLOSE_LISTENER_INDEX,
    SNAPSHOT_LISTENER_INDEX
};

// Call Python callback defined in udata at index "py_listener_data_index"
// If py_arg is NULL, pass no arguments to the Python callback
as_status call_py_callback(as_error *err, unsigned int py_listener_data_index,
                           void *udata, PyObject *py_arg)
{
    PyListenerData *py_listener_data = (PyListenerData *)udata;
    PyObject *py_args = NULL;
    if (py_arg) {
        py_args = PyTuple_New(1);
    }
    else {
        py_args = PyTuple_New(0);
    }
    if (!py_args) {
        return as_error_update(
            err, AEROSPIKE_ERR,
            "Unable to construct tuple of arguments for Python callback %s",
            py_listener_data[py_listener_data_index].listener_name);
    }

    if (py_arg) {
        int result = PyTuple_SetItem(py_args, 0, py_arg);
        if (result == -1) {
            PyErr_Clear();
            Py_DECREF(py_args);
            return as_error_update(
                err, AEROSPIKE_ERR,
                "Unable to set Python argument in tuple for Python callback %s",
                py_listener_data[py_listener_data_index].listener_name);
        }
    }

    PyObject *py_result = PyObject_Call(
        py_listener_data[py_listener_data_index].py_callback, py_args, NULL);
    Py_DECREF(py_args);
    if (!py_result) {
        // Python callback threw an exception, but just ignore it and set our own exception
        // When some C client listeners that return an error code, the C client only prints a warning
        // like the node close and snapshot listeners
        // We don't want Python to throw an exception in those cases
        // But to make debugging more helpful, we print the original Python exception in a C client's error message
        PyObject *py_exc_type, *py_exc_value, *py_traceback;
        PyErr_Fetch(&py_exc_type, &py_exc_value, &py_traceback);
        Py_XDECREF(py_traceback);

        const char *exc_type_str = ((PyTypeObject *)py_exc_type)->tp_name;
        Py_DECREF(py_exc_type);

        // Contains either the exception value or gives the reason it can't retrieve it
        char *err_msg_details = NULL;
        if (py_exc_value != NULL) {
            // Exception value can be anything, not necessarily just strings
            // e.g Aerospike exception values are tuples
            PyObject *py_exc_value_str = PyObject_Str(py_exc_value);
            Py_DECREF(py_exc_value);

            if (!py_exc_value_str) {
                err_msg_details =
                    strdup("str() on exception value threw an error");
            }
            else {
                const char *ERR_MSG_DETAILS_PREFIX = "Exception value: ";

                const char *exc_value_str = PyUnicode_AsUTF8(py_exc_value_str);
                size_t allocate_size =
                    strlen(ERR_MSG_DETAILS_PREFIX) + strlen(exc_value_str) + 1;
                err_msg_details = malloc(allocate_size);
                snprintf(err_msg_details, allocate_size, "%s%s",
                         ERR_MSG_DETAILS_PREFIX, exc_value_str);

                Py_DECREF(py_exc_value_str);
            }
        }
        else {
            err_msg_details = strdup("Exception value could not be retrieved");
        }

        as_error_update(err, AEROSPIKE_ERR,
                        "Python callback %s threw a %s exception. %s",
                        py_listener_data[py_listener_data_index].listener_name,
                        exc_type_str, err_msg_details);

        free(err_msg_details);

        return AEROSPIKE_ERR;
    }

    // We don't care about the return value of the callback. It should be None as defined in the API
    Py_DECREF(py_result);
    return AEROSPIKE_OK;
}

// This is called by
// client.enable_metrics() -> release GIL and call aerospike_enable_metrics() -> as_cluster_enable_metrics()
// We need to reacquire the GIL in this callback
as_status enable_listener_wrapper(as_error *err, void *py_listener_data)
{
    PyGILState_STATE state = PyGILState_Ensure();
    as_status status =
        call_py_callback(err, ENABLE_LISTENER_INDEX, py_listener_data, NULL);
    PyGILState_Release(state);
    return status;
}

const unsigned int num_listeners = 4;

void free_py_listener_data(PyListenerData *py_listener_data)
{
    for (unsigned int i = 0; i < num_listeners; i++) {
        Py_CLEAR(py_listener_data[i].py_callback);
    }
    free(py_listener_data);
}

// This can be called by
// client.close() -> releases GIL and calls aerospike_close() -> aerospike_disable_metrics()
// ... -> as_cluster_disable_metrics()
// We need to reacquire the GIL in this callback
as_status disable_listener_wrapper(as_error *err, struct as_cluster_s *cluster,
                                   void *py_listener_data)
{
    PyGILState_STATE state = PyGILState_Ensure();
    PyObject *py_cluster = create_py_cluster_from_as_cluster(err, cluster);
    if (!py_cluster) {
        return err->code;
    }
    as_status status = call_py_callback(err, DISABLE_LISTENER_INDEX,
                                        py_listener_data, py_cluster);

    // When this C callback is called, we are done using the current Python MetricsListeners callbacks
    // When re-enabling metrics, a new PyListenerData array will be heap allocated with new MetricsListeners callbacks
    free_py_listener_data((PyListenerData *)py_listener_data);

    PyGILState_Release(state);
    return status;
}

// This is called by
// as_cluster_tend() -> as_cluster_remove_nodes()
// This is called by the C client's tend thread, so we need to make sure the GIL is held
as_status node_close_listener_wrapper(as_error *err, struct as_node_s *node,
                                      void *py_listener_data)
{
    PyGILState_STATE state = PyGILState_Ensure();
    PyObject *py_node = create_py_node_from_as_node(err, node);
    if (!py_node) {
        return err->code;
    }
    as_status status = call_py_callback(err, NODE_CLOSE_LISTENER_INDEX,
                                        py_listener_data, py_node);
    PyGILState_Release(state);
    return status;
}

// This is called by
// as_cluster_tend() -> as_cluster_manage()
// This is called by the C client's tend thread, so we need to make sure the GIL is held
as_status snapshot_listener_wrapper(as_error *err, struct as_cluster_s *cluster,
                                    void *py_listener_data)
{
    PyGILState_STATE state = PyGILState_Ensure();
    PyObject *py_cluster = create_py_cluster_from_as_cluster(err, cluster);
    if (!py_cluster) {
        return err->code;
    }
    as_status status = call_py_callback(err, SNAPSHOT_LISTENER_INDEX,
                                        py_listener_data, py_cluster);
    PyGILState_Release(state);
    return status;
}

#define INVALID_ATTR_TYPE_ERROR_MSG "MetricsPolicy.%s must be a %s type"

// Define this conversion function here instead of conversions.c
// because it is only used to convert a PyObject to a C client metrics policy
// C client metrics policy "listeners" must already be declared (i.e in as_metrics_policy).
as_status
set_as_metrics_listeners_using_pyobject(as_error *err,
                                        PyObject *py_metricslisteners,
                                        as_metrics_listeners *listeners)
{
    if (!py_metricslisteners || py_metricslisteners == Py_None) {
        // Use default metrics writer callbacks that were set when initializing metrics policy
        return AEROSPIKE_OK;
    }

    if (!is_pyobj_correct_as_helpers_type(py_metricslisteners, "metrics",
                                          "MetricsListeners")) {
        as_error_update(err, AEROSPIKE_ERR_PARAM, INVALID_ATTR_TYPE_ERROR_MSG,
                        "metrics_listeners",
                        "aerospike_helpers.metrics.MetricsListeners");
        return AEROSPIKE_ERR_PARAM;
    }

    // When a MetricsListeners object is defined with callbacks
    // Pass those Python callbacks to C client "wrapper" callbacks using udata
    // Then in those wrapper callbacks, call those Python callbacks
    PyListenerData *py_listener_data =
        (PyListenerData *)malloc(sizeof(PyListenerData) * num_listeners);
    py_listener_data[ENABLE_LISTENER_INDEX] = (PyListenerData){
        "enable_listener",
        NULL,
    };
    py_listener_data[DISABLE_LISTENER_INDEX] = (PyListenerData){
        "disable_listener",
        NULL,
    };
    py_listener_data[NODE_CLOSE_LISTENER_INDEX] = (PyListenerData){
        "node_close_listener",
        NULL,
    };
    py_listener_data[SNAPSHOT_LISTENER_INDEX] = (PyListenerData){
        "snapshot_listener",
        NULL,
    };

    for (unsigned int i = 0; i < num_listeners; i++) {
        PyObject *py_listener = PyObject_GetAttrString(
            py_metricslisteners, py_listener_data[i].listener_name);
        if (!py_listener) {
            as_error_update(err, AEROSPIKE_ERR_PARAM,
                            "Unable to fetch %s attribute from "
                            "MetricsListeners instance",
                            py_listener_data[i].listener_name);
            goto error;
        }

        if (!PyCallable_Check(py_listener)) {
            as_error_update(
                err, AEROSPIKE_ERR_PARAM,
                "MetricsPolicy.metrics_listeners.%s must be a callable type",
                py_listener_data[i].listener_name);
            Py_DECREF(py_listener);
            goto error;
        }

        py_listener_data[i].py_callback = py_listener;
    }

    listeners->enable_listener = enable_listener_wrapper;
    listeners->disable_listener = disable_listener_wrapper;
    listeners->node_close_listener = node_close_listener_wrapper;
    listeners->snapshot_listener = snapshot_listener_wrapper;
    listeners->udata = py_listener_data;

    return AEROSPIKE_OK;
error:
    free_py_listener_data(py_listener_data);
    return AEROSPIKE_ERR_PARAM;
}

#define GET_ATTR_ERROR_MSG "Unable to fetch %s attribute"

// metrics_policy must be declared already
as_status
init_and_set_as_metrics_policy_using_pyobject(as_error *err,
                                              PyObject *py_metrics_policy,
                                              as_metrics_policy *metrics_policy)
{
    as_metrics_policy_init(metrics_policy);

    if (!py_metrics_policy || py_metrics_policy == Py_None) {
        // Use default metrics policy
        return AEROSPIKE_OK;
    }

    if (!is_pyobj_correct_as_helpers_type(py_metrics_policy, "metrics",
                                          "MetricsPolicy")) {
        return as_error_update(
            err, AEROSPIKE_ERR_PARAM,
            "policy parameter must be an aerospike_helpers.MetricsPolicy type");
    }

    PyObject *py_metrics_listeners =
        PyObject_GetAttrString(py_metrics_policy, "metrics_listeners");
    if (!py_metrics_listeners) {
        return as_error_update(err, AEROSPIKE_ERR_PARAM, GET_ATTR_ERROR_MSG,
                               "metrics_listeners");
    }

    as_status result = set_as_metrics_listeners_using_pyobject(
        err, py_metrics_listeners, &metrics_policy->metrics_listeners);
    Py_DECREF(py_metrics_listeners);
    if (result != AEROSPIKE_OK) {
        return result;
    }

    PyObject *py_report_dir =
        PyObject_GetAttrString(py_metrics_policy, "report_dir");
    if (!py_report_dir) {
        as_error_update(err, AEROSPIKE_ERR_PARAM, GET_ATTR_ERROR_MSG,
                        "report_dir");
        // Need to deallocate metrics listeners' udata
        goto error;
    }
    if (!PyUnicode_Check(py_report_dir)) {
        as_error_update(err, AEROSPIKE_ERR_PARAM, INVALID_ATTR_TYPE_ERROR_MSG,
                        "report_dir", "str");
        goto error;
    }
    const char *report_dir = PyUnicode_AsUTF8(py_report_dir);
    if (strlen(report_dir) >= sizeof(metrics_policy->report_dir)) {
        as_error_update(err, AEROSPIKE_ERR_PARAM,
                        "MetricsPolicy.report_dir must be less than 256 chars");
        goto error;
    }
    strcpy(metrics_policy->report_dir, report_dir);

    PyObject *py_report_size_limit =
        PyObject_GetAttrString(py_metrics_policy, "report_size_limit");
    if (!py_report_size_limit) {
        as_error_update(err, AEROSPIKE_ERR_PARAM, GET_ATTR_ERROR_MSG,
                        "report_size_limit");
        goto error;
    }
    if (!PyLong_CheckExact(py_report_size_limit)) {
        as_error_update(err, AEROSPIKE_ERR_PARAM, INVALID_ATTR_TYPE_ERROR_MSG,
                        "report_size_limit", "unsigned 64-bit integer");
        goto error;
    }
    unsigned long long report_size_limit =
        PyLong_AsUnsignedLongLong(py_report_size_limit);
    if (report_size_limit == (unsigned long long)-1 && PyErr_Occurred()) {
        PyErr_Clear();
        as_error_update(err, AEROSPIKE_ERR_PARAM, INVALID_ATTR_TYPE_ERROR_MSG,
                        "report_size_limit", "unsigned 64-bit integer");
        goto error;
    }
    if (report_size_limit > UINT64_MAX) {
        as_error_update(err, AEROSPIKE_ERR_PARAM, INVALID_ATTR_TYPE_ERROR_MSG,
                        "report_size_limit", "unsigned 64-bit integer");
        goto error;
    }

    metrics_policy->report_size_limit = (uint64_t)report_size_limit;

    const char *uint32_fields[] = {"interval", "latency_columns",
                                   "latency_shift"};
    uint32_t *uint32_ptrs[] = {&metrics_policy->interval,
                               &metrics_policy->latency_columns,
                               &metrics_policy->latency_shift};
    for (unsigned long i = 0;
         i < sizeof(uint32_fields) / sizeof(uint32_fields[0]); i++) {
        PyObject *py_field_value =
            PyObject_GetAttrString(py_metrics_policy, uint32_fields[i]);
        if (!py_field_value) {
            as_error_update(err, AEROSPIKE_ERR_PARAM, GET_ATTR_ERROR_MSG,
                            uint32_fields[i]);
            goto error;
        }

        // There's a helper function in the Python client wrapper code called
        // get_uint32_value
        // But we don't use it because it doesn't set which exact line
        // an error occurs. It only returns an error code when it happens
        if (!PyLong_CheckExact(py_field_value)) {
            as_error_update(err, AEROSPIKE_ERR_PARAM,
                            INVALID_ATTR_TYPE_ERROR_MSG, uint32_fields[i],
                            "unsigned 32-bit integer");
            Py_DECREF(py_field_value);
            goto error;
        }

        unsigned long field_value = PyLong_AsUnsignedLong(py_field_value);
        if (field_value == (unsigned long)-1 && PyErr_Occurred()) {
            PyErr_Clear();
            as_error_update(err, AEROSPIKE_ERR_PARAM,
                            INVALID_ATTR_TYPE_ERROR_MSG, uint32_fields[i],
                            "unsigned 32-bit integer");
            Py_DECREF(py_field_value);
            goto error;
        }

        if (field_value > UINT32_MAX) {
            as_error_update(err, AEROSPIKE_ERR_PARAM,
                            INVALID_ATTR_TYPE_ERROR_MSG, uint32_fields[i],
                            "unsigned 32-bit integer");
            Py_DECREF(py_field_value);
            goto error;
        }

        *uint32_ptrs[i] = (uint32_t)field_value;
    }

    return AEROSPIKE_OK;

error:
    // udata would've been allocated if MetricsListener was successfully converted to C code
    if (py_metrics_listeners && py_metrics_listeners != Py_None) {
        free_py_listener_data(
            (PyListenerData *)metrics_policy->metrics_listeners.udata);
    }
    return err->code;
}<|MERGE_RESOLUTION|>--- conflicted
+++ resolved
@@ -262,7 +262,6 @@
     return err->code;
 }
 
-<<<<<<< HEAD
 static inline void check_and_set_txn_field(as_error *err,
                                            as_policy_base *policy_base,
                                            PyObject *py_policy)
@@ -298,7 +297,8 @@
         as_txn *txn = py_txn->txn;
         policy_base->txn = txn;
     }
-=======
+}
+
 static inline as_status
 pyobject_to_policy_base(AerospikeClient *self, as_error *err,
                         PyObject *py_policy, as_policy_base *policy,
@@ -310,9 +310,13 @@
     POLICY_SET_FIELD(sleep_between_retries, uint32_t);
     POLICY_SET_FIELD(compress, bool);
 
+    check_and_set_txn_field(err, policy, py_policy);
+    if (err->code != AEROSPIKE_OK) {
+        return err->code;
+    }
+
     POLICY_SET_EXPRESSIONS_FIELD();
     return AEROSPIKE_OK;
->>>>>>> b6616fff
 }
 
 /**
@@ -340,11 +344,6 @@
             self, err, py_policy, &policy->base, exp_list, exp_list_p);
         if (retval != AEROSPIKE_OK) {
             return retval;
-        }
-
-        check_and_set_txn_field(err, &policy->base, py_policy);
-        if (err->code != AEROSPIKE_OK) {
-            return err->code;
         }
 
         POLICY_SET_FIELD(key, as_policy_key);
@@ -412,26 +411,11 @@
     as_policy_query_copy(config_query_policy, policy);
 
     if (py_policy && py_policy != Py_None) {
-<<<<<<< HEAD
-        // Set policy fields
-        POLICY_SET_BASE_FIELD(total_timeout, uint32_t);
-        POLICY_SET_BASE_FIELD(socket_timeout, uint32_t);
-        POLICY_SET_BASE_FIELD(max_retries, uint32_t);
-        POLICY_SET_BASE_FIELD(sleep_between_retries, uint32_t);
-        POLICY_SET_BASE_FIELD(compress, bool);
-
-        check_and_set_txn_field(err, &policy->base, py_policy);
-        if (err->code != AEROSPIKE_OK) {
-            return err->code;
-        }
-
-=======
         as_status retval = pyobject_to_policy_base(
             self, err, py_policy, &policy->base, exp_list, exp_list_p);
         if (retval != AEROSPIKE_OK) {
             return retval;
         }
->>>>>>> b6616fff
         POLICY_SET_FIELD(deserialize, bool);
         POLICY_SET_FIELD(replica, as_policy_replica);
 
@@ -473,11 +457,6 @@
             self, err, py_policy, &policy->base, exp_list, exp_list_p);
         if (retval != AEROSPIKE_OK) {
             return retval;
-        }
-
-        check_and_set_txn_field(err, &policy->base, py_policy);
-        if (err->code != AEROSPIKE_OK) {
-            return err->code;
         }
 
         POLICY_SET_FIELD(key, as_policy_key);
@@ -524,11 +503,6 @@
             return retval;
         }
 
-        check_and_set_txn_field(err, &policy->base, py_policy);
-        if (err->code != AEROSPIKE_OK) {
-            return err->code;
-        }
-
         POLICY_SET_FIELD(generation, uint16_t);
 
         POLICY_SET_FIELD(key, as_policy_key);
@@ -571,11 +545,6 @@
             return retval;
         }
 
-        check_and_set_txn_field(err, &policy->base, py_policy);
-        if (err->code != AEROSPIKE_OK) {
-            return err->code;
-        }
-
         POLICY_SET_FIELD(durable_delete, bool);
         POLICY_SET_FIELD(records_per_second, uint32_t);
         POLICY_SET_FIELD(max_records, uint64_t);
@@ -613,11 +582,6 @@
             self, err, py_policy, &policy->base, exp_list, exp_list_p);
         if (retval != AEROSPIKE_OK) {
             return retval;
-        }
-
-        check_and_set_txn_field(err, &policy->base, py_policy);
-        if (err->code != AEROSPIKE_OK) {
-            return err->code;
         }
 
         POLICY_SET_FIELD(key, as_policy_key);
@@ -663,11 +627,6 @@
             return retval;
         }
 
-        check_and_set_txn_field(err, &policy->base, py_policy);
-        if (err->code != AEROSPIKE_OK) {
-            return err->code;
-        }
-
         POLICY_SET_FIELD(key, as_policy_key);
         POLICY_SET_FIELD(gen, as_policy_gen);
         POLICY_SET_FIELD(commit_level, as_policy_commit_level);
@@ -713,11 +672,6 @@
             self, err, py_policy, &policy->base, exp_list, exp_list_p);
         if (retval != AEROSPIKE_OK) {
             return retval;
-        }
-
-        check_and_set_txn_field(err, &policy->base, py_policy);
-        if (err->code != AEROSPIKE_OK) {
-            return err->code;
         }
 
         POLICY_SET_FIELD(concurrent, bool);
