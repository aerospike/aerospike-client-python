#include "pythoncapi_compat.h"

/*******************************************************************************
 * Copyright 2013-2021 Aerospike, Inc.
 *
 * Licensed under the Apache License, Version 2.0 (the "License");
 * you may not use this file except in compliance with the License.
 * You may obtain a copy of the License at
 *
 *     http://www.apache.org/licenses/LICENSE-2.0
 *
 * Unless required by applicable law or agreed to in writing, software
 * distributed under the License is distributed on an "AS IS" BASIS,
 * WITHOUT WARRANTIES OR CONDITIONS OF ANY KIND, either express or implied.
 * See the License for the specific language governing permissions and
 * limitations under the License.
 ******************************************************************************/

#include <Python.h>
#include <aerospike/as_query.h>
#include <aerospike/as_error.h>
#include <aerospike/as_status.h>

#include "conversions.h"
#include <string.h>
#include <stdlib.h>
#include "exceptions.h"
#include "exception_types.h"
#include "macros.h"

static PyObject *py_exc_module;

#define SUBMODULE_NAME "exception"

//  Used to create a Python Exception class
struct exception_def {
    // When adding the exception to the module, we only need the class name
    // Example: AerospikeError
    const char *class_name;
    // When creating an exception, we need to specify the module name + class name
    // Example: exception.AerospikeError
    const char *fully_qualified_class_name;
    // If NULL, there is no base class
    const char *base_class_name;
    enum as_status_e code;
    // Only applies to base exception classes that need their own fields
    // NULL if this doesn't apply
    const char *const *list_of_attrs;
};

// Used to create instances of the above struct
#define EXCEPTION_DEF(class_name, base_class_name, err_code, attrs)            \
    {                                                                          \
        class_name, SUBMODULE_NAME "." class_name, base_class_name, err_code,  \
            attrs                                                              \
    }

// Base exception names
#define AEROSPIKE_ERR_EXCEPTION_NAME "AerospikeError"
#define CLIENT_ERR_EXCEPTION_NAME "ClientError"
#define SERVER_ERR_EXCEPTION_NAME "ServerError"
#define CLUSTER_ERR_EXCEPTION_NAME "ClusterError"
#define RECORD_ERR_EXCEPTION_NAME "RecordError"
#define INDEX_ERR_EXCEPTION_NAME "IndexError"
#define UDF_ERR_EXCEPTION_NAME "UDFError"
#define ADMIN_ERR_EXCEPTION_NAME "AdminError"
#define QUERY_ERR_EXCEPTION_NAME "QueryError"

// If a base exception doesn't have an error code
// No exception should have an error code of 0, so this should be ok
#define NO_ERROR_CODE 0

// Same order as the tuple of args passed into the exception
const char *const aerospike_err_attrs[] = {"code", "msg",      "file",
                                           "line", "in_doubt", NULL};
const char *const record_err_attrs[] = {"key", "bin", NULL};
const char *const index_err_attrs[] = {"name", NULL};
const char *const udf_err_attrs[] = {"module", "func", NULL};

// TODO: idea. define this as a list of tuples in python?
// Base classes must be defined before classes that inherit from them (topological sorting)
struct exception_def exception_defs[] = {
    EXCEPTION_DEF(AEROSPIKE_ERR_EXCEPTION_NAME, NULL, NO_ERROR_CODE,
                  aerospike_err_attrs),
    EXCEPTION_DEF(CLIENT_ERR_EXCEPTION_NAME, AEROSPIKE_ERR_EXCEPTION_NAME,
                  AEROSPIKE_ERR_CLIENT, NULL),
    EXCEPTION_DEF(SERVER_ERR_EXCEPTION_NAME, AEROSPIKE_ERR_EXCEPTION_NAME,
                  AEROSPIKE_ERR_SERVER, NULL),
    EXCEPTION_DEF("TimeoutError", AEROSPIKE_ERR_EXCEPTION_NAME,
                  AEROSPIKE_ERR_TIMEOUT, NULL),
    // Client errors
    EXCEPTION_DEF("ParamError", CLIENT_ERR_EXCEPTION_NAME, AEROSPIKE_ERR_PARAM,
                  NULL),
    EXCEPTION_DEF("InvalidHostError", CLIENT_ERR_EXCEPTION_NAME,
                  AEROSPIKE_ERR_INVALID_HOST, NULL),
    EXCEPTION_DEF("ConnectionError", CLIENT_ERR_EXCEPTION_NAME,
                  AEROSPIKE_ERR_CONNECTION, NULL),
    EXCEPTION_DEF("TLSError", CLIENT_ERR_EXCEPTION_NAME,
                  AEROSPIKE_ERR_TLS_ERROR, NULL),
    EXCEPTION_DEF("BatchFailed", CLIENT_ERR_EXCEPTION_NAME,
                  AEROSPIKE_BATCH_FAILED, NULL),
    EXCEPTION_DEF("NoResponse", CLIENT_ERR_EXCEPTION_NAME,
                  AEROSPIKE_NO_RESPONSE, NULL),
    EXCEPTION_DEF("MaxErrorRateExceeded", CLIENT_ERR_EXCEPTION_NAME,
                  AEROSPIKE_MAX_ERROR_RATE, NULL),
    EXCEPTION_DEF("MaxRetriesExceeded", CLIENT_ERR_EXCEPTION_NAME,
                  AEROSPIKE_ERR_MAX_RETRIES_EXCEEDED, NULL),
    EXCEPTION_DEF("InvalidNodeError", CLIENT_ERR_EXCEPTION_NAME,
                  AEROSPIKE_ERR_INVALID_NODE, NULL),
    EXCEPTION_DEF("NoMoreConnectionsError", CLIENT_ERR_EXCEPTION_NAME,
                  AEROSPIKE_ERR_NO_MORE_CONNECTIONS, NULL),
    EXCEPTION_DEF("AsyncConnectionError", CLIENT_ERR_EXCEPTION_NAME,
                  AEROSPIKE_ERR_ASYNC_CONNECTION, NULL),
    EXCEPTION_DEF("ClientAbortError", CLIENT_ERR_EXCEPTION_NAME,
                  AEROSPIKE_ERR_CLIENT_ABORT, NULL),
    EXCEPTION_DEF("TransactionFailed", CLIENT_ERR_EXCEPTION_NAME,
                  AEROSPIKE_TXN_FAILED, NULL),
    EXCEPTION_DEF("TransactionAlreadyCommitted", CLIENT_ERR_EXCEPTION_NAME,
                  AEROSPIKE_TXN_ALREADY_COMMITTED, NULL),
    EXCEPTION_DEF("TransactionAlreadyAborted", CLIENT_ERR_EXCEPTION_NAME,
                  AEROSPIKE_TXN_ALREADY_ABORTED, NULL),

    // Server errors
    EXCEPTION_DEF("InvalidRequest", SERVER_ERR_EXCEPTION_NAME,
                  AEROSPIKE_ERR_REQUEST_INVALID, NULL),
    EXCEPTION_DEF("ServerFull", SERVER_ERR_EXCEPTION_NAME,
                  AEROSPIKE_ERR_SERVER_FULL, NULL),
    EXCEPTION_DEF("AlwaysForbidden", SERVER_ERR_EXCEPTION_NAME,
                  AEROSPIKE_ERR_ALWAYS_FORBIDDEN, NULL),
    EXCEPTION_DEF("UnsupportedFeature", SERVER_ERR_EXCEPTION_NAME,
                  AEROSPIKE_ERR_UNSUPPORTED_FEATURE, NULL),
    EXCEPTION_DEF("DeviceOverload", SERVER_ERR_EXCEPTION_NAME,
                  AEROSPIKE_ERR_DEVICE_OVERLOAD, NULL),
    EXCEPTION_DEF("NamespaceNotFound", SERVER_ERR_EXCEPTION_NAME,
                  AEROSPIKE_ERR_NAMESPACE_NOT_FOUND, NULL),
    EXCEPTION_DEF("ForbiddenError", SERVER_ERR_EXCEPTION_NAME,
                  AEROSPIKE_ERR_FAIL_FORBIDDEN, NULL),
    EXCEPTION_DEF(QUERY_ERR_EXCEPTION_NAME, SERVER_ERR_EXCEPTION_NAME,
                  AEROSPIKE_ERR_QUERY, NULL),
    EXCEPTION_DEF(CLUSTER_ERR_EXCEPTION_NAME, SERVER_ERR_EXCEPTION_NAME,
                  AEROSPIKE_ERR_CLUSTER, NULL),
    EXCEPTION_DEF("InvalidGeoJSON", SERVER_ERR_EXCEPTION_NAME,
                  AEROSPIKE_ERR_GEO_INVALID_GEOJSON, NULL),
    EXCEPTION_DEF("OpNotApplicable", SERVER_ERR_EXCEPTION_NAME,
                  AEROSPIKE_ERR_OP_NOT_APPLICABLE, NULL),
    EXCEPTION_DEF("FilteredOut", SERVER_ERR_EXCEPTION_NAME,
                  AEROSPIKE_FILTERED_OUT, NULL),
    EXCEPTION_DEF("LostConflict", SERVER_ERR_EXCEPTION_NAME,
                  AEROSPIKE_LOST_CONFLICT, NULL),
    EXCEPTION_DEF("ScanAbortedError", SERVER_ERR_EXCEPTION_NAME,
                  AEROSPIKE_ERR_SCAN_ABORTED, NULL),
    EXCEPTION_DEF("ElementNotFoundError", SERVER_ERR_EXCEPTION_NAME,
                  AEROSPIKE_ERR_FAIL_ELEMENT_NOT_FOUND, NULL),
    EXCEPTION_DEF("ElementExistsError", SERVER_ERR_EXCEPTION_NAME,
                  AEROSPIKE_ERR_FAIL_ELEMENT_EXISTS, NULL),
    EXCEPTION_DEF("BatchDisabledError", SERVER_ERR_EXCEPTION_NAME,
                  AEROSPIKE_ERR_BATCH_DISABLED, NULL),
    EXCEPTION_DEF("BatchMaxRequestError", SERVER_ERR_EXCEPTION_NAME,
                  AEROSPIKE_ERR_BATCH_MAX_REQUESTS_EXCEEDED, NULL),
    EXCEPTION_DEF("BatchQueueFullError", SERVER_ERR_EXCEPTION_NAME,
                  AEROSPIKE_ERR_BATCH_QUEUES_FULL, NULL),
    EXCEPTION_DEF("QueryAbortedError", SERVER_ERR_EXCEPTION_NAME,
                  AEROSPIKE_ERR_QUERY_ABORTED, NULL),
    // Cluster errors
    EXCEPTION_DEF("ClusterChangeError", CLUSTER_ERR_EXCEPTION_NAME,
                  AEROSPIKE_ERR_CLUSTER_CHANGE, NULL),
    // Record errors
    // RecordError doesn't have an error code. It will be ignored in this case
    EXCEPTION_DEF(RECORD_ERR_EXCEPTION_NAME, SERVER_ERR_EXCEPTION_NAME,
                  NO_ERROR_CODE, record_err_attrs),
    EXCEPTION_DEF("RecordKeyMismatch", RECORD_ERR_EXCEPTION_NAME,
                  AEROSPIKE_ERR_RECORD_KEY_MISMATCH, NULL),
    EXCEPTION_DEF("RecordNotFound", RECORD_ERR_EXCEPTION_NAME,
                  AEROSPIKE_ERR_RECORD_NOT_FOUND, NULL),
    EXCEPTION_DEF("RecordGenerationError", RECORD_ERR_EXCEPTION_NAME,
                  AEROSPIKE_ERR_RECORD_GENERATION, NULL),
    EXCEPTION_DEF("RecordExistsError", RECORD_ERR_EXCEPTION_NAME,
                  AEROSPIKE_ERR_RECORD_EXISTS, NULL),
    EXCEPTION_DEF("RecordTooBig", RECORD_ERR_EXCEPTION_NAME,
                  AEROSPIKE_ERR_RECORD_TOO_BIG, NULL),
    EXCEPTION_DEF("RecordBusy", RECORD_ERR_EXCEPTION_NAME,
                  AEROSPIKE_ERR_RECORD_BUSY, NULL),
    EXCEPTION_DEF("BinNameError", RECORD_ERR_EXCEPTION_NAME,
                  AEROSPIKE_ERR_BIN_NAME, NULL),
    EXCEPTION_DEF("BinIncompatibleType", RECORD_ERR_EXCEPTION_NAME,
                  AEROSPIKE_ERR_BIN_INCOMPATIBLE_TYPE, NULL),
    EXCEPTION_DEF("BinExistsError", RECORD_ERR_EXCEPTION_NAME,
                  AEROSPIKE_ERR_BIN_EXISTS, NULL),
    EXCEPTION_DEF("BinNotFound", RECORD_ERR_EXCEPTION_NAME,
                  AEROSPIKE_ERR_BIN_NOT_FOUND, NULL),
    // Index errors
    EXCEPTION_DEF(INDEX_ERR_EXCEPTION_NAME, SERVER_ERR_EXCEPTION_NAME,
                  AEROSPIKE_ERR_INDEX, index_err_attrs),
    EXCEPTION_DEF("IndexNotFound", INDEX_ERR_EXCEPTION_NAME,
                  AEROSPIKE_ERR_INDEX_NOT_FOUND, NULL),
    EXCEPTION_DEF("IndexFoundError", INDEX_ERR_EXCEPTION_NAME,
                  AEROSPIKE_ERR_INDEX_FOUND, NULL),
    EXCEPTION_DEF("IndexOOM", INDEX_ERR_EXCEPTION_NAME, AEROSPIKE_ERR_INDEX_OOM,
                  NULL),
    EXCEPTION_DEF("IndexNotReadable", INDEX_ERR_EXCEPTION_NAME,
                  AEROSPIKE_ERR_INDEX_NOT_READABLE, NULL),
    EXCEPTION_DEF("IndexNameMaxLen", INDEX_ERR_EXCEPTION_NAME,
                  AEROSPIKE_ERR_INDEX_NAME_MAXLEN, NULL),
    EXCEPTION_DEF("IndexNameMaxCount", INDEX_ERR_EXCEPTION_NAME,
                  AEROSPIKE_ERR_INDEX_MAXCOUNT, NULL),
    // UDF errors
    EXCEPTION_DEF(UDF_ERR_EXCEPTION_NAME, SERVER_ERR_EXCEPTION_NAME,
                  AEROSPIKE_ERR_UDF, udf_err_attrs),
    EXCEPTION_DEF("UDFNotFound", UDF_ERR_EXCEPTION_NAME,
                  AEROSPIKE_ERR_UDF_NOT_FOUND, NULL),
    EXCEPTION_DEF("LuaFileNotFound", UDF_ERR_EXCEPTION_NAME,
                  AEROSPIKE_ERR_LUA_FILE_NOT_FOUND, NULL),
    // Admin errors
    EXCEPTION_DEF(ADMIN_ERR_EXCEPTION_NAME, SERVER_ERR_EXCEPTION_NAME,
                  NO_ERROR_CODE, NULL),
    EXCEPTION_DEF("SecurityNotSupported", ADMIN_ERR_EXCEPTION_NAME,
                  AEROSPIKE_SECURITY_NOT_SUPPORTED, NULL),
    EXCEPTION_DEF("SecurityNotEnabled", ADMIN_ERR_EXCEPTION_NAME,
                  AEROSPIKE_SECURITY_NOT_ENABLED, NULL),
    EXCEPTION_DEF("SecuritySchemeNotSupported", ADMIN_ERR_EXCEPTION_NAME,
                  AEROSPIKE_SECURITY_SCHEME_NOT_SUPPORTED, NULL),
    EXCEPTION_DEF("InvalidCommand", ADMIN_ERR_EXCEPTION_NAME,
                  AEROSPIKE_INVALID_COMMAND, NULL),
    EXCEPTION_DEF("InvalidField", ADMIN_ERR_EXCEPTION_NAME,
                  AEROSPIKE_INVALID_FIELD, NULL),
    EXCEPTION_DEF("IllegalState", ADMIN_ERR_EXCEPTION_NAME,
                  AEROSPIKE_ILLEGAL_STATE, NULL),
    EXCEPTION_DEF("InvalidUser", ADMIN_ERR_EXCEPTION_NAME,
                  AEROSPIKE_INVALID_USER, NULL),
    EXCEPTION_DEF("UserExistsError", ADMIN_ERR_EXCEPTION_NAME,
                  AEROSPIKE_USER_ALREADY_EXISTS, NULL),
    EXCEPTION_DEF("InvalidPassword", ADMIN_ERR_EXCEPTION_NAME,
                  AEROSPIKE_INVALID_PASSWORD, NULL),
    EXCEPTION_DEF("ExpiredPassword", ADMIN_ERR_EXCEPTION_NAME,
                  AEROSPIKE_EXPIRED_PASSWORD, NULL),
    EXCEPTION_DEF("ForbiddenPassword", ADMIN_ERR_EXCEPTION_NAME,
                  AEROSPIKE_FORBIDDEN_PASSWORD, NULL),
    EXCEPTION_DEF("InvalidCredential", ADMIN_ERR_EXCEPTION_NAME,
                  AEROSPIKE_INVALID_CREDENTIAL, NULL),
    EXCEPTION_DEF("InvalidRole", ADMIN_ERR_EXCEPTION_NAME,
                  AEROSPIKE_INVALID_ROLE, NULL),
    EXCEPTION_DEF("RoleExistsError", ADMIN_ERR_EXCEPTION_NAME,
                  AEROSPIKE_ROLE_ALREADY_EXISTS, NULL),
    EXCEPTION_DEF("RoleViolation", ADMIN_ERR_EXCEPTION_NAME,
                  AEROSPIKE_ROLE_VIOLATION, NULL),
    EXCEPTION_DEF("InvalidPrivilege", ADMIN_ERR_EXCEPTION_NAME,
                  AEROSPIKE_INVALID_PRIVILEGE, NULL),
    EXCEPTION_DEF("NotAuthenticated", ADMIN_ERR_EXCEPTION_NAME,
                  AEROSPIKE_NOT_AUTHENTICATED, NULL),
    EXCEPTION_DEF("InvalidWhitelist", ADMIN_ERR_EXCEPTION_NAME,
                  AEROSPIKE_INVALID_WHITELIST, NULL),
    EXCEPTION_DEF("NotWhitelisted", ADMIN_ERR_EXCEPTION_NAME,
                  AEROSPIKE_NOT_WHITELISTED, NULL),
    EXCEPTION_DEF("QuotasNotEnabled", ADMIN_ERR_EXCEPTION_NAME,
                  AEROSPIKE_QUOTAS_NOT_ENABLED, NULL),
    EXCEPTION_DEF("InvalidQuota", ADMIN_ERR_EXCEPTION_NAME,
                  AEROSPIKE_INVALID_QUOTA, NULL),
    EXCEPTION_DEF("QuotaExceeded", ADMIN_ERR_EXCEPTION_NAME,
                  AEROSPIKE_QUOTA_EXCEEDED, NULL),
    // Query errors
    EXCEPTION_DEF("QueryQueueFull", QUERY_ERR_EXCEPTION_NAME,
                  AEROSPIKE_ERR_QUERY_QUEUE_FULL, NULL),
    EXCEPTION_DEF("QueryTimeout", QUERY_ERR_EXCEPTION_NAME,
                  AEROSPIKE_ERR_QUERY_TIMEOUT, NULL)};

// TODO: define aerospike module name somewhere else
#define FULLY_QUALIFIED_MODULE_NAME "aerospike." SUBMODULE_NAME

// Returns NULL if an error occurred
PyObject *AerospikeException_New(void)
{
    static struct PyModuleDef moduledef = {PyModuleDef_HEAD_INIT,
                                           FULLY_QUALIFIED_MODULE_NAME,
                                           "Exception objects",
                                           -1,
                                           NULL,
                                           NULL,
                                           NULL,
                                           NULL};
    py_exc_module = PyModule_Create(&moduledef);
    if (py_exc_module == NULL) {
        return NULL;
    }

    unsigned long exception_count =
        sizeof(exception_defs) / sizeof(exception_defs[0]);
    for (unsigned long i = 0; i < exception_count; i++) {
        struct exception_def exception_def = exception_defs[i];

        // TODO: if fetching base class is too slow, cache them using variables
        // This only runs once when `import aerospike` is called, though
        // When a module is loaded once through an import, it won't be loaded again
        PyObject *py_base_class = NULL;
        if (exception_def.base_class_name != NULL) {
            py_base_class = PyObject_GetAttrString(
                py_exc_module, exception_def.base_class_name);
            if (py_base_class == NULL) {
                goto MODULE_CLEANUP_ON_ERROR;
            }
        }

        // Set up class attributes
        PyObject *py_exc_dict = NULL;
        if (exception_def.list_of_attrs != NULL) {
            py_exc_dict = PyDict_New();
            if (py_exc_dict == NULL) {
                Py_XDECREF(py_base_class);
                goto MODULE_CLEANUP_ON_ERROR;
            }

            const char *const *curr_attr_ref = exception_def.list_of_attrs;
            while (*curr_attr_ref != NULL) {
                int retval =
                    PyDict_SetItemString(py_exc_dict, *curr_attr_ref, Py_None);
                if (retval == -1) {
                    Py_DECREF(py_exc_dict);
                    Py_XDECREF(py_base_class);
                    goto MODULE_CLEANUP_ON_ERROR;
                }
                curr_attr_ref++;
            }
        }

        PyObject *py_exception_class =
            PyErr_NewException(exception_def.fully_qualified_class_name,
                               py_base_class, py_exc_dict);
        Py_XDECREF(py_base_class);
        Py_XDECREF(py_exc_dict);
        if (py_exception_class == NULL) {
            goto MODULE_CLEANUP_ON_ERROR;
        }

        PyObject *py_code = NULL;
        if (exception_def.code == NO_ERROR_CODE) {
            Py_INCREF(Py_None);
            py_code = Py_None;
        }
        else {
            py_code = PyLong_FromLong(exception_def.code);
            if (py_code == NULL) {
                goto EXC_CLASS_CLEANUP_ON_ERROR;
            }
        }
        int retval =
            PyObject_SetAttrString(py_exception_class, "code", py_code);
        Py_DECREF(py_code);
        if (retval == -1) {
            goto EXC_CLASS_CLEANUP_ON_ERROR;
        }

        retval = PyModule_AddObject(py_exc_module, exception_def.class_name,
                                    py_exception_class);
        if (retval == -1) {
            goto EXC_CLASS_CLEANUP_ON_ERROR;
        }
        continue;

    EXC_CLASS_CLEANUP_ON_ERROR:
        Py_DECREF(py_exception_class);
        goto MODULE_CLEANUP_ON_ERROR;
    }

    return py_exc_module;

MODULE_CLEANUP_ON_ERROR:
    Py_DECREF(py_exc_module);
    return NULL;
}

void remove_exception(as_error *err)
{
    PyObject *py_key = NULL, *py_value = NULL;
    Py_ssize_t pos = 0;
    PyObject *py_module_dict = PyModule_GetDict(py_exc_module);

    Py_BEGIN_CRITICAL_SECTION(py_module_dict);
    while (PyDict_Next(py_module_dict, &pos, &py_key, &py_value)) {
        Py_DECREF(py_value);
    }
    Py_END_CRITICAL_SECTION();
}

// We have this as a separate method because both raise_exception and raise_exception_old need to use it
void set_aerospike_exc_attrs_using_tuple_of_attrs(PyObject *py_exc,
                                                  PyObject *py_tuple)
{
    for (unsigned long i = 0;
         i < sizeof(aerospike_err_attrs) / sizeof(aerospike_err_attrs[0]) - 1;
         i++) {
        // Here, we are assuming the number of attrs is the same as the number of tuple members
        PyObject *py_arg = PyTuple_GetItem(py_tuple, i);
        if (py_arg == NULL) {
            // Don't fail out if number of attrs > number of tuple members
            // This condition should never be true, though
            PyErr_Clear();
            break;
        }
        PyObject_SetAttrString(py_exc, aerospike_err_attrs[i], py_arg);
    }
}

// TODO: idea. Use python dict to map error code to exception
void raise_exception(as_error *err)
{
    raise_exception_base(err, NULL, NULL, NULL, NULL, NULL);
}

void raise_exception_base(as_error *err, PyObject *py_as_key, PyObject *py_bin,
                          PyObject *py_module, PyObject *py_func,
                          PyObject *py_name)
{
// If there was an exception already raised, we need to chain it to the one we're raising now
#if PY_MAJOR_VERSION == 3 && PY_MINOR_VERSION >= 12
    PyObject *py_prev_exc = PyErr_GetRaisedException();
#else
    PyObject *py_prev_type, *py_prev_value, *py_prev_traceback;
    PyErr_Fetch(&py_prev_type, &py_prev_value, &py_prev_traceback);
#endif

    PyObject *py_unused = NULL, *py_exc_class = NULL;
    Py_ssize_t pos = 0;
    PyObject *py_module_dict = PyModule_GetDict(py_exc_module);
    bool found = false;

<<<<<<< HEAD
    // TODO: this is not atomic enough
    Py_BEGIN_CRITICAL_SECTION(py_module_dict);
    while (PyDict_Next(py_module_dict, &pos, &py_key, &py_value)) {
        if (PyObject_HasAttrString(py_value, "code")) {
            PyObject *py_code = PyObject_GetAttrString(py_value, "code");
            if (Py_IsNone(py_code)) {
=======
    while (PyDict_Next(py_module_dict, &pos, &py_unused, &py_exc_class)) {
        if (PyObject_HasAttrString(py_exc_class, "code")) {
            PyObject *py_code = PyObject_GetAttrString(py_exc_class, "code");
            if (py_code == Py_None) {
>>>>>>> d9f93114
                continue;
            }
            if (err->code == PyLong_AsLong(py_code)) {
                found = true;
                break;
            }
        }
    }
    Py_END_CRITICAL_SECTION();

    // We haven't found the right exception, just use AerospikeError
    if (!found) {
        PyObject *base_exception =
            PyDict_GetItemString(py_module_dict, "AerospikeError");
        if (base_exception) {
            py_exc_class = base_exception;
        }
    }

    const char *extra_attrs[] = {"key", "bin", "module", "func", "name"};
    PyObject *py_extra_attrs[] = {py_as_key, py_bin, py_module, py_func,
                                  py_name};
    for (unsigned long i = 0;
         i < sizeof(py_extra_attrs) / sizeof(py_extra_attrs[0]); i++) {
        PyObject *py_exc_extra_attr =
            PyObject_GetAttrString(py_exc_class, extra_attrs[i]);
        if (py_exc_extra_attr) {
            PyObject_SetAttrString(py_exc_class, extra_attrs[i],
                                   py_extra_attrs[i]);
        }
        else if (PyErr_ExceptionMatches(PyExc_AttributeError)) {
            // We are sure that we want to ignore this
            PyErr_Clear();
        }
        else {
            // This happens if the code that converts a C client error to a Python exception fails.
            // The caller of this function should be returning because of an exception anyways
            goto CHAIN_PREV_EXC_AND_RETURN;
        }
    }

    // Convert borrowed reference of exception class to strong reference
    Py_INCREF(py_exc_class);

    // Convert C error to Python exception
    PyObject *py_err = NULL;
    error_to_pyobject(err, &py_err);
    set_aerospike_exc_attrs_using_tuple_of_attrs(py_exc_class, py_err);

    // Raise exception
    PyErr_SetObject(py_exc_class, py_err);
    Py_DECREF(py_exc_class);
    Py_DECREF(py_err);

<<<<<<< HEAD
    Py_BEGIN_CRITICAL_SECTION(py_module_dict);
    while (PyDict_Next(py_module_dict, &pos, &py_key, &py_value)) {
        if (PyObject_HasAttrString(py_value, "code")) {
            PyObject *py_code = PyObject_GetAttrString(py_value, "code");
            if (Py_IsNone(py_code)) {
                continue;
            }
            if (err->code == PyLong_AsLong(py_code)) {
                found = true;
                PyObject *py_attr = NULL;
                py_attr = PyUnicode_FromString(err->message);
                PyObject_SetAttrString(py_value, "msg", py_attr);
                Py_DECREF(py_attr);

                // as_error.file is a char* so this may be null
                if (err->file) {
                    py_attr = PyUnicode_FromString(err->file);
                    PyObject_SetAttrString(py_value, "file", py_attr);
                    Py_DECREF(py_attr);
                }
                else {
                    PyObject_SetAttrString(py_value, "file", Py_None);
                }
                // If the line is 0, set it as None
                if (err->line > 0) {
                    py_attr = PyLong_FromLong(err->line);
                    PyObject_SetAttrString(py_value, "line", py_attr);
                    Py_DECREF(py_attr);
                }
                else {
                    PyObject_SetAttrString(py_value, "line", Py_None);
                }

                PyObject_SetAttrString(py_value, "in_doubt",
                                       PyBool_FromLong(err->in_doubt));

                break;
            }
            Py_DECREF(py_code);
        }
    }
    Py_END_CRITICAL_SECTION();
    // We haven't found the right exception, just use AerospikeError
    if (!found) {
        PyObject *base_exception =
            PyDict_GetItemString(py_module_dict, "AerospikeError");
        if (base_exception) {
            py_value = base_exception;
        }
=======
CHAIN_PREV_EXC_AND_RETURN:
#if PY_MAJOR_VERSION == 3 && PY_MINOR_VERSION >= 12
    if (py_prev_exc) {
        // Like PyErr_SetRaisedException, which steals a reference to the parameter
        _PyErr_ChainExceptions1(py_prev_exc);
    }
#else
    if (py_prev_type) {
        // Like PyErr_Restore, which steals a reference to the parameter
        _PyErr_ChainExceptions(py_prev_type, py_prev_value, py_prev_traceback);
>>>>>>> d9f93114
    }
#endif
}<|MERGE_RESOLUTION|>--- conflicted
+++ resolved
@@ -422,19 +422,12 @@
     PyObject *py_module_dict = PyModule_GetDict(py_exc_module);
     bool found = false;
 
-<<<<<<< HEAD
     // TODO: this is not atomic enough
     Py_BEGIN_CRITICAL_SECTION(py_module_dict);
-    while (PyDict_Next(py_module_dict, &pos, &py_key, &py_value)) {
-        if (PyObject_HasAttrString(py_value, "code")) {
-            PyObject *py_code = PyObject_GetAttrString(py_value, "code");
-            if (Py_IsNone(py_code)) {
-=======
     while (PyDict_Next(py_module_dict, &pos, &py_unused, &py_exc_class)) {
         if (PyObject_HasAttrString(py_exc_class, "code")) {
             PyObject *py_code = PyObject_GetAttrString(py_exc_class, "code");
-            if (py_code == Py_None) {
->>>>>>> d9f93114
+            if (Py_IsNone(py_code)) {
                 continue;
             }
             if (err->code == PyLong_AsLong(py_code)) {
@@ -489,57 +482,6 @@
     Py_DECREF(py_exc_class);
     Py_DECREF(py_err);
 
-<<<<<<< HEAD
-    Py_BEGIN_CRITICAL_SECTION(py_module_dict);
-    while (PyDict_Next(py_module_dict, &pos, &py_key, &py_value)) {
-        if (PyObject_HasAttrString(py_value, "code")) {
-            PyObject *py_code = PyObject_GetAttrString(py_value, "code");
-            if (Py_IsNone(py_code)) {
-                continue;
-            }
-            if (err->code == PyLong_AsLong(py_code)) {
-                found = true;
-                PyObject *py_attr = NULL;
-                py_attr = PyUnicode_FromString(err->message);
-                PyObject_SetAttrString(py_value, "msg", py_attr);
-                Py_DECREF(py_attr);
-
-                // as_error.file is a char* so this may be null
-                if (err->file) {
-                    py_attr = PyUnicode_FromString(err->file);
-                    PyObject_SetAttrString(py_value, "file", py_attr);
-                    Py_DECREF(py_attr);
-                }
-                else {
-                    PyObject_SetAttrString(py_value, "file", Py_None);
-                }
-                // If the line is 0, set it as None
-                if (err->line > 0) {
-                    py_attr = PyLong_FromLong(err->line);
-                    PyObject_SetAttrString(py_value, "line", py_attr);
-                    Py_DECREF(py_attr);
-                }
-                else {
-                    PyObject_SetAttrString(py_value, "line", Py_None);
-                }
-
-                PyObject_SetAttrString(py_value, "in_doubt",
-                                       PyBool_FromLong(err->in_doubt));
-
-                break;
-            }
-            Py_DECREF(py_code);
-        }
-    }
-    Py_END_CRITICAL_SECTION();
-    // We haven't found the right exception, just use AerospikeError
-    if (!found) {
-        PyObject *base_exception =
-            PyDict_GetItemString(py_module_dict, "AerospikeError");
-        if (base_exception) {
-            py_value = base_exception;
-        }
-=======
 CHAIN_PREV_EXC_AND_RETURN:
 #if PY_MAJOR_VERSION == 3 && PY_MINOR_VERSION >= 12
     if (py_prev_exc) {
@@ -550,7 +492,6 @@
     if (py_prev_type) {
         // Like PyErr_Restore, which steals a reference to the parameter
         _PyErr_ChainExceptions(py_prev_type, py_prev_value, py_prev_traceback);
->>>>>>> d9f93114
     }
 #endif
 }