/*******************************************************************************
 * Copyright 2013-2021 Aerospike, Inc.
 *
 * Licensed under the Apache License, Version 2.0 (the "License");
 * you may not use this file except in compliance with the License.
 * You may obtain a copy of the License at
 *
 *     http://www.apache.org/licenses/LICENSE-2.0
 *
 * Unless required by applicable law or agreed to in writing, software
 * distributed under the License is distributed on an "AS IS" BASIS,
 * WITHOUT WARRANTIES OR CONDITIONS OF ANY KIND, either express or implied.
 * See the License for the specific language governing permissions and
 * limitations under the License.
 ******************************************************************************/

#include <Python.h>
#include <aerospike/as_query.h>
#include <aerospike/as_error.h>
#include <aerospike/as_status.h>
#include <aerospike/as_log_macros.h>

#include "conversions.h"
#include <string.h>
#include <stdlib.h>
#include "exceptions.h"
#include "macros.h"

static PyObject *py_module;

#define SUBMODULE_NAME "exception"

//  Used to create a Python Exception class
struct exception_def {
    // When adding the exception to the module, we only need the class name
    // Example: AerospikeError
    const char *class_name;
    // When creating an exception, we need to specify the module name + class name
    // Example: exception.AerospikeError
    const char *fully_qualified_class_name;
    // If NULL, there is no base class
    const char *base_class_name;
    enum as_status_e code;
    // Only applies to base exception classes that need their own fields
    // NULL if this doesn't apply
    const char *const *list_of_attrs;
};

// Used to create instances of the above struct
#define EXCEPTION_DEF(class_name, base_class_name, err_code, attrs)            \
    {                                                                          \
        class_name, SUBMODULE_NAME "." class_name, base_class_name, err_code,  \
            attrs                                                              \
    }

// Base exception names
#define AEROSPIKE_ERR_EXCEPTION_NAME "AerospikeError"
#define CLIENT_ERR_EXCEPTION_NAME "ClientError"
#define SERVER_ERR_EXCEPTION_NAME "ServerError"
#define CLUSTER_ERR_EXCEPTION_NAME "ClusterError"
#define RECORD_ERR_EXCEPTION_NAME "RecordError"
#define INDEX_ERR_EXCEPTION_NAME "IndexError"
#define UDF_ERR_EXCEPTION_NAME "UDFError"
#define ADMIN_ERR_EXCEPTION_NAME "AdminError"
#define QUERY_ERR_EXCEPTION_NAME "QueryError"

// If a base exception doesn't have an error code
// No exception should have an error code of 0, so this should be ok
#define NO_ERROR_CODE 0

<<<<<<< HEAD
// TODO: need to document that in_doubt is included as an attribute with None as default value
=======
// Same order as the tuple of args passed into the exception
>>>>>>> ba127bf4
const char *const aerospike_err_attrs[] = {"code", "msg",      "file",
                                           "line", "in_doubt", NULL};
const char *const record_err_attrs[] = {"key", "bin", NULL};
const char *const index_err_attrs[] = {"name", NULL};
const char *const udf_err_attrs[] = {"module", "func", NULL};

// TODO: idea. define this as a list of tuples in python?
// Base classes must be defined before classes that inherit from them (topological sorting)
struct exception_def exception_defs[] = {
    EXCEPTION_DEF(AEROSPIKE_ERR_EXCEPTION_NAME, NULL, NO_ERROR_CODE,
                  aerospike_err_attrs),
    EXCEPTION_DEF(CLIENT_ERR_EXCEPTION_NAME, AEROSPIKE_ERR_EXCEPTION_NAME,
                  AEROSPIKE_ERR_CLIENT, NULL),
    EXCEPTION_DEF(SERVER_ERR_EXCEPTION_NAME, AEROSPIKE_ERR_EXCEPTION_NAME,
                  AEROSPIKE_ERR_SERVER, NULL),
    EXCEPTION_DEF("TimeoutError", AEROSPIKE_ERR_EXCEPTION_NAME,
                  AEROSPIKE_ERR_TIMEOUT, NULL),
    // Client errors
    EXCEPTION_DEF("ParamError", CLIENT_ERR_EXCEPTION_NAME, AEROSPIKE_ERR_PARAM,
                  NULL),
    EXCEPTION_DEF("InvalidHostError", CLIENT_ERR_EXCEPTION_NAME,
                  AEROSPIKE_ERR_INVALID_HOST, NULL),
    EXCEPTION_DEF("ConnectionError", CLIENT_ERR_EXCEPTION_NAME,
                  AEROSPIKE_ERR_CONNECTION, NULL),
    EXCEPTION_DEF("TLSError", CLIENT_ERR_EXCEPTION_NAME,
                  AEROSPIKE_ERR_TLS_ERROR, NULL),
    EXCEPTION_DEF("BatchFailed", CLIENT_ERR_EXCEPTION_NAME,
                  AEROSPIKE_BATCH_FAILED, NULL),
    EXCEPTION_DEF("NoResponse", CLIENT_ERR_EXCEPTION_NAME,
                  AEROSPIKE_NO_RESPONSE, NULL),
    EXCEPTION_DEF("MaxErrorRateExceeded", CLIENT_ERR_EXCEPTION_NAME,
                  AEROSPIKE_MAX_ERROR_RATE, NULL),
    EXCEPTION_DEF("MaxRetriesExceeded", CLIENT_ERR_EXCEPTION_NAME,
                  AEROSPIKE_ERR_MAX_RETRIES_EXCEEDED, NULL),
    EXCEPTION_DEF("InvalidNodeError", CLIENT_ERR_EXCEPTION_NAME,
                  AEROSPIKE_ERR_INVALID_NODE, NULL),
    EXCEPTION_DEF("NoMoreConnectionsError", CLIENT_ERR_EXCEPTION_NAME,
                  AEROSPIKE_ERR_NO_MORE_CONNECTIONS, NULL),
    EXCEPTION_DEF("AsyncConnectionError", CLIENT_ERR_EXCEPTION_NAME,
                  AEROSPIKE_ERR_ASYNC_CONNECTION, NULL),
    EXCEPTION_DEF("ClientAbortError", CLIENT_ERR_EXCEPTION_NAME,
                  AEROSPIKE_ERR_CLIENT_ABORT, NULL),
    // Server errors
    EXCEPTION_DEF("InvalidRequest", SERVER_ERR_EXCEPTION_NAME,
                  AEROSPIKE_ERR_REQUEST_INVALID, NULL),
    EXCEPTION_DEF("ServerFull", SERVER_ERR_EXCEPTION_NAME,
                  AEROSPIKE_ERR_SERVER_FULL, NULL),
    EXCEPTION_DEF("AlwaysForbidden", SERVER_ERR_EXCEPTION_NAME,
                  AEROSPIKE_ERR_ALWAYS_FORBIDDEN, NULL),
    EXCEPTION_DEF("UnsupportedFeature", SERVER_ERR_EXCEPTION_NAME,
                  AEROSPIKE_ERR_UNSUPPORTED_FEATURE, NULL),
    EXCEPTION_DEF("DeviceOverload", SERVER_ERR_EXCEPTION_NAME,
                  AEROSPIKE_ERR_DEVICE_OVERLOAD, NULL),
    EXCEPTION_DEF("NamespaceNotFound", SERVER_ERR_EXCEPTION_NAME,
                  AEROSPIKE_ERR_NAMESPACE_NOT_FOUND, NULL),
    EXCEPTION_DEF("ForbiddenError", SERVER_ERR_EXCEPTION_NAME,
                  AEROSPIKE_ERR_FAIL_FORBIDDEN, NULL),
    EXCEPTION_DEF(QUERY_ERR_EXCEPTION_NAME, SERVER_ERR_EXCEPTION_NAME,
                  AEROSPIKE_ERR_QUERY, NULL),
    EXCEPTION_DEF(CLUSTER_ERR_EXCEPTION_NAME, SERVER_ERR_EXCEPTION_NAME,
                  AEROSPIKE_ERR_CLUSTER, NULL),
    EXCEPTION_DEF("InvalidGeoJSON", SERVER_ERR_EXCEPTION_NAME,
                  AEROSPIKE_ERR_GEO_INVALID_GEOJSON, NULL),
    EXCEPTION_DEF("OpNotApplicable", SERVER_ERR_EXCEPTION_NAME,
                  AEROSPIKE_ERR_OP_NOT_APPLICABLE, NULL),
    EXCEPTION_DEF("FilteredOut", SERVER_ERR_EXCEPTION_NAME,
                  AEROSPIKE_FILTERED_OUT, NULL),
    EXCEPTION_DEF("LostConflict", SERVER_ERR_EXCEPTION_NAME,
                  AEROSPIKE_LOST_CONFLICT, NULL),
    EXCEPTION_DEF("ScanAbortedError", SERVER_ERR_EXCEPTION_NAME,
                  AEROSPIKE_ERR_SCAN_ABORTED, NULL),
    EXCEPTION_DEF("ElementNotFoundError", SERVER_ERR_EXCEPTION_NAME,
                  AEROSPIKE_ERR_FAIL_ELEMENT_NOT_FOUND, NULL),
    EXCEPTION_DEF("ElementExistsError", SERVER_ERR_EXCEPTION_NAME,
                  AEROSPIKE_ERR_FAIL_ELEMENT_EXISTS, NULL),
    EXCEPTION_DEF("BatchDisabledError", SERVER_ERR_EXCEPTION_NAME,
                  AEROSPIKE_ERR_BATCH_DISABLED, NULL),
    EXCEPTION_DEF("BatchMaxRequestError", SERVER_ERR_EXCEPTION_NAME,
                  AEROSPIKE_ERR_BATCH_MAX_REQUESTS_EXCEEDED, NULL),
    EXCEPTION_DEF("BatchQueueFullError", SERVER_ERR_EXCEPTION_NAME,
                  AEROSPIKE_ERR_BATCH_QUEUES_FULL, NULL),
    EXCEPTION_DEF("QueryAbortedError", SERVER_ERR_EXCEPTION_NAME,
                  AEROSPIKE_ERR_QUERY_ABORTED, NULL),
    // Cluster errors
    EXCEPTION_DEF("ClusterChangeError", CLUSTER_ERR_EXCEPTION_NAME,
                  AEROSPIKE_ERR_CLUSTER_CHANGE, NULL),
    // Record errors
    // RecordError doesn't have an error code. It will be ignored in this case
    EXCEPTION_DEF(RECORD_ERR_EXCEPTION_NAME, SERVER_ERR_EXCEPTION_NAME,
                  NO_ERROR_CODE, record_err_attrs),
    EXCEPTION_DEF("RecordKeyMismatch", RECORD_ERR_EXCEPTION_NAME,
                  AEROSPIKE_ERR_RECORD_KEY_MISMATCH, NULL),
    EXCEPTION_DEF("RecordNotFound", RECORD_ERR_EXCEPTION_NAME,
                  AEROSPIKE_ERR_RECORD_NOT_FOUND, NULL),
    EXCEPTION_DEF("RecordGenerationError", RECORD_ERR_EXCEPTION_NAME,
                  AEROSPIKE_ERR_RECORD_GENERATION, NULL),
    EXCEPTION_DEF("RecordExistsError", RECORD_ERR_EXCEPTION_NAME,
                  AEROSPIKE_ERR_RECORD_EXISTS, NULL),
    EXCEPTION_DEF("RecordTooBig", RECORD_ERR_EXCEPTION_NAME,
                  AEROSPIKE_ERR_RECORD_TOO_BIG, NULL),
    EXCEPTION_DEF("RecordBusy", RECORD_ERR_EXCEPTION_NAME,
                  AEROSPIKE_ERR_RECORD_BUSY, NULL),
    EXCEPTION_DEF("BinNameError", RECORD_ERR_EXCEPTION_NAME,
                  AEROSPIKE_ERR_BIN_NAME, NULL),
    EXCEPTION_DEF("BinIncompatibleType", RECORD_ERR_EXCEPTION_NAME,
                  AEROSPIKE_ERR_BIN_INCOMPATIBLE_TYPE, NULL),
    EXCEPTION_DEF("BinExistsError", RECORD_ERR_EXCEPTION_NAME,
                  AEROSPIKE_ERR_BIN_EXISTS, NULL),
    EXCEPTION_DEF("BinNotFound", RECORD_ERR_EXCEPTION_NAME,
                  AEROSPIKE_ERR_BIN_NOT_FOUND, NULL),
    // Index errors
    EXCEPTION_DEF(INDEX_ERR_EXCEPTION_NAME, SERVER_ERR_EXCEPTION_NAME,
                  AEROSPIKE_ERR_INDEX, index_err_attrs),
    EXCEPTION_DEF("IndexNotFound", INDEX_ERR_EXCEPTION_NAME,
                  AEROSPIKE_ERR_INDEX_NOT_FOUND, NULL),
    EXCEPTION_DEF("IndexFoundError", INDEX_ERR_EXCEPTION_NAME,
                  AEROSPIKE_ERR_INDEX_FOUND, NULL),
    EXCEPTION_DEF("IndexOOM", INDEX_ERR_EXCEPTION_NAME, AEROSPIKE_ERR_INDEX_OOM,
                  NULL),
    EXCEPTION_DEF("IndexNotReadable", INDEX_ERR_EXCEPTION_NAME,
                  AEROSPIKE_ERR_INDEX_NOT_READABLE, NULL),
    EXCEPTION_DEF("IndexNameMaxLen", INDEX_ERR_EXCEPTION_NAME,
                  AEROSPIKE_ERR_INDEX_NAME_MAXLEN, NULL),
    EXCEPTION_DEF("IndexNameMaxCount", INDEX_ERR_EXCEPTION_NAME,
                  AEROSPIKE_ERR_INDEX_MAXCOUNT, NULL),
    // UDF errors
    EXCEPTION_DEF(UDF_ERR_EXCEPTION_NAME, SERVER_ERR_EXCEPTION_NAME,
                  AEROSPIKE_ERR_UDF, udf_err_attrs),
    EXCEPTION_DEF("UDFNotFound", UDF_ERR_EXCEPTION_NAME,
                  AEROSPIKE_ERR_UDF_NOT_FOUND, NULL),
    EXCEPTION_DEF("LuaFileNotFound", UDF_ERR_EXCEPTION_NAME,
                  AEROSPIKE_ERR_LUA_FILE_NOT_FOUND, NULL),
    // Admin errors
    EXCEPTION_DEF(ADMIN_ERR_EXCEPTION_NAME, SERVER_ERR_EXCEPTION_NAME,
                  NO_ERROR_CODE, NULL),
    EXCEPTION_DEF("SecurityNotSupported", ADMIN_ERR_EXCEPTION_NAME,
                  AEROSPIKE_SECURITY_NOT_SUPPORTED, NULL),
    EXCEPTION_DEF("SecurityNotEnabled", ADMIN_ERR_EXCEPTION_NAME,
                  AEROSPIKE_SECURITY_NOT_ENABLED, NULL),
    EXCEPTION_DEF("SecuritySchemeNotSupported", ADMIN_ERR_EXCEPTION_NAME,
                  AEROSPIKE_SECURITY_SCHEME_NOT_SUPPORTED, NULL),
    EXCEPTION_DEF("InvalidCommand", ADMIN_ERR_EXCEPTION_NAME,
                  AEROSPIKE_INVALID_COMMAND, NULL),
    EXCEPTION_DEF("InvalidField", ADMIN_ERR_EXCEPTION_NAME,
                  AEROSPIKE_INVALID_FIELD, NULL),
    EXCEPTION_DEF("IllegalState", ADMIN_ERR_EXCEPTION_NAME,
                  AEROSPIKE_ILLEGAL_STATE, NULL),
    EXCEPTION_DEF("InvalidUser", ADMIN_ERR_EXCEPTION_NAME,
                  AEROSPIKE_INVALID_USER, NULL),
    EXCEPTION_DEF("UserExistsError", ADMIN_ERR_EXCEPTION_NAME,
                  AEROSPIKE_USER_ALREADY_EXISTS, NULL),
    EXCEPTION_DEF("InvalidPassword", ADMIN_ERR_EXCEPTION_NAME,
                  AEROSPIKE_INVALID_PASSWORD, NULL),
    EXCEPTION_DEF("ExpiredPassword", ADMIN_ERR_EXCEPTION_NAME,
                  AEROSPIKE_EXPIRED_PASSWORD, NULL),
    EXCEPTION_DEF("ForbiddenPassword", ADMIN_ERR_EXCEPTION_NAME,
                  AEROSPIKE_FORBIDDEN_PASSWORD, NULL),
    EXCEPTION_DEF("InvalidCredential", ADMIN_ERR_EXCEPTION_NAME,
                  AEROSPIKE_INVALID_CREDENTIAL, NULL),
    EXCEPTION_DEF("InvalidRole", ADMIN_ERR_EXCEPTION_NAME,
                  AEROSPIKE_INVALID_ROLE, NULL),
    EXCEPTION_DEF("RoleExistsError", ADMIN_ERR_EXCEPTION_NAME,
                  AEROSPIKE_ROLE_ALREADY_EXISTS, NULL),
    EXCEPTION_DEF("RoleViolation", ADMIN_ERR_EXCEPTION_NAME,
                  AEROSPIKE_ROLE_VIOLATION, NULL),
    EXCEPTION_DEF("InvalidPrivilege", ADMIN_ERR_EXCEPTION_NAME,
                  AEROSPIKE_INVALID_PRIVILEGE, NULL),
    EXCEPTION_DEF("NotAuthenticated", ADMIN_ERR_EXCEPTION_NAME,
                  AEROSPIKE_NOT_AUTHENTICATED, NULL),
    EXCEPTION_DEF("InvalidWhitelist", ADMIN_ERR_EXCEPTION_NAME,
                  AEROSPIKE_INVALID_WHITELIST, NULL),
    EXCEPTION_DEF("NotWhitelisted", ADMIN_ERR_EXCEPTION_NAME,
                  AEROSPIKE_NOT_WHITELISTED, NULL),
    EXCEPTION_DEF("QuotasNotEnabled", ADMIN_ERR_EXCEPTION_NAME,
                  AEROSPIKE_QUOTAS_NOT_ENABLED, NULL),
    EXCEPTION_DEF("InvalidQuota", ADMIN_ERR_EXCEPTION_NAME,
                  AEROSPIKE_INVALID_QUOTA, NULL),
    EXCEPTION_DEF("QuotaExceeded", ADMIN_ERR_EXCEPTION_NAME,
                  AEROSPIKE_QUOTA_EXCEEDED, NULL),
    // Query errors
    EXCEPTION_DEF("QueryQueueFull", QUERY_ERR_EXCEPTION_NAME,
                  AEROSPIKE_ERR_QUERY_QUEUE_FULL, NULL),
    EXCEPTION_DEF("QueryTimeout", QUERY_ERR_EXCEPTION_NAME,
                  AEROSPIKE_ERR_QUERY_TIMEOUT, NULL)};

// TODO: define aerospike module name somewhere else
#define FULLY_QUALIFIED_MODULE_NAME "aerospike." SUBMODULE_NAME
#define NAME_OF_PY_DICT_MAPPING_ERR_CODE_TO_EXC_CLASS "__errcode_to_exc_class"

// Returns NULL if an error occurred
PyObject *AerospikeException_New(void)
{
    static struct PyModuleDef moduledef = {PyModuleDef_HEAD_INIT,
                                           FULLY_QUALIFIED_MODULE_NAME,
                                           "Exception objects",
                                           -1,
                                           NULL,
                                           NULL,
                                           NULL,
                                           NULL};
    py_module = PyModule_Create(&moduledef);
    if (py_module == NULL) {
        goto error;
    }

    PyObject *py_dict_errcode_to_exc_class = PyDict_New();
    if (py_dict_errcode_to_exc_class == NULL) {
        goto MODULE_CLEANUP_ON_ERROR;
    }

    int retval = PyModule_AddObject(
        py_module, NAME_OF_PY_DICT_MAPPING_ERR_CODE_TO_EXC_CLASS,
        py_dict_errcode_to_exc_class);
    if (retval == -1) {
        Py_DECREF(py_dict_errcode_to_exc_class);
        goto MODULE_CLEANUP_ON_ERROR;
    }
    // Getting another strong ref to the error code dict isn't necessary
    // As long as the module exists, so will the dictionary

    unsigned long exception_count =
        sizeof(exception_defs) / sizeof(exception_defs[0]);
    for (unsigned long i = 0; i < exception_count; i++) {
        struct exception_def exception_def = exception_defs[i];

        // TODO: if fetching base class is too slow, cache them using variables
        // This only runs once when `import aerospike` is called, though
        // When a module is loaded once through an import, it won't be loaded again
        PyObject *py_base_class = NULL;
        if (exception_def.base_class_name != NULL) {
            py_base_class = PyObject_GetAttrString(
                py_module, exception_def.base_class_name);
            if (py_base_class == NULL) {
                goto MODULE_CLEANUP_ON_ERROR;
            }
        }

        // Set up class attributes
        PyObject *py_exc_dict = NULL;
        if (exception_def.list_of_attrs != NULL) {
            py_exc_dict = PyDict_New();
            if (py_exc_dict == NULL) {
                Py_XDECREF(py_base_class);
                goto MODULE_CLEANUP_ON_ERROR;
            }

            const char *const *curr_attr_ref = exception_def.list_of_attrs;
            while (*curr_attr_ref != NULL) {
                int retval =
                    PyDict_SetItemString(py_exc_dict, *curr_attr_ref, Py_None);
                if (retval == -1) {
                    Py_DECREF(py_exc_dict);
                    Py_XDECREF(py_base_class);
                    goto MODULE_CLEANUP_ON_ERROR;
                }
                curr_attr_ref++;
            }
        }

        PyObject *py_exception_class =
            PyErr_NewException(exception_def.fully_qualified_class_name,
                               py_base_class, py_exc_dict);
        Py_XDECREF(py_base_class);
        Py_XDECREF(py_exc_dict);
        if (py_exception_class == NULL) {
            goto MODULE_CLEANUP_ON_ERROR;
        }

        PyObject *py_code = NULL;
        if (exception_def.code == NO_ERROR_CODE) {
            Py_INCREF(Py_None);
            py_code = Py_None;
        }
        else {
            py_code = PyLong_FromLong(exception_def.code);
            if (py_code == NULL) {
                goto EXC_CLASS_CLEANUP_ON_ERROR;
            }
        }
        int retval =
            PyObject_SetAttrString(py_exception_class, "code", py_code);
        if (retval == -1) {
            goto EXC_CLASS_CLEANUP_ON_ERROR;
        }

        retval = PyDict_SetItem(py_dict_errcode_to_exc_class, py_code,
                                py_exception_class);
        Py_DECREF(py_code);
        if (retval == -1) {
            goto EXC_CLASS_CLEANUP_ON_ERROR;
        }

        retval = PyModule_AddObject(py_module, exception_def.class_name,
                                    py_exception_class);
        if (retval == -1) {
            goto EXC_CLASS_CLEANUP_ON_ERROR;
        }
        continue;

    EXC_CLASS_CLEANUP_ON_ERROR:
        Py_DECREF(py_exception_class);
        goto MODULE_CLEANUP_ON_ERROR;
    }

    return py_module;

MODULE_CLEANUP_ON_ERROR:
    Py_DECREF(py_module);
error:
    return NULL;
}

void remove_exception(as_error *err)
{
    PyObject *py_key = NULL, *py_value = NULL;
    Py_ssize_t pos = 0;
    PyObject *py_module_dict = PyModule_GetDict(py_module);

    while (PyDict_Next(py_module_dict, &pos, &py_key, &py_value)) {
        Py_DECREF(py_value);
    }
}

<<<<<<< HEAD
// Return NULL on error
// Otherwise returns strong reference to exception class
PyObject *get_py_exc_class_from_err_code(as_status err_code)
=======
// We have this as a separate method because both raise_exception and raise_exception_old need to use it
void set_aerospike_exc_attrs_using_tuple_of_attrs(PyObject *py_exc,
                                                  PyObject *py_tuple)
{
    for (unsigned long i = 0;
         i < sizeof(aerospike_err_attrs) / sizeof(aerospike_err_attrs[0]) - 1;
         i++) {
        // Here, we are assuming the number of attrs is the same as the number of tuple members
        PyObject *py_arg = PyTuple_GetItem(py_tuple, i);
        if (py_arg == NULL) {
            // Don't fail out if number of attrs > number of tuple members
            // This condition should never be true, though
            PyErr_Clear();
            break;
        }
        PyObject_SetAttrString(py_exc, aerospike_err_attrs[i], py_arg);
    }
}

// TODO: idea. Use python dict to map error code to exception
void raise_exception(as_error *err)
>>>>>>> ba127bf4
{
    PyObject *py_dict_err_code = PyObject_GetAttrString(
        py_module, NAME_OF_PY_DICT_MAPPING_ERR_CODE_TO_EXC_CLASS);
    if (py_dict_err_code == NULL) {
        goto error;
    }

<<<<<<< HEAD
    PyObject *py_err_code = PyLong_FromLong(err_code);
    if (py_err_code == NULL) {
        Py_DECREF(py_dict_err_code);
        goto error;
    }

    PyObject *py_exc_class =
        PyDict_GetItemWithError(py_dict_err_code, py_err_code);
    Py_DECREF(py_dict_err_code);
    Py_XDECREF(py_err_code);

    if (py_exc_class == NULL) {
        if (PyErr_Occurred()) {
            goto error;
=======
    while (PyDict_Next(py_module_dict, &pos, &py_key, &py_value)) {
        if (PyObject_HasAttrString(py_value, "code")) {
            PyObject *py_code = PyObject_GetAttrString(py_value, "code");
            if (py_code == Py_None) {
                continue;
            }
            if (err->code == PyLong_AsLong(py_code)) {
                found = true;
                break;
            }
>>>>>>> ba127bf4
        }

        // KeyError
        // Exception class could not be found with the error code

        PyObject *py_aerospike_error_class =
            PyObject_GetAttrString(py_module, AEROSPIKE_ERR_EXCEPTION_NAME);
        if (py_aerospike_error_class == NULL) {
            goto error;
        }
    }
    else {
        Py_INCREF(py_exc_class);
    }

    return py_exc_class;
error:
    return NULL;
}

enum {
    AS_PY_ERR_TUPLE_CODE = 0,
    AS_PY_ERR_TUPLE_MSG = 1,
    AS_PY_ERR_TUPLE_FILE = 2,
    AS_PY_ERR_TUPLE_LINE = 3,
    AS_PY_ERR_TUPLE_IN_DOUBT = 4
};

#define ERROR_TUPLE_SIZE 5

PyObject *create_pytuple_using_as_error(const as_error *err)
{
    PyObject *py_err_tuple = PyTuple_New(ERROR_TUPLE_SIZE);
    if (py_err_tuple == NULL) {
        goto error;
    }

    Py_ssize_t size_of_py_tuple = PyTuple_Size(py_err_tuple);
    if (size_of_py_tuple == -1) {
        goto CLEANUP_TUPLE_ON_ERROR;
    }

    for (Py_ssize_t i = 0; i < size_of_py_tuple; i++) {
        PyObject *py_member_of_tuple = NULL;
        switch (i) {
        case AS_PY_ERR_TUPLE_CODE:
            py_member_of_tuple = PyLong_FromLongLong(err->code);
            break;
        case AS_PY_ERR_TUPLE_MSG:
            py_member_of_tuple = PyUnicode_FromString(err->message);
            break;
        case AS_PY_ERR_TUPLE_FILE:
            if (err->file) {
                py_member_of_tuple = PyUnicode_FromString(err->file);
            }
            else {
                Py_INCREF(Py_None);
                py_member_of_tuple = Py_None;
            }
            break;
        case AS_PY_ERR_TUPLE_LINE:
            if (err->line > 0) {
                py_member_of_tuple = PyLong_FromLong(err->line);
            }
            else {
                Py_INCREF(Py_None);
                py_member_of_tuple = Py_None;
            }
            break;
        case AS_PY_ERR_TUPLE_IN_DOUBT:
            py_member_of_tuple = PyBool_FromLong(err->in_doubt);
            break;
        default:
            // This codepath should not have executed
            as_log_warn("Invalid index %d when creating a Python error tuple",
                        i);
            break;
        }

        if (py_member_of_tuple == NULL) {
            // One of the above methods to create the member failed
            goto CLEANUP_TUPLE_ON_ERROR;
        }

<<<<<<< HEAD
        int retval = PyTuple_SetItem(py_err_tuple, i, py_member_of_tuple);
        if (retval == -1) {
            goto CLEANUP_TUPLE_ON_ERROR;
        }
    }
=======
    // Convert C error to Python exception
    PyObject *py_err = NULL;
    error_to_pyobject(err, &py_err);
    set_aerospike_exc_attrs_using_tuple_of_attrs(py_value, py_err);
>>>>>>> ba127bf4

    return py_err_tuple;

CLEANUP_TUPLE_ON_ERROR:
    Py_DECREF(py_err_tuple);
error:
    return NULL;
}

int raise_exception_with_api_call_extra_info(as_error *err,
                                             as_exc_extra_info *extra_info)
{
    int retval = -1;
    PyObject *py_exc_class = get_py_exc_class_from_err_code(err->code);
    if (py_exc_class == NULL) {
        goto finish;
    }

    PyObject *py_err_tuple = create_pytuple_using_as_error(err);
    if (py_err_tuple == NULL) {
        goto cleanup_exc_class;
    }

    // Set exception class attributes as well
    for (int i = 0; i < ERROR_TUPLE_SIZE; i++) {
        PyObject *py_tuple_item = PyTuple_GetItem(py_err_tuple, i);
        if (py_tuple_item == NULL) {
            goto cleanup_err_tuple;
        }

        retval = PyObject_SetAttrString(py_exc_class, aerospike_err_attrs[i],
                                        py_tuple_item);
        if (retval == -1) {
            goto cleanup_err_tuple;
        }
    }

    if (extra_info != NULL) {
        as_exc_extra_info *curr_pair = extra_info;
        while (curr_pair->attr_name != NULL) {
            if (PyObject_HasAttrString(py_exc_class, curr_pair->attr_name)) {
                // Some API methods that raise an exception will set an attribute value to be NULL
                // i.e operate() sets bin to be NULL when raising an exception
                // We don't want those API methods to remove the attribute from the exception class, so just change to None
                // TODO: make sure those API methods aren't deleting the attributes
                if (curr_pair->py_value == NULL) {
                    Py_INCREF(Py_None);
                    curr_pair->py_value = Py_None;
                }
                retval = PyObject_SetAttrString(
                    py_exc_class, curr_pair->attr_name, curr_pair->py_value);
                Py_DECREF(Py_None);
                if (retval == -1) {
                    goto cleanup_err_tuple;
                }
            }
            curr_pair++;
        }
    }

    // TODO: not sure how to check if this fails
    PyErr_SetObject(py_exc_class, py_err_tuple);
    retval = 0;

cleanup_err_tuple:
    Py_DECREF(py_err_tuple);
cleanup_exc_class:
    Py_DECREF(py_exc_class);
finish:
    return retval;
}

// Return -1 on error
int raise_exception(as_error *err)
{
    return raise_exception_with_api_call_extra_info(err, NULL);
}<|MERGE_RESOLUTION|>--- conflicted
+++ resolved
@@ -68,11 +68,7 @@
 // No exception should have an error code of 0, so this should be ok
 #define NO_ERROR_CODE 0
 
-<<<<<<< HEAD
-// TODO: need to document that in_doubt is included as an attribute with None as default value
-=======
 // Same order as the tuple of args passed into the exception
->>>>>>> ba127bf4
 const char *const aerospike_err_attrs[] = {"code", "msg",      "file",
                                            "line", "in_doubt", NULL};
 const char *const record_err_attrs[] = {"key", "bin", NULL};
@@ -396,33 +392,9 @@
     }
 }
 
-<<<<<<< HEAD
 // Return NULL on error
 // Otherwise returns strong reference to exception class
 PyObject *get_py_exc_class_from_err_code(as_status err_code)
-=======
-// We have this as a separate method because both raise_exception and raise_exception_old need to use it
-void set_aerospike_exc_attrs_using_tuple_of_attrs(PyObject *py_exc,
-                                                  PyObject *py_tuple)
-{
-    for (unsigned long i = 0;
-         i < sizeof(aerospike_err_attrs) / sizeof(aerospike_err_attrs[0]) - 1;
-         i++) {
-        // Here, we are assuming the number of attrs is the same as the number of tuple members
-        PyObject *py_arg = PyTuple_GetItem(py_tuple, i);
-        if (py_arg == NULL) {
-            // Don't fail out if number of attrs > number of tuple members
-            // This condition should never be true, though
-            PyErr_Clear();
-            break;
-        }
-        PyObject_SetAttrString(py_exc, aerospike_err_attrs[i], py_arg);
-    }
-}
-
-// TODO: idea. Use python dict to map error code to exception
-void raise_exception(as_error *err)
->>>>>>> ba127bf4
 {
     PyObject *py_dict_err_code = PyObject_GetAttrString(
         py_module, NAME_OF_PY_DICT_MAPPING_ERR_CODE_TO_EXC_CLASS);
@@ -430,7 +402,6 @@
         goto error;
     }
 
-<<<<<<< HEAD
     PyObject *py_err_code = PyLong_FromLong(err_code);
     if (py_err_code == NULL) {
         Py_DECREF(py_dict_err_code);
@@ -445,18 +416,6 @@
     if (py_exc_class == NULL) {
         if (PyErr_Occurred()) {
             goto error;
-=======
-    while (PyDict_Next(py_module_dict, &pos, &py_key, &py_value)) {
-        if (PyObject_HasAttrString(py_value, "code")) {
-            PyObject *py_code = PyObject_GetAttrString(py_value, "code");
-            if (py_code == Py_None) {
-                continue;
-            }
-            if (err->code == PyLong_AsLong(py_code)) {
-                found = true;
-                break;
-            }
->>>>>>> ba127bf4
         }
 
         // KeyError
@@ -541,18 +500,11 @@
             goto CLEANUP_TUPLE_ON_ERROR;
         }
 
-<<<<<<< HEAD
         int retval = PyTuple_SetItem(py_err_tuple, i, py_member_of_tuple);
         if (retval == -1) {
             goto CLEANUP_TUPLE_ON_ERROR;
         }
     }
-=======
-    // Convert C error to Python exception
-    PyObject *py_err = NULL;
-    error_to_pyobject(err, &py_err);
-    set_aerospike_exc_attrs_using_tuple_of_attrs(py_value, py_err);
->>>>>>> ba127bf4
 
     return py_err_tuple;
 
