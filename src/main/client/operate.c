--- conflicted
+++ resolved
@@ -330,19 +330,12 @@
 				goto CLEANUP;
 			}
 			if (py_value) {
-<<<<<<< HEAD
-				if (check_type(self, py_value, operation, err)) {
-                    goto CLEANUP;
-                }
-			} else if ((!py_value) && (operation != AS_OPERATOR_READ && operation != AS_OPERATOR_TOUCH)) {
-=======
 				if (self->strict_types) {
 					if (check_type(self, py_value, operation, err)) {
 						goto CLEANUP;
 					}
 				}
-			} else if ((!py_value) && (operation != AS_OPERATOR_READ)) {
->>>>>>> 6aba4c15
+			} else if ((!py_value) && (operation != AS_OPERATOR_READ && operation != AS_OPERATOR_TOUCH)) {
 				as_error_update(err, AEROSPIKE_ERR_PARAM, "Value should be given");
 				goto CLEANUP;
 			}
@@ -416,7 +409,6 @@
 					}
 					break;
 				case AS_OPERATOR_TOUCH:
-<<<<<<< HEAD
                     ops.ttl = 0;
 					if (py_value && PyInt_Check(py_value)) {
                         ops.ttl = PyInt_AsLong(py_value);
@@ -428,18 +420,6 @@
                         }
                         ops.ttl = ttl;
                     }
-=======
-					if (PyInt_Check(py_value)) {
-						ops.ttl = PyInt_AsLong(py_value);
-					} else if ( PyLong_Check(py_value) ) {
-						ttl = PyLong_AsLong(py_value);
-						if((uint32_t)-1 == ttl) {
-							as_error_update(err, AEROSPIKE_ERR_PARAM, "integer value for ttl exceeds sys.maxsize");
-							goto CLEANUP;
-						}
-						ops.ttl = ttl;
-					}
->>>>>>> 6aba4c15
 					as_operations_add_touch(&ops);
 					break;
 				case AS_OPERATOR_READ:
