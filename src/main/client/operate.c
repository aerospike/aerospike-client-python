/*******************************************************************************
 * Copyright 2013-2019 Aerospike, Inc.
 *
 * Licensed under the Apache License, Version 2.0 (the "License");
 * you may not use this file except in compliance with the License.
 * You may obtain a copy of the License at
 *
 *     http://www.apache.org/licenses/LICENSE-2.0
 *
 * Unless required by applicable law or agreed to in writing, software
 * distributed under the License is distributed on an "AS IS" BASIS,
 * WITHOUT WARRANTIES OR CONDITIONS OF ANY KIND, either express or implied.
 * See the License for the specific language governing permissions and
 * limitations under the License.
 ******************************************************************************/

#include <Python.h>
#include <stdbool.h>
#include <stdlib.h>
#include <string.h>
#include <aerospike/aerospike_key.h>
#include <aerospike/as_key.h>
#include <aerospike/as_error.h>
#include <aerospike/as_record.h>
#include <aerospike/as_operations.h>
#include <aerospike/as_map_operations.h>
#include <aerospike/aerospike_info.h>
#include "client.h"
#include "conversions.h"
#include "exceptions.h"
#include "policy.h"
#include "serializer.h"
#include "geo.h"
#include "cdt_list_operations.h"
#include "cdt_map_operations.h"
#include "bit_operations.h"
#include "hll_operations.h"
#include "pythoncapi_compat.h"
#include "expression_operations.h"

#include <aerospike/as_double.h>
#include <aerospike/as_integer.h>
#include <aerospike/as_geojson.h>
#include <aerospike/as_nil.h>

#define DESTROY_BUFFERS false // Don't destroy buffers when destroying the pool

static as_status get_operation(as_error *err, PyObject *op_dict,
                               long *operation_ptr);

static inline bool isListOp(int op);
static inline bool isNewMapOp(int op);
static inline bool isBitOp(int op);
static inline bool isHllOp(int op);
static inline bool isExprOp(int op);

#define PY_OPERATION_KEY "op"

#define BASE_VARIABLES                                                         \
    as_error err;                                                              \
    as_error_init(&err);                                                       \
    PyObject *py_key = NULL;                                                   \
    PyObject *py_policy = NULL;                                                \
    PyObject *py_result = NULL;                                                \
    PyObject *py_meta = NULL;                                                  \
    as_key key;

#define CHECK_CONNECTED(__err)                                                 \
    if (!self || !self->as) {                                                  \
        as_error_update(__err, AEROSPIKE_ERR_PARAM,                            \
                        "Invalid aerospike object");                           \
        goto CLEANUP;                                                          \
    }                                                                          \
    if (!self->is_conn_16) {                                                   \
        as_error_update(__err, AEROSPIKE_ERR_CLUSTER,                          \
                        "No connection to aerospike cluster");                 \
        goto CLEANUP;                                                          \
    }

#define EXCEPTION_ON_ERROR()                                                   \
    if (err.code != AEROSPIKE_OK) {                                            \
        raise_exception_base(&err, py_key, py_bin, Py_None, Py_None, Py_None); \
        return NULL;                                                           \
    }

#define DECREF_LIST_AND_RESULT()                                               \
    if (py_list) {                                                             \
        Py_DECREF(py_list);                                                    \
    }                                                                          \
    if (err.code == AEROSPIKE_OK) {                                            \
        if (!py_result) {                                                      \
            return NULL;                                                       \
        }                                                                      \
        else {                                                                 \
            Py_DECREF(py_result);                                              \
        }                                                                      \
    }

#define CONVERT_VAL_TO_AS_VAL()                                                \
    if (as_val_new_from_pyobject(self, err, py_value, &put_val, dynamic_pool,  \
                                 SERIALIZER_NONE,                              \
                                 destroy_buffers) != AEROSPIKE_OK) {           \
        return err->code;                                                      \
    }

#define CONVERT_KEY_TO_AS_VAL()                                                \
    if (as_val_new_from_pyobject(self, err, py_key, &put_key, dynamic_pool,    \
                                 SERIALIZER_NONE,                              \
                                 destroy_buffers) != AEROSPIKE_OK) {           \
        return err->code;                                                      \
    }

#define CONVERT_PY_CTX_TO_AS_CTX()                                             \
<<<<<<< HEAD
    if (get_cdt_ctx(self, err, &ctx, py_val, &ctx_in_use, dynamic_pool,        \
                    destroy_buffers) != AEROSPIKE_OK) {                        \
=======
    if (get_cdt_ctx(self, err, &ctx, py_operation_dict, &ctx_in_use,           \
                    static_pool, SERIALIZER_PYTHON) != AEROSPIKE_OK) {         \
>>>>>>> 0d990449
        return err->code;                                                      \
    }

#define CONVERT_RANGE_TO_AS_VAL()                                              \
    if (as_val_new_from_pyobject(self, err, py_range, &put_range,              \
                                 dynamic_pool, SERIALIZER_NONE,                \
                                 destroy_buffers) != AEROSPIKE_OK) {           \
        return err->code;                                                      \
    }

static as_status invertIfSpecified(as_error *err, PyObject *op_dict,
                                   uint64_t *return_value);
/**
 *******************************************************************************************************
 * This function will check whether operation can be performed
 * based on operation and value type.
 *
 * @param py_list               The List.
 * @param operation             The operation to perform.
 * @param py_bin                The bin name to perform operation.
 * @param py_value              The value to perform operation.
 * @param py_initial_val        The initial value for increment operation.
 *
 * Returns 0 if operation can be performed.
 *******************************************************************************************************
 */
PyObject *create_pylist(PyObject *py_list, long operation, PyObject *py_bin,
                        PyObject *py_value)
{
    PyObject *dict = PyDict_New();
    py_list = PyList_New(0);
    PyDict_SetItemString(dict, "op", PyLong_FromLong(operation));
    if (operation != AS_OPERATOR_TOUCH) {
        PyDict_SetItemString(dict, "bin", py_bin);
    }
    PyDict_SetItemString(dict, "val", py_value);

    PyList_Append(py_list, dict);
    Py_DECREF(dict);

    return py_list;
}

/**
 *******************************************************************************************************
 * This function will check whether operation can be performed
 * based on operation and value type.
 *
 * @param py_value              The value to perform operations.
 * @param op                    The operation to perform.
 *
 * Returns 0 if operation can be performed.
 *******************************************************************************************************
 */
int check_type(AerospikeClient *self, PyObject *py_value, int op, as_error *err)
{
    if ((!PyLong_Check(py_value) &&
         strcmp(py_value->ob_type->tp_name, "aerospike.null")) &&
        (op == AS_OPERATOR_TOUCH)) {
        as_error_update(
            err, AEROSPIKE_ERR_PARAM,
            "Unsupported operand type(s) for touch : only int or long allowed");
        return 1;
    }
    else if ((!PyLong_Check(py_value) && (!PyFloat_Check(py_value)) &&
              strcmp(py_value->ob_type->tp_name, "aerospike.null")) &&
             op == AS_OPERATOR_INCR) {
        as_error_update(
            err, AEROSPIKE_ERR_PARAM,
            "Unsupported operand type(s) for +: only 'int' allowed");
        return 1;
    }
    else if ((!PyUnicode_Check(py_value) && !PyByteArray_Check(py_value) &&
              !PyBytes_Check(py_value) &&
              strcmp(py_value->ob_type->tp_name, "aerospike.null")) &&
             (op == AS_OPERATOR_APPEND || op == AS_OPERATOR_PREPEND)) {
        as_error_update(err, AEROSPIKE_ERR_PARAM,
                        "Cannot concatenate 'str' and 'non-str' objects");
        return 1;
    }
    else if (!PyList_Check(py_value) && op == OP_LIST_APPEND_ITEMS) {
        as_error_update(err, AEROSPIKE_ERR_PARAM,
                        "Value of list_append_items should be of type list");
        return 1;
    }
    else if (!PyList_Check(py_value) && op == OP_LIST_INSERT_ITEMS) {
        as_error_update(err, AEROSPIKE_ERR_PARAM,
                        "Value of list_insert_items should be of type list");
        return 1;
    }
    return 0;
}

static inline bool isListOp(int op)
{
    return (
        op == OP_LIST_APPEND || op == OP_LIST_APPEND_ITEMS ||
        op == OP_LIST_INSERT || op == OP_LIST_INSERT_ITEMS ||
        op == OP_LIST_POP || op == OP_LIST_POP_RANGE || op == OP_LIST_REMOVE ||
        op == OP_LIST_REMOVE_RANGE || op == OP_LIST_CLEAR ||
        op == OP_LIST_SET || op == OP_LIST_GET || op == OP_LIST_GET_RANGE ||
        op == OP_LIST_TRIM || op == OP_LIST_SIZE || op == OP_LIST_INCREMENT ||
        op == OP_LIST_GET_BY_INDEX || op == OP_LIST_GET_BY_INDEX_RANGE ||
        op == OP_LIST_GET_BY_RANK || op == OP_LIST_GET_BY_RANK_RANGE ||
        op == OP_LIST_GET_BY_VALUE || op == OP_LIST_GET_BY_VALUE_LIST ||
        op == OP_LIST_GET_BY_VALUE_RANGE || op == OP_LIST_REMOVE_BY_INDEX ||
        op == OP_LIST_REMOVE_BY_INDEX_RANGE || op == OP_LIST_REMOVE_BY_RANK ||
        op == OP_LIST_REMOVE_BY_RANK_RANGE || op == OP_LIST_REMOVE_BY_VALUE ||
        op == OP_LIST_REMOVE_BY_VALUE_LIST ||
        op == OP_LIST_REMOVE_BY_VALUE_RANGE || op == OP_LIST_SET_ORDER ||
        op == OP_LIST_SORT || op == OP_LIST_REMOVE_BY_VALUE_RANK_RANGE_REL ||
        op == OP_LIST_GET_BY_VALUE_RANK_RANGE_REL || op == OP_LIST_CREATE);
}

static inline bool isNewMapOp(int op)
{
    return (op == OP_MAP_REMOVE_BY_KEY_INDEX_RANGE_REL ||
            op == OP_MAP_REMOVE_BY_VALUE_RANK_RANGE_REL ||
            op == OP_MAP_GET_BY_VALUE_RANK_RANGE_REL ||
            op == OP_MAP_GET_BY_KEY_INDEX_RANGE_REL);
}

static inline bool isBitOp(int op)
{
    int bit_start = OP_BIT_RESIZE;
    int bit_end = OP_BIT_RSCAN;
    return (op >= bit_start && op <= bit_end);
}

static inline bool isHllOp(int op)
{
    int hll_start = OP_HLL_ADD;
    int hll_end = OP_HLL_SET_UNION;
    return (op >= hll_start && op <= hll_end);
}

static inline bool isExprOp(int op)
{
    int expr_start = OP_EXPR_READ;
    int expr_end = OP_EXPR_WRITE;
    return (op >= expr_start && op <= expr_end);
}

bool opRequiresIndex(int op)
{
    return (op == OP_LIST_INSERT || op == OP_LIST_INSERT_ITEMS ||
            op == OP_LIST_POP || op == OP_LIST_POP_RANGE ||
            op == OP_LIST_REMOVE || op == OP_LIST_REMOVE_RANGE ||
            op == OP_LIST_SET || op == OP_LIST_GET || op == OP_LIST_GET_RANGE ||
            op == OP_LIST_TRIM || op == OP_MAP_REMOVE_BY_INDEX ||
            op == OP_MAP_REMOVE_BY_RANK || op == OP_MAP_REMOVE_BY_RANK_RANGE ||
            op == OP_MAP_GET_BY_INDEX || op == OP_MAP_GET_BY_INDEX_RANGE ||
            op == OP_MAP_GET_BY_RANK || op == OP_MAP_GET_BY_RANK_RANGE ||
            op == OP_MAP_REMOVE_BY_INDEX_RANGE || op == OP_LIST_INCREMENT);
}

// TODO: Can be optimized with bitwise operations?
bool opRequiresValue(int op)
{
    return (op != AS_OPERATOR_READ && op != AS_OPERATOR_TOUCH &&
            op != OP_LIST_POP && op != OP_LIST_REMOVE && op != OP_LIST_CLEAR &&
            op != OP_LIST_GET && op != OP_LIST_SIZE &&
            op != OP_MAP_GET_BY_KEY && op != OP_MAP_SET_POLICY &&
            op != OP_MAP_SIZE && op != OP_MAP_CLEAR &&
            op != OP_MAP_REMOVE_BY_KEY && op != OP_MAP_REMOVE_BY_INDEX &&
            op != OP_MAP_REMOVE_BY_RANK && op != OP_MAP_GET_BY_KEY &&
            op != OP_MAP_GET_BY_INDEX && op != OP_MAP_GET_BY_KEY_RANGE &&
            op != OP_MAP_GET_BY_RANK && op != AS_OPERATOR_DELETE &&
            op != OP_MAP_CREATE && op != OP_LIST_CREATE &&
            op != AS_OPERATOR_CDT_READ && op != AS_OPERATOR_CDT_MODIFY);
}

bool opRequiresRange(int op)
{
    return (op == OP_MAP_REMOVE_BY_VALUE_RANGE ||
            op == OP_MAP_GET_BY_VALUE_RANGE || op == OP_MAP_GET_BY_KEY_RANGE);
}

bool opReturnsResult(int op)
{
    return (op == AS_OPERATOR_READ || op == OP_LIST_APPEND ||
            op == OP_LIST_SIZE || op == OP_LIST_APPEND_ITEMS ||
            op == OP_LIST_REMOVE || op == OP_LIST_REMOVE_RANGE ||
            op == OP_LIST_TRIM || op == OP_LIST_CLEAR || op == OP_LIST_GET ||
            op == OP_LIST_GET_RANGE || op == OP_LIST_INSERT ||
            op == OP_LIST_INSERT_ITEMS || op == OP_LIST_POP ||
            op == OP_LIST_POP_RANGE || op == OP_LIST_SET ||
            op == OP_MAP_GET_BY_KEY || op == OP_MAP_GET_BY_KEY_RANGE ||
            op == OP_LIST_INCREMENT);
}

bool opRequiresMapPolicy(int op) { return (op == OP_MAP_SET_POLICY); }

bool opRequiresKey(int op)
{
    return (op == OP_MAP_PUT || op == OP_MAP_INCREMENT ||
            op == OP_MAP_DECREMENT || op == OP_MAP_REMOVE_BY_KEY ||
            op == OP_MAP_REMOVE_BY_KEY_RANGE || op == OP_MAP_GET_BY_KEY ||
            op == OP_MAP_GET_BY_KEY_RANGE);
}

<<<<<<< HEAD
as_status add_op(AerospikeClient *self, as_error *err, PyObject *py_val,
                 as_vector *unicodeStrVector, as_dynamic_pool *dynamic_pool,
                 bool destroy_buffers, as_operations *ops, long *op,
=======
as_status add_op(AerospikeClient *self, as_error *err,
                 PyObject *py_operation_dict, as_vector *unicodeStrVector,
                 as_static_pool *static_pool, as_operations *ops, long *op,
>>>>>>> 0d990449
                 long *ret_type)
{
    as_val *put_val = NULL;
    as_val *put_key = NULL;
    as_val *put_range = NULL;
    as_cdt_ctx ctx;
    as_cdt_ctx *ctx_ref = NULL;
    bool ctx_in_use = false;
    char *bin = NULL;
    char *val = NULL;
    long offset = 0;
    long ttl = 0;
    double double_offset = 0.0;
    int index = 0;
    long operation = 0;
    uint64_t return_type = AS_MAP_RETURN_NONE;
    PyObject *py_ustr = NULL;
    PyObject *py_ustr1 = NULL;
    PyObject *py_bin = NULL;
    as_exp *mod_exp = NULL;

    as_map_policy map_policy;
    as_map_policy_init(&map_policy);

    PyObject *key_op = NULL, *value = NULL;
    PyObject *py_value = NULL;
    PyObject *py_key = NULL;
    PyObject *py_index = NULL;
    PyObject *py_range = NULL;
    PyObject *py_map_policy = NULL;
    PyObject *py_return_type = NULL;
    // For map_create operation
    PyObject *py_map_order = NULL;
    PyObject *py_persist_index = NULL;

    Py_ssize_t pos = 0;

    if (get_operation(err, py_operation_dict, &operation) != AEROSPIKE_OK) {
        return err->code;
    }

    /* Handle the list operations with a helper in the cdt_list_operate.c file */
    if (isListOp(operation)) {
        return add_new_list_op(
<<<<<<< HEAD
            self, err, py_val, unicodeStrVector, dynamic_pool, ops, operation,
            ret_type); //This hardcoding matches current behavior
    }

    if (isNewMapOp(operation)) {
        return add_new_map_op(self, err, py_val, unicodeStrVector, dynamic_pool,
                              ops, operation, ret_type);
    }

    if (isBitOp(operation)) {
        return add_new_bit_op(self, err, py_val, unicodeStrVector, ops,
                              operation, ret_type);
    }

    if (isHllOp(operation)) {
        return add_new_hll_op(self, err, py_val, unicodeStrVector, dynamic_pool,
                              ops, operation, ret_type);
    }

    if (isExprOp(operation)) {
        return add_new_expr_op(self, err, py_val, unicodeStrVector, ops,
                               operation);
=======
            self, err, py_operation_dict, unicodeStrVector, static_pool, ops,
            operation, ret_type,
            SERIALIZER_PYTHON); //This hardcoding matches current behavior
    }

    if (isNewMapOp(operation)) {
        return add_new_map_op(self, err, py_operation_dict, unicodeStrVector,
                              static_pool, ops, operation, ret_type,
                              SERIALIZER_PYTHON);
    }

    if (isBitOp(operation)) {
        return add_new_bit_op(self, err, py_operation_dict, unicodeStrVector,
                              static_pool, ops, operation, ret_type,
                              SERIALIZER_PYTHON);
    }

    if (isHllOp(operation)) {
        return add_new_hll_op(self, err, py_operation_dict, unicodeStrVector,
                              static_pool, ops, operation, ret_type,
                              SERIALIZER_PYTHON);
    }

    if (isExprOp(operation)) {
        return add_new_expr_op(self, err, py_operation_dict, unicodeStrVector,
                               ops, operation, SERIALIZER_PYTHON);
>>>>>>> 0d990449
    }

    // TODO: Use set instead of this?
    while (PyDict_Next(py_operation_dict, &pos, &key_op, &value)) {
        if (!PyUnicode_Check(key_op)) {
            return as_error_update(err, AEROSPIKE_ERR_CLIENT,
                                   "An operation key must be a string.");
        }
        else {
            char *name = (char *)PyUnicode_AsUTF8(key_op);
            if (!strcmp(name, "op")) {
                continue;
            }
            else if (!strcmp(name, "bin")) {
                py_bin = value;
            }
            else if (!strcmp(name, "index")) {
                py_index = value;
            }
            else if (!strcmp(name, "val")) {
                py_value = value;
            }
            else if (!strcmp(name, "key")) {
                py_key = value;
            }
            else if (!strcmp(name, "range")) {
                py_range = value;
            }
            else if (!strcmp(name, "map_policy")) {
                py_map_policy = value;
            }
            else if (!strcmp(name, "return_type")) {
                py_return_type = value;
            }
            else if (strcmp(name, "inverted") == 0) {
                continue;
            }
            else if (strcmp(name, "ctx") == 0) {
                CONVERT_PY_CTX_TO_AS_CTX();
                ctx_ref = (ctx_in_use ? &ctx : NULL);
            }
            else if (strcmp(name, "map_order") == 0) {
                py_map_order = value;
            }
            else if (strcmp(name, "persist_index") == 0) {
                py_persist_index = value;
            }
            else if (strcmp(name, _CDT_APPLY_MOD_EXP_KEY) == 0) {
                continue;
            }
            else if (strcmp(name, _CDT_FLAGS_KEY) == 0) {
                continue;
            }
            else {
                as_error_update(
                    err, AEROSPIKE_ERR_PARAM,
                    "Operation can contain only op, bin, index, key, val, "
                    "return_type and map_policy keys");
                goto CLEANUP;
            }
        }
    }

    *op = operation;

    if (py_bin) {
        if (PyUnicode_Check(py_bin)) {
            py_ustr = PyUnicode_AsUTF8String(py_bin);
            bin = strdup(PyBytes_AsString(py_ustr));
            as_vector_append(unicodeStrVector, &bin);
            Py_DECREF(py_ustr);
        }
        else if (PyUnicode_Check(py_bin)) {
            bin = (char *)PyUnicode_AsUTF8(py_bin);
        }
        else if (PyByteArray_Check(py_bin)) {
            bin = PyByteArray_AsString(py_bin);
        }
        else {
            as_error_update(err, AEROSPIKE_ERR_PARAM,
                            "Bin name should be of type string");
            goto CLEANUP;
        }

        if (self->strict_types) {
            if (strlen(bin) > AS_BIN_NAME_MAX_LEN) {
                as_error_update(
                    err, AEROSPIKE_ERR_BIN_NAME,
                    "A bin name should not exceed 15 characters limit");
                goto CLEANUP;
            }
        }
    }
    else if (operation != AS_OPERATOR_TOUCH &&
             operation != AS_OPERATOR_DELETE) {
        as_error_update(err, AEROSPIKE_ERR_PARAM, "Bin is not given");
        goto CLEANUP;
    }

    if (py_value) {
        if (self->strict_types) {
            if (check_type(self, py_value, operation, err)) {
                goto CLEANUP;
            }
        }
    }
    else if (opRequiresValue(operation)) {
        as_error_update(err, AEROSPIKE_ERR_PARAM, "Value should be given");
        goto CLEANUP;
    }

    if (!py_key && opRequiresKey(operation)) {
        as_error_update(err, AEROSPIKE_ERR_PARAM,
                        "Operation requires key parameter");
        goto CLEANUP;
    }

    if (py_map_policy) {
        if (pyobject_to_map_policy(err, py_map_policy, &map_policy,
                                   self->validate_keys) != AEROSPIKE_OK) {
            goto CLEANUP;
        }
    }
    else if (opRequiresMapPolicy(operation)) {
        as_error_update(err, AEROSPIKE_ERR_PARAM,
                        "Operation requires map_policy parameter");
        goto CLEANUP;
    }

    if (!py_range && opRequiresRange(operation)) {
        as_error_update(err, AEROSPIKE_ERR_PARAM, "Range should be given");
        goto CLEANUP;
    }

    if (py_return_type) {
        if (!PyLong_Check(py_return_type)) {
            as_error_update(err, AEROSPIKE_ERR_PARAM,
                            "Return type should be an integer");
            goto CLEANUP;
        }
        return_type = PyLong_AsLong(py_return_type);
    }

    /* Add the inverted flag to the return type if it's present */
    if (invertIfSpecified(err, py_operation_dict, &return_type) !=
        AEROSPIKE_OK) {
        goto CLEANUP;
    }

    if (err->code != AEROSPIKE_OK) {
        goto CLEANUP;
    }

    *ret_type = return_type;

    if (py_index) {
        if (self->strict_types && !opRequiresIndex(operation)) {
            as_error_update(err, AEROSPIKE_ERR_PARAM,
                            "Operation does not need an index value");
            goto CLEANUP;
        }
        if (PyLong_Check(py_index)) {
            index = PyLong_AsLong(py_index);
        }
        else {
            as_error_update(err, AEROSPIKE_ERR_PARAM,
                            "Index should be an integer");
            goto CLEANUP;
        }
    }
    else if (opRequiresIndex(operation)) {
        as_error_update(err, AEROSPIKE_ERR_PARAM,
                        "Operation needs an index value");
        goto CLEANUP;
    }

    // For backwards compatibility, we set this to true
    bool operation_succeeded = true;
    switch (operation) {
    case AS_OPERATOR_CDT_READ:
    case AS_OPERATOR_CDT_MODIFY: {
        PyObject *py_flags = NULL;
        int retval = PyDict_GetItemStringRef(py_operation_dict, _CDT_FLAGS_KEY,
                                             &py_flags);
        if (retval == 0) {
            as_error_update(err, AEROSPIKE_ERR_PARAM,
                            "CDT operation is missing a flags argument");
            goto CLEANUP;
        }
        else if (retval == -1) {
            as_error_update(err, AEROSPIKE_ERR_CLIENT, "Internal error");
            goto CLEANUP;
        }

        uint32_t flags = convert_pyobject_to_uint32_t(py_flags);
        Py_DECREF(py_flags);
        if (PyErr_Occurred()) {
            as_error_update(err, AEROSPIKE_ERR_PARAM,
                            "CDT operation's flags argument is invalid");
            goto CLEANUP;
        }

        if (operation == AS_OPERATOR_CDT_READ) {
            operation_succeeded =
                as_operations_select_by_path(ops, bin, ctx_ref, flags);
        }
        else if (operation == AS_OPERATOR_CDT_MODIFY) {
            PyObject *py_expr = NULL;
            int retval = PyDict_GetItemStringRef(
                py_operation_dict, _CDT_APPLY_MOD_EXP_KEY, &py_expr);
            if (retval == 0) {
                as_error_update(err, AEROSPIKE_ERR_PARAM,
                                "CDT operation is missing a flags argument");
                goto CLEANUP;
            }
            else if (retval == -1) {
                as_error_update(err, AEROSPIKE_ERR_CLIENT, "Internal error");
                goto CLEANUP;
            }

            as_status status =
                as_exp_new_from_pyobject(self, py_expr, &mod_exp, err, false);
            Py_DECREF(py_expr);
            if (status != AEROSPIKE_OK) {
                goto CLEANUP;
            }

            operation_succeeded =
                as_operations_modify_by_path(ops, bin, ctx_ref, mod_exp, flags);
        }

        break;
    }
    case AS_OPERATOR_APPEND:
        if (PyUnicode_Check(py_value)) {
            py_ustr1 = PyUnicode_AsUTF8String(py_value);
            val = strdup(PyBytes_AsString(py_ustr1));
            as_operations_add_append_str(ops, bin, val);
            as_vector_append(unicodeStrVector, &val);
            Py_DECREF(py_ustr1);
        }
        else if (PyByteArray_Check(py_value)) {
            as_bytes *bytes;
            if (self->user_serializer_call_info.callback) {
                if (serialize_based_on_serializer_policy(
                        self, SERIALIZER_NONE, &bytes, dynamic_pool, py_value,
                        err) != AEROSPIKE_OK) {
                    goto CLEANUP;
                }
                as_operations_add_append_rawp(ops, bin, bytes->value,
                                              bytes->size, true);
            }
            else {
                uint8_t *str = (uint8_t *)PyByteArray_AsString(py_value);
                uint32_t str_len = (uint32_t)PyByteArray_Size(py_value);
                uint8_t *heap_b = (uint8_t *)malloc(str_len);
                memcpy(heap_b, str, str_len);
                as_operations_add_append_rawp(ops, bin, heap_b, str_len, true);
            }
        }
        else if (PyBytes_Check(py_value)) {
            as_bytes *bytes;
            if (self->user_serializer_call_info.callback) {
                if (serialize_based_on_serializer_policy(
                        self, SERIALIZER_NONE, &bytes, dynamic_pool, py_value,
                        err) != AEROSPIKE_OK) {
                    goto CLEANUP;
                }
                as_operations_add_append_rawp(ops, bin, bytes->value,
                                              bytes->size, true);
            }
            else {

                uint8_t *b = (uint8_t *)PyBytes_AsString(py_value);
                uint32_t b_len = (uint32_t)PyBytes_Size(py_value);
                uint8_t *heap_b = (uint8_t *)malloc(b_len);
                memcpy(heap_b, b, b_len);
                as_operations_add_append_rawp(ops, bin, heap_b, b_len, true);
            }
        }
        else {
            if (!self->strict_types ||
                !strcmp(py_value->ob_type->tp_name, "aerospike.null")) {
                as_operations *pointer_ops = ops;
                as_binop *binop =
                    &pointer_ops->binops.entries[pointer_ops->binops.size++];
                binop->op = AS_OPERATOR_APPEND;
                initialize_bin_for_strictypes(self, err, py_value, binop, bin,
                                              dynamic_pool);
            }
        }
        break;
    case AS_OPERATOR_PREPEND:
        if (PyUnicode_Check(py_value)) {
            py_ustr1 = PyUnicode_AsUTF8String(py_value);
            val = strdup(PyBytes_AsString(py_ustr1));
            as_operations_add_prepend_str(ops, bin, val);
            as_vector_append(unicodeStrVector, &val);
            Py_DECREF(py_ustr1);
        }
        else if (PyByteArray_Check(py_value)) {

            if (self->user_serializer_call_info.callback) {
                as_bytes *bytes;

                if (serialize_based_on_serializer_policy(
                        self, SERIALIZER_NONE, &bytes, dynamic_pool, py_value,
                        err) != AEROSPIKE_OK) {
                    goto CLEANUP;
                }
                as_operations_add_prepend_rawp(ops, bin, bytes->value,
                                               bytes->size, true);
            }
            else {
                uint8_t *str = (uint8_t *)PyByteArray_AsString(py_value);
                uint32_t str_len = (uint32_t)PyByteArray_Size(py_value);
                uint8_t *heap_b = (uint8_t *)malloc(str_len);
                memcpy(heap_b, str, str_len);
                as_operations_add_prepend_rawp(ops, bin, heap_b, str_len, true);
            }
        }
        else if (PyBytes_Check(py_value)) {
            if (self->user_serializer_call_info.callback) {
                as_bytes *bytes;

                if (serialize_based_on_serializer_policy(
                        self, SERIALIZER_NONE, &bytes, dynamic_pool, py_value,
                        err) != AEROSPIKE_OK) {
                    goto CLEANUP;
                }
                as_operations_add_prepend_rawp(ops, bin, bytes->value,
                                               bytes->size, true);
            }
            else {
                uint8_t *b = (uint8_t *)PyBytes_AsString(py_value);
                uint32_t b_len = (uint32_t)PyBytes_Size(py_value);
                uint8_t *heap_b = (uint8_t *)malloc(b_len);
                memcpy(heap_b, b, b_len);
                as_operations_add_prepend_rawp(ops, bin, heap_b, b_len, true);
            }
        }
        else {
            if (!self->strict_types ||
                !strcmp(py_value->ob_type->tp_name, "aerospike.null")) {
                as_operations *pointer_ops = ops;
                as_binop *binop =
                    &pointer_ops->binops.entries[pointer_ops->binops.size++];
                binop->op = AS_OPERATOR_PREPEND;
                initialize_bin_for_strictypes(self, err, py_value, binop, bin,
                                              dynamic_pool);
            }
        }
        break;
    case AS_OPERATOR_INCR:
        if (PyLong_Check(py_value)) {
            offset = PyLong_AsLong(py_value);
            if (offset == -1 && PyErr_Occurred() && self->strict_types) {
                if (PyErr_ExceptionMatches(PyExc_OverflowError)) {
                    as_error_update(err, AEROSPIKE_ERR_PARAM,
                                    "integer value exceeds sys.maxsize");
                    goto CLEANUP;
                }
            }
            as_operations_add_incr(ops, bin, offset);
        }
        else if (PyFloat_Check(py_value)) {
            double_offset = PyFloat_AsDouble(py_value);
            as_operations_add_incr_double(ops, bin, double_offset);
        }
        else {
            if (!self->strict_types ||
                !strcmp(py_value->ob_type->tp_name, "aerospike.null")) {
                as_operations *pointer_ops = ops;
                as_binop *binop =
                    &pointer_ops->binops.entries[pointer_ops->binops.size++];
                binop->op = AS_OPERATOR_INCR;
                initialize_bin_for_strictypes(self, err, py_value, binop, bin,
                                              dynamic_pool);
            }
        }
        break;
    case AS_OPERATOR_TOUCH:
        if (py_value) {
            if (pyobject_to_index(self, err, py_value, &ttl) != AEROSPIKE_OK) {
                goto CLEANUP;
            }
            ops->ttl = ttl;
        }
        as_operations_add_touch(ops);
        break;
    case AS_OPERATOR_READ:
        as_operations_add_read(ops, bin);
        break;
    case AS_OPERATOR_DELETE:
        as_operations_add_delete(ops);
        break;
    case AS_OPERATOR_WRITE:
        CONVERT_VAL_TO_AS_VAL();
        as_operations_add_write(ops, bin, (as_bin_value *)put_val);
        break;

    //------- MAP OPERATIONS ---------
    case OP_MAP_SET_POLICY:
        as_operations_map_set_policy(ops, bin, ctx_ref, &map_policy);
        break;
    case OP_MAP_CREATE:;
        as_map_order order = (as_map_order)PyLong_AsLong(py_map_order);
        bool persist_index = PyObject_IsTrue(py_persist_index);
        as_operations_map_create_all(ops, bin, ctx_ref, order, persist_index);
        break;
    case OP_MAP_PUT:
        CONVERT_VAL_TO_AS_VAL();
        CONVERT_KEY_TO_AS_VAL();
        as_operations_map_put(ops, bin, ctx_ref, &map_policy, put_key, put_val);
        break;
    case OP_MAP_PUT_ITEMS:
        CONVERT_VAL_TO_AS_VAL();
        as_operations_map_put_items(ops, bin, ctx_ref, &map_policy,
                                    (as_map *)put_val);
        break;
    case OP_MAP_INCREMENT:
        CONVERT_VAL_TO_AS_VAL();
        CONVERT_KEY_TO_AS_VAL();
        as_operations_map_increment(ops, bin, ctx_ref, &map_policy, put_key,
                                    put_val);
        break;
    case OP_MAP_DECREMENT:
        CONVERT_VAL_TO_AS_VAL();
        CONVERT_KEY_TO_AS_VAL();
        as_operations_map_decrement(ops, bin, ctx_ref, &map_policy, put_key,
                                    put_val);
        break;
    case OP_MAP_SIZE:
        as_operations_map_size(ops, bin, ctx_ref);
        break;
    case OP_MAP_CLEAR:
        as_operations_map_clear(ops, bin, ctx_ref);
        break;
    case OP_MAP_REMOVE_BY_KEY:
        CONVERT_KEY_TO_AS_VAL();
        as_operations_map_remove_by_key(ops, bin, ctx_ref, put_key,
                                        return_type);
        break;
    case OP_MAP_REMOVE_BY_KEY_LIST:
        CONVERT_VAL_TO_AS_VAL();
        as_operations_map_remove_by_key_list(ops, bin, ctx_ref,
                                             (as_list *)put_val, return_type);
        break;
    case OP_MAP_REMOVE_BY_KEY_RANGE:
        CONVERT_VAL_TO_AS_VAL();
        CONVERT_KEY_TO_AS_VAL();
        as_operations_map_remove_by_key_range(ops, bin, ctx_ref, put_key,
                                              put_val, return_type);
        break;
    case OP_MAP_REMOVE_BY_VALUE:
        CONVERT_VAL_TO_AS_VAL();
        as_operations_map_remove_by_value(ops, bin, ctx_ref, put_val,
                                          return_type);
        break;
    case OP_MAP_REMOVE_BY_VALUE_LIST:
        CONVERT_VAL_TO_AS_VAL();
        as_operations_map_remove_by_value_list(ops, bin, ctx_ref,
                                               (as_list *)put_val, return_type);
        break;
    case OP_MAP_REMOVE_BY_VALUE_RANGE:
        CONVERT_VAL_TO_AS_VAL();
        CONVERT_RANGE_TO_AS_VAL();
        as_operations_map_remove_by_value_range(ops, bin, ctx_ref, put_val,
                                                put_range, return_type);
        break;
    case OP_MAP_REMOVE_BY_INDEX:
        as_operations_map_remove_by_index(ops, bin, ctx_ref, index,
                                          return_type);
        break;
    case OP_MAP_REMOVE_BY_INDEX_RANGE:
        if (pyobject_to_index(self, err, py_value, &offset) != AEROSPIKE_OK) {
            goto CLEANUP;
        }
        as_operations_map_remove_by_index_range(ops, bin, ctx_ref, index,
                                                offset, return_type);
        break;
    case OP_MAP_REMOVE_BY_RANK:
        as_operations_map_remove_by_rank(ops, bin, ctx_ref, index, return_type);
        break;
    case OP_MAP_REMOVE_BY_RANK_RANGE:
        if (pyobject_to_index(self, err, py_value, &offset) != AEROSPIKE_OK) {
            goto CLEANUP;
        }
        as_operations_map_remove_by_rank_range(ops, bin, ctx_ref, index, offset,
                                               return_type);
        break;
    case OP_MAP_GET_BY_KEY:
        CONVERT_KEY_TO_AS_VAL();
        as_operations_map_get_by_key(ops, bin, ctx_ref, put_key, return_type);
        break;
    case OP_MAP_GET_BY_KEY_RANGE:
        CONVERT_RANGE_TO_AS_VAL();
        CONVERT_KEY_TO_AS_VAL();
        as_operations_map_get_by_key_range(ops, bin, ctx_ref, put_key,
                                           put_range, return_type);
        break;
    case OP_MAP_GET_BY_KEY_LIST:
        CONVERT_VAL_TO_AS_VAL();
        as_operations_map_get_by_key_list(ops, bin, ctx_ref, (as_list *)put_val,
                                          return_type);
        break;
    case OP_MAP_GET_BY_VALUE:
        CONVERT_VAL_TO_AS_VAL();
        as_operations_map_get_by_value(ops, bin, ctx_ref, put_val, return_type);
        break;
    case OP_MAP_GET_BY_VALUE_RANGE:
        CONVERT_VAL_TO_AS_VAL();
        CONVERT_RANGE_TO_AS_VAL();
        as_operations_map_get_by_value_range(ops, bin, ctx_ref, put_val,
                                             put_range, return_type);
        break;
    case OP_MAP_GET_BY_VALUE_LIST:
        CONVERT_VAL_TO_AS_VAL();
        as_operations_map_get_by_value_list(ops, bin, ctx_ref,
                                            (as_list *)put_val, return_type);
        break;
    case OP_MAP_GET_BY_INDEX:
        as_operations_map_get_by_index(ops, bin, ctx_ref, index, return_type);
        break;
    case OP_MAP_GET_BY_INDEX_RANGE:
        if (pyobject_to_index(self, err, py_value, &offset) != AEROSPIKE_OK) {
            goto CLEANUP;
        }
        as_operations_map_get_by_index_range(ops, bin, ctx_ref, index, offset,
                                             return_type);
        break;
    case OP_MAP_GET_BY_RANK:
        as_operations_map_get_by_rank(ops, bin, ctx_ref, index, return_type);
        break;
    case OP_MAP_GET_BY_RANK_RANGE:
        if (pyobject_to_index(self, err, py_value, &offset) != AEROSPIKE_OK) {
            goto CLEANUP;
        }
        as_operations_map_get_by_rank_range(ops, bin, ctx_ref, index, offset,
                                            return_type);
        break;

    default:
        if (self->strict_types) {
            as_error_update(err, AEROSPIKE_ERR_PARAM,
                            "Invalid operation given");
            goto CLEANUP;
        }
    }

    if (operation_succeeded == false) {
        as_error_update(err, AEROSPIKE_ERR_CLIENT,
                        "Unable to add an operation");
    }

CLEANUP:
    if (mod_exp) {
        as_exp_destroy(mod_exp);
    }
    if (ctx_in_use) {
        as_cdt_ctx_destroy(&ctx);
    }

    return err->code;
}

/**
 *******************************************************************************************************
 * This function invokes csdk's API's.
 *
 * @param self                  AerospikeClient object
 * @param err                   The as_error to be populated by the function
 *                              with the encountered error if any.
 * @param key                   The C client's as_key that identifies the record.
 * @param py_list               The list containing op, bin and value.
 * @param py_meta               The metadata for the operation.
 * @param py_policy      		Python dict used to populate the operate_policy or map_policy.
 *******************************************************************************************************
 */
static PyObject *AerospikeClient_Operate_Invoke(AerospikeClient *self,
                                                as_error *err, as_key *key,
                                                PyObject *py_list,
                                                PyObject *py_meta,
                                                PyObject *py_policy)
{
    int i = 0;
    long operation;
    long return_type = -1;
    bool operation_succeeded = false;
    PyObject *py_rec = NULL;
    as_record *rec = NULL;
    as_policy_operate operate_policy;
    as_policy_operate *operate_policy_p = NULL;

    // For expressions conversion.
    as_exp exp_list;
    as_exp *exp_list_p = NULL;

    as_vector *unicodeStrVector = as_vector_create(sizeof(char *), 128);

    as_operations ops;
    Py_ssize_t size = PyList_Size(py_list);
    as_operations_inita(&ops, size);

    as_dynamic_pool dynamic_pool;
    BYTE_POOL_INIT_NULL(&dynamic_pool);

    CHECK_CONNECTED(err);

    if (py_policy) {
        if (pyobject_to_policy_operate(
                self, err, py_policy, &operate_policy, &operate_policy_p,
                &self->as->config.policies.operate, &exp_list,
                &exp_list_p) != AEROSPIKE_OK) {
            goto CLEANUP;
        }
    }
<<<<<<< HEAD
    if (check_and_set_meta(py_meta, &ops, err) != AEROSPIKE_OK) {
=======

    as_static_pool static_pool;
    memset(&static_pool, 0, sizeof(static_pool));
    CHECK_CONNECTED(err);

    if (check_and_set_meta(py_meta, &ops.ttl, &ops.gen, err,
                           self->validate_keys) != AEROSPIKE_OK) {
>>>>>>> 0d990449
        goto CLEANUP;
    }

    for (i = 0; i < size; i++) {
        PyObject *py_val = PyList_GetItem(py_list, i);

        if (PyDict_Check(py_val)) {
            if (add_op(self, err, py_val, unicodeStrVector, &dynamic_pool,
                       DESTROY_BUFFERS, &ops, &operation,
                       &return_type) != AEROSPIKE_OK) {
                goto CLEANUP;
            }
        }
    }
    if (err->code != AEROSPIKE_OK) {
        as_error_update(err, err->code, NULL);
        goto CLEANUP;
    }

    Py_BEGIN_ALLOW_THREADS
    aerospike_key_operate(self->as, err, operate_policy_p, key, &ops, &rec);
    Py_END_ALLOW_THREADS

    if (err->code != AEROSPIKE_OK) {
        goto CLEANUP;
    }
    /* The op succeeded; it's now safe to free the record */
    operation_succeeded = true;

    if (rec) {
        record_to_pyobject(self, err, rec, key, &py_rec);
    }

CLEANUP:
    for (unsigned int i = 0; i < unicodeStrVector->size; i++) {
        free(as_vector_get_ptr(unicodeStrVector, i));
    }

    if (exp_list_p) {
        as_exp_destroy(exp_list_p);
    }

    as_vector_destroy(unicodeStrVector);

    if (rec && operation_succeeded) {
        as_record_destroy(rec);
    }
    if (key->valuep) {
        as_key_destroy(key);
    }

    as_operations_destroy(&ops);

    DESTROY_DYNAMIC_POOL(&dynamic_pool, DESTROY_BUFFERS);

    if (err->code != AEROSPIKE_OK) {
        raise_exception(err);
        return NULL;
    }

    if (py_rec) {
        return py_rec;
    }
    else {
        return PyLong_FromLong(0);
    }
}

/**
 *******************************************************************************************************
 * Multiple operations on a single record
 *
 * @param self                  AerospikeClient object
 * @param args                  The args is a tuple object containing an argument
 *                              list passed from Python to a C function
 * @param kwds                  Dictionary of keywords
 *
 * Returns tuple of bins on success if read operation is given.
 * Otherwise returns 0 on success for other operations.
 *******************************************************************************************************
 */
PyObject *AerospikeClient_Operate(AerospikeClient *self, PyObject *args,
                                  PyObject *kwds)
{
    BASE_VARIABLES
    PyObject *py_list = NULL;
    PyObject *py_bin = NULL;

    // Python Function Keyword Arguments
    static char *kwlist[] = {"key", "list", "meta", "policy", NULL};
    if (PyArg_ParseTupleAndKeywords(args, kwds, "OO|OO:operate", kwlist,
                                    &py_key, &py_list, &py_meta,
                                    &py_policy) == false) {
        return NULL;
    }

    CHECK_CONNECTED(&err);

    if (pyobject_to_key(&err, py_key, &key) != AEROSPIKE_OK) {
        goto CLEANUP;
    }

    if (py_list && PyList_Check(py_list)) {
        py_result = AerospikeClient_Operate_Invoke(self, &err, &key, py_list,
                                                   py_meta, py_policy);
    }
    else {
        as_error_update(&err, AEROSPIKE_ERR_PARAM,
                        "Operations should be of type list");
    }

CLEANUP:
    EXCEPTION_ON_ERROR();

    return py_result;
}

/**
 *******************************************************************************************************
 * This function invokes csdk's API's.
 *
 * @param self                  AerospikeClient object
 * @param err                   The as_error to be populated by the function
 *                              with the encountered error if any.
 * @param key                   The C client's as_key that identifies the record.
 * @param py_list               The list containing op, bin and value.
 * @param py_meta               The metadata for the operation.
 * @param operate_policy_p      The value for operate policy.
 *******************************************************************************************************
 */
static PyObject *
AerospikeClient_OperateOrdered_Invoke(AerospikeClient *self, as_error *err,
                                      as_key *key, PyObject *py_list,
                                      PyObject *py_meta, PyObject *py_policy)
{
    long operation;
    long return_type = -1;
    bool operation_succeeded = false;
    PyObject *py_rec = NULL;
    as_record *rec = NULL;
    as_policy_operate operate_policy;
    as_policy_operate *operate_policy_p = NULL;

    as_vector *unicodeStrVector = as_vector_create(sizeof(char *), 128);

    as_dynamic_pool dynamic_pool;
    BYTE_POOL_INIT_NULL(&dynamic_pool);

    as_operations ops;
    Py_ssize_t ops_list_size = PyList_Size(py_list);
    as_operations_inita(&ops, ops_list_size);

    // For expressions conversion.
    as_exp exp_list;
    as_exp *exp_list_p = NULL;

    /* These are the values which will be returned in a 3 element list */
    PyObject *py_return_key = NULL;
    PyObject *py_return_meta = NULL;
    PyObject *py_return_bins = NULL;

    CHECK_CONNECTED(err);

    if (py_policy) {
        if (pyobject_to_policy_operate(
                self, err, py_policy, &operate_policy, &operate_policy_p,
                &self->as->config.policies.operate, &exp_list,
                &exp_list_p) != AEROSPIKE_OK) {
            goto CLEANUP;
        }
    }

    if (check_and_set_meta(py_meta, &ops.ttl, &ops.gen, err,
                           self->validate_keys) != AEROSPIKE_OK) {
        goto CLEANUP;
    }

    for (Py_ssize_t i = 0; i < ops_list_size; i++) {

        PyObject *py_current_op = NULL;
        py_current_op = PyList_GetItem(py_list, i);

        if (PyDict_Check(py_current_op)) {
            if (add_op(self, err, py_current_op, unicodeStrVector,
                       &dynamic_pool, DESTROY_BUFFERS, &ops, &operation,
                       &return_type) != AEROSPIKE_OK) {
                goto CLEANUP;
            }
        }
        else {
            as_error_update(err, AEROSPIKE_ERR_PARAM,
                            "Operation must be a dict");
            goto CLEANUP;
        }
    }

    if (err->code != AEROSPIKE_OK) {
        as_error_update(err, err->code, NULL);
        goto CLEANUP;
    }

    Py_BEGIN_ALLOW_THREADS
    aerospike_key_operate(self->as, err, operate_policy_p, key, &ops, &rec);
    Py_END_ALLOW_THREADS

    if (err->code != AEROSPIKE_OK) {
        goto CLEANUP;
    }

    operation_succeeded = true;
    if (rec) {
        /* Build the return tuple: (key, meta, bins) */
        key_to_pyobject(err, key, &py_return_key);
        if (err->code != AEROSPIKE_OK || !py_return_key) {
            goto CLEANUP;
        }

        metadata_to_pyobject(err, rec, &py_return_meta);
        if (err->code != AEROSPIKE_OK || !py_return_meta) {
            Py_XDECREF(py_return_key);
            goto CLEANUP;
        }

        operate_bins_to_pyobject(self, err, rec, &py_return_bins);
        if (err->code != AEROSPIKE_OK || !py_return_bins) {
            Py_XDECREF(py_return_key);
            Py_XDECREF(py_return_meta);
            goto CLEANUP;
        }

        py_rec =
            Py_BuildValue("OOO", py_return_key, py_return_meta, py_return_bins);
        if (!py_rec) {
            as_error_update(err, AEROSPIKE_ERR_CLIENT,
                            "Unable to build return tuple");
        }

        /* If Py_BuildValue succeeded it increased the reference count of all 3 of these to 2,
		 * so we decref them.*
		 * If Py_BuildValue failed, we aren't returning anything, so they need to be
		 * decref'd in that case as well.
		 */
        Py_XDECREF(py_return_key);
        Py_XDECREF(py_return_bins);
        Py_XDECREF(py_return_meta);
    }

CLEANUP:
    for (unsigned int i = 0; i < unicodeStrVector->size; i++) {
        free(as_vector_get_ptr(unicodeStrVector, i));
    }

    as_vector_destroy(unicodeStrVector);

    if (exp_list_p) {
        as_exp_destroy(exp_list_p);
    }

    if (rec && operation_succeeded) {
        as_record_destroy(rec);
    }
    if (key->valuep) {
        as_key_destroy(key);
    }

    as_operations_destroy(&ops);

    DESTROY_DYNAMIC_POOL(&dynamic_pool, DESTROY_BUFFERS);

    if (err->code != AEROSPIKE_OK) {
        raise_exception(err);
        return NULL;
    }

    if (py_rec) {
        return py_rec;
    }
    else {
        return PyLong_FromLong(0);
    }
}

/**
 *******************************************************************************************************
 * Multiple operations on a single record. Results are returned in an ordered
 * manner
 *
 * @param self                  AerospikeClient object
 * @param args                  The args is a tuple object containing an argument
 *                              list passed from Python to a C function
 * @param kwds                  Dictionary of keywords
 *
 * Returns tuple of bins on success if read operation is given.
 * Otherwise returns 0 on success for other operations.
 *******************************************************************************************************
 */
PyObject *AerospikeClient_OperateOrdered(AerospikeClient *self, PyObject *args,
                                         PyObject *kwds)
{
    // Initialize error
    as_error err;
    as_error_init(&err);

    // Python Function Arguments
    PyObject *py_key = NULL;
    PyObject *py_list = NULL;
    PyObject *py_policy = NULL;
    PyObject *py_result = NULL;
    PyObject *py_meta = NULL;

    as_key key;

    // Python Function Keyword Arguments
    static char *kwlist[] = {"key", "list", "meta", "policy", NULL};

    // Python Function Argument Parsing
    if (PyArg_ParseTupleAndKeywords(args, kwds, "OO|OO:operate_ordered", kwlist,
                                    &py_key, &py_list, &py_meta,
                                    &py_policy) == false) {
        return NULL;
    }

    CHECK_CONNECTED(&err);

    if (pyobject_to_key(&err, py_key, &key) != AEROSPIKE_OK) {
        goto CLEANUP;
    }

    if (py_list && PyList_Check(py_list)) {
        py_result = AerospikeClient_OperateOrdered_Invoke(
            self, &err, &key, py_list, py_meta, py_policy);
    }
    else {
        as_error_update(&err, AEROSPIKE_ERR_PARAM,
                        "Operations should be of type list");
        goto CLEANUP;
    }

CLEANUP:
    if (err.code != AEROSPIKE_OK) {
        raise_exception_base(&err, py_key, Py_None, Py_None, Py_None, Py_None);
        return NULL;
    }
    return py_result;
}

/**
 *******************************************************************************************************
 * Appends a string to the string value in a bin.
 *
 * @param self                  AerospikeClient object
 * @param args                  The args is a tuple object containing an argument
 *                              list passed from Python to a C function
 * @param kwds                  Dictionary of keywords
 *
 * Returns an integer status. 0(Zero) is success value.
 * In case of error,appropriate exceptions will be raised.
 *******************************************************************************************************
 */
PyObject *AerospikeClient_Append(AerospikeClient *self, PyObject *args,
                                 PyObject *kwds)
{
    BASE_VARIABLES
    PyObject *py_bin = NULL;
    PyObject *py_append_str = NULL;

    // Python Function Keyword Arguments
    static char *kwlist[] = {"key", "bin", "val", "meta", "policy", NULL};
    if (PyArg_ParseTupleAndKeywords(args, kwds, "OOO|OO:append", kwlist,
                                    &py_key, &py_bin, &py_append_str, &py_meta,
                                    &py_policy) == false) {
        return NULL;
    }

    CHECK_CONNECTED(&err);

    if (pyobject_to_key(&err, py_key, &key) != AEROSPIKE_OK) {
        goto CLEANUP;
    }

    PyObject *py_list = NULL;
    py_list = create_pylist(py_list, AS_OPERATOR_APPEND, py_bin, py_append_str);
    py_result = AerospikeClient_Operate_Invoke(self, &err, &key, py_list,
                                               py_meta, py_policy);

    DECREF_LIST_AND_RESULT();

CLEANUP:
    EXCEPTION_ON_ERROR();

    return PyLong_FromLong(0);
}

/**
 *******************************************************************************************************
 * Prepends a string to the string value in a bin
 *
 * @param self                  AerospikeClient object
 * @param args                  The args is a tuple object containing an argument
 *                              list passed from Python to a C function
 * @param kwds                  Dictionary of keywords
 *
 * Returns an integer status. 0(Zero) is success value.
 * In case of error,appropriate exceptions will be raised.
 *******************************************************************************************************
 */
PyObject *AerospikeClient_Prepend(AerospikeClient *self, PyObject *args,
                                  PyObject *kwds)
{
    BASE_VARIABLES
    PyObject *py_bin = NULL;
    PyObject *py_prepend_str = NULL;

    // Python Function Keyword Arguments
    static char *kwlist[] = {"key", "bin", "val", "meta", "policy", NULL};
    if (PyArg_ParseTupleAndKeywords(args, kwds, "OOO|OO:prepend", kwlist,
                                    &py_key, &py_bin, &py_prepend_str, &py_meta,
                                    &py_policy) == false) {
        return NULL;
    }

    CHECK_CONNECTED(&err);

    if (pyobject_to_key(&err, py_key, &key) != AEROSPIKE_OK) {
        goto CLEANUP;
    }

    PyObject *py_list = NULL;
    py_list =
        create_pylist(py_list, AS_OPERATOR_PREPEND, py_bin, py_prepend_str);
    py_result = AerospikeClient_Operate_Invoke(self, &err, &key, py_list,
                                               py_meta, py_policy);

    DECREF_LIST_AND_RESULT();

CLEANUP:
    EXCEPTION_ON_ERROR();

    return PyLong_FromLong(0);
}

/**
 *******************************************************************************************************
 * Increments a numeric value in a bin.
 *
 * @param self                  AerospikeClient object
 * @param args                  The args is a tuple object containing an argument
 *                              list passed from Python to a C function
 * @param kwds                  Dictionary of keywords
 *
 * Returns an integer status. 0(Zero) is success value.
 * In case of error,appropriate exceptions will be raised.
 *******************************************************************************************************
 */
PyObject *AerospikeClient_Increment(AerospikeClient *self, PyObject *args,
                                    PyObject *kwds)
{
    BASE_VARIABLES
    PyObject *py_bin = NULL;
    PyObject *py_offset_value = 0;

    // Python Function Keyword Arguments
    static char *kwlist[] = {"key", "bin", "offset", "meta", "policy", NULL};
    if (PyArg_ParseTupleAndKeywords(args, kwds, "OOO|OO:increment", kwlist,
                                    &py_key, &py_bin, &py_offset_value,
                                    &py_meta, &py_policy) == false) {
        return NULL;
    }

    CHECK_CONNECTED(&err);

    if (pyobject_to_key(&err, py_key, &key) != AEROSPIKE_OK) {
        goto CLEANUP;
    }

    PyObject *py_list = NULL;
    py_list = create_pylist(py_list, AS_OPERATOR_INCR, py_bin, py_offset_value);
    py_result = AerospikeClient_Operate_Invoke(self, &err, &key, py_list,
                                               py_meta, py_policy);

    DECREF_LIST_AND_RESULT();

CLEANUP:
    EXCEPTION_ON_ERROR();

    return PyLong_FromLong(0);
}

/**
 *******************************************************************************************************
 * Touch a record in the Aerospike DB
 *
 * @param self                  AerospikeClient object
 * @param args                  The args is a tuple object containing an argument
 *                              list passed from Python to a C function
 * @param kwds                  Dictionary of keywords
 *
 * Returns an integer status. 0(Zero) is success value.
 * In case of error,appropriate exceptions will be raised.
 *******************************************************************************************************
 */
PyObject *AerospikeClient_Touch(AerospikeClient *self, PyObject *args,
                                PyObject *kwds)
{
    BASE_VARIABLES
    PyObject *py_touchvalue = NULL;
    PyObject *py_bin = NULL;

    // Python Function Keyword Arguments
    static char *kwlist[] = {"key", "val", "meta", "policy", NULL};
    if (PyArg_ParseTupleAndKeywords(args, kwds, "O|OOO:touch", kwlist, &py_key,
                                    &py_touchvalue, &py_meta,
                                    &py_policy) == false) {
        return NULL;
    }

    CHECK_CONNECTED(&err);

    if (pyobject_to_key(&err, py_key, &key) != AEROSPIKE_OK) {
        goto CLEANUP;
    }

    if (py_touchvalue == NULL) {
        py_touchvalue = PyLong_FromLong(0);
    }

    PyObject *py_list = NULL;
    py_list = create_pylist(py_list, AS_OPERATOR_TOUCH, NULL, py_touchvalue);
    py_result = AerospikeClient_Operate_Invoke(self, &err, &key, py_list,
                                               py_meta, py_policy);

    DECREF_LIST_AND_RESULT();

CLEANUP:
    EXCEPTION_ON_ERROR();

    return PyLong_FromLong(0);
}

static as_status get_operation(as_error *err, PyObject *op_dict,
                               long *operation_ptr)
{
    PyObject *py_operation = PyDict_GetItemString(op_dict, PY_OPERATION_KEY);
    if (!py_operation) {
        return as_error_update(err, AEROSPIKE_ERR_PARAM,
                               "Operation must contain an \"op\" entry");
    }
    if (!PyLong_Check(py_operation)) {
        return as_error_update(err, AEROSPIKE_ERR_PARAM,
                               "Operation must be an integer");
    }

    *operation_ptr = PyLong_AsLong(py_operation);
    if (PyErr_Occurred()) {
        if (*operation_ptr == -1 &&
            PyErr_ExceptionMatches(PyExc_OverflowError)) {
            return as_error_update(err, AEROSPIKE_ERR_PARAM,
                                   "Operation code too large");
        }
        else {
            return as_error_update(err, AEROSPIKE_ERR_PARAM,
                                   "Invalid operation");
        }
    }
    return AEROSPIKE_OK;
}

static as_status invertIfSpecified(as_error *err, PyObject *op_dict,
                                   uint64_t *return_value)
{
    PyObject *pyInverted = PyDict_GetItemString(op_dict, "inverted");
    int truthValue;
    if (!pyInverted) {
        return AEROSPIKE_OK;
    }
    truthValue = PyObject_IsTrue(pyInverted);

    /* An error ocurred, update the flag */
    if (truthValue == -1) {
        return as_error_update(err, AEROSPIKE_ERR_PARAM,
                               "Invalid inverted value");
    }

    if (truthValue) {
        *return_value |= AS_MAP_RETURN_INVERTED;
    }

    return AEROSPIKE_OK;
}<|MERGE_RESOLUTION|>--- conflicted
+++ resolved
@@ -111,13 +111,8 @@
     }
 
 #define CONVERT_PY_CTX_TO_AS_CTX()                                             \
-<<<<<<< HEAD
-    if (get_cdt_ctx(self, err, &ctx, py_val, &ctx_in_use, dynamic_pool,        \
+    if (get_cdt_ctx(self, err, &ctx, py_operation_dict, &ctx_in_use, dynamic_pool,        \
                     destroy_buffers) != AEROSPIKE_OK) {                        \
-=======
-    if (get_cdt_ctx(self, err, &ctx, py_operation_dict, &ctx_in_use,           \
-                    static_pool, SERIALIZER_PYTHON) != AEROSPIKE_OK) {         \
->>>>>>> 0d990449
         return err->code;                                                      \
     }
 
@@ -319,15 +314,9 @@
             op == OP_MAP_GET_BY_KEY_RANGE);
 }
 
-<<<<<<< HEAD
-as_status add_op(AerospikeClient *self, as_error *err, PyObject *py_val,
+as_status add_op(AerospikeClient *self, as_error *err, PyObject *py_operation_dict,
                  as_vector *unicodeStrVector, as_dynamic_pool *dynamic_pool,
                  bool destroy_buffers, as_operations *ops, long *op,
-=======
-as_status add_op(AerospikeClient *self, as_error *err,
-                 PyObject *py_operation_dict, as_vector *unicodeStrVector,
-                 as_static_pool *static_pool, as_operations *ops, long *op,
->>>>>>> 0d990449
                  long *ret_type)
 {
     as_val *put_val = NULL;
@@ -372,57 +361,28 @@
     /* Handle the list operations with a helper in the cdt_list_operate.c file */
     if (isListOp(operation)) {
         return add_new_list_op(
-<<<<<<< HEAD
-            self, err, py_val, unicodeStrVector, dynamic_pool, ops, operation,
+            self, err, py_operation_dict, unicodeStrVector, dynamic_pool, ops, operation,
             ret_type); //This hardcoding matches current behavior
     }
 
     if (isNewMapOp(operation)) {
-        return add_new_map_op(self, err, py_val, unicodeStrVector, dynamic_pool,
+        return add_new_map_op(self, err, py_operation_dict, unicodeStrVector, dynamic_pool,
                               ops, operation, ret_type);
     }
 
     if (isBitOp(operation)) {
-        return add_new_bit_op(self, err, py_val, unicodeStrVector, ops,
+        return add_new_bit_op(self, err, py_operation_dict, unicodeStrVector, ops,
                               operation, ret_type);
     }
 
     if (isHllOp(operation)) {
-        return add_new_hll_op(self, err, py_val, unicodeStrVector, dynamic_pool,
+        return add_new_hll_op(self, err, py_operation_dict, unicodeStrVector, dynamic_pool,
                               ops, operation, ret_type);
     }
 
     if (isExprOp(operation)) {
-        return add_new_expr_op(self, err, py_val, unicodeStrVector, ops,
+        return add_new_expr_op(self, err, py_operation_dict, unicodeStrVector, ops,
                                operation);
-=======
-            self, err, py_operation_dict, unicodeStrVector, static_pool, ops,
-            operation, ret_type,
-            SERIALIZER_PYTHON); //This hardcoding matches current behavior
-    }
-
-    if (isNewMapOp(operation)) {
-        return add_new_map_op(self, err, py_operation_dict, unicodeStrVector,
-                              static_pool, ops, operation, ret_type,
-                              SERIALIZER_PYTHON);
-    }
-
-    if (isBitOp(operation)) {
-        return add_new_bit_op(self, err, py_operation_dict, unicodeStrVector,
-                              static_pool, ops, operation, ret_type,
-                              SERIALIZER_PYTHON);
-    }
-
-    if (isHllOp(operation)) {
-        return add_new_hll_op(self, err, py_operation_dict, unicodeStrVector,
-                              static_pool, ops, operation, ret_type,
-                              SERIALIZER_PYTHON);
-    }
-
-    if (isExprOp(operation)) {
-        return add_new_expr_op(self, err, py_operation_dict, unicodeStrVector,
-                               ops, operation, SERIALIZER_PYTHON);
->>>>>>> 0d990449
     }
 
     // TODO: Use set instead of this?
@@ -1040,17 +1000,9 @@
             goto CLEANUP;
         }
     }
-<<<<<<< HEAD
-    if (check_and_set_meta(py_meta, &ops, err) != AEROSPIKE_OK) {
-=======
-
-    as_static_pool static_pool;
-    memset(&static_pool, 0, sizeof(static_pool));
-    CHECK_CONNECTED(err);
 
     if (check_and_set_meta(py_meta, &ops.ttl, &ops.gen, err,
                            self->validate_keys) != AEROSPIKE_OK) {
->>>>>>> 0d990449
         goto CLEANUP;
     }
 
