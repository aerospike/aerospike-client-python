--- conflicted
+++ resolved
@@ -76,13 +76,7 @@
 
 #define EXCEPTION_ON_ERROR()                                                   \
     if (err.code != AEROSPIKE_OK) {                                            \
-<<<<<<< HEAD
-        as_exc_extra_info extra_info[] = {                                     \
-            {"key", py_key}, {"bin", py_bin}, {0}};                            \
-        raise_exception_with_api_call_extra_info(&err, extra_info);            \
-=======
         raise_exception_base(&err, py_key, py_bin, Py_None, Py_None, Py_None); \
->>>>>>> c1e550b8
         return NULL;                                                           \
     }
 
@@ -1206,12 +1200,7 @@
 
 CLEANUP:
     if (err.code != AEROSPIKE_OK) {
-<<<<<<< HEAD
-        as_exc_extra_info extra_info[] = {{"key", py_key}, {0}};
-        raise_exception_with_api_call_extra_info(&err, extra_info);
-=======
         raise_exception_base(&err, py_key, Py_None, Py_None, Py_None, Py_None);
->>>>>>> c1e550b8
         return NULL;
     }
     return py_result;
