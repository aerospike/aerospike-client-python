--- conflicted
+++ resolved
@@ -583,12 +583,7 @@
         }
 
         if (operation == AS_OPERATOR_CDT_READ) {
-<<<<<<< HEAD
-            operation_succeeded =
-                as_operations_cdt_select(ops, bin, ctx_ref, flags);
-=======
             as_operations_select_by_path(err, ops, bin, ctx_ref, flags);
->>>>>>> 35b46edf
         }
         else if (operation == AS_OPERATOR_CDT_MODIFY) {
             PyObject *py_expr = NULL;
@@ -611,13 +606,8 @@
                 goto CLEANUP;
             }
 
-<<<<<<< HEAD
-            operation_succeeded =
-                as_operations_cdt_apply(ops, bin, ctx_ref, mod_exp, flags);
-=======
             as_operations_modify_by_path(err, ops, bin, ctx_ref, mod_exp,
                                          flags);
->>>>>>> 35b46edf
         }
 
         break;
