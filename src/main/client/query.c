--- conflicted
+++ resolved
@@ -323,16 +323,9 @@
     is_query_init = true;
 
     if (py_policy) {
-<<<<<<< HEAD
         as_policy_write_copy_and_set_from_pyobject(
             self, &err, py_policy, &write_policy,
             &self->as->config.policies.write);
-=======
-        pyobject_to_policy_write(
-            self, &err, py_policy, &write_policy, &write_policy_p,
-            &self->as->config.policies.write, &exp_list, &exp_list_p, true);
-
->>>>>>> bfaa2c69
         if (err.code != AEROSPIKE_OK) {
             goto CLEANUP;
         }
