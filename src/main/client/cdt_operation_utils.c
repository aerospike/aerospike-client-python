--- conflicted
+++ resolved
@@ -87,14 +87,9 @@
         *val = NULL;
         return AEROSPIKE_OK;
     }
-<<<<<<< HEAD
     bool allocate_buffer = false;
-    return pyobject_to_val(self, err, py_val, val, dynamic_pool,
+    return as_val_new_from_pyobject(self, err, py_val, val, dynamic_pool,
                            serializer_type, allocate_buffer);
-=======
-    return as_val_new_from_pyobject(self, err, py_val, val, static_pool,
-                                    serializer_type);
->>>>>>> 6906070a
 }
 
 as_status get_val_list(AerospikeClient *self, as_error *err,
