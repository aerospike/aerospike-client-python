/*******************************************************************************
 * Copyright 2013-2016 Aerospike, Inc.
 *
 * Licensed under the Apache License, Version 2.0 (the "License");
 * you may not use this file except in compliance with the License.
 * You may obtain a copy of the License at
 *
 *     http://www.apache.org/licenses/LICENSE-2.0
 *
 * Unless required by applicable law or agreed to in writing, software
 * distributed under the License is distributed on an "AS IS" BASIS,
 * WITHOUT WARRANTIES OR CONDITIONS OF ANY KIND, either express or implied.
 * See the License for the specific language governing permissions and
 * limitations under the License.
 ******************************************************************************/

#include <Python.h>

#include <aerospike/aerospike.h>
#include <aerospike/as_error.h>

#include "client.h"
#include "conversions.h"
#include "global_hosts.h"
#include "exceptions.h"

#define MAX_PORT_SIZE 6
/**
 *******************************************************************************************************
 * Establishes a connection to the Aerospike DB instance.
 *
 * @param self                  AerospikeClient object
 * @param args                  The args is a tuple object containing an argument
 *                              list passed from Python to a C function
 * @param kwds                  Dictionary of keywords
 *
 * Returns an instance of aerospike.Client, Which can be used later to do usual
 * database operations.
 * In case of error,appropriate exceptions will be raised.
 *******************************************************************************************************
 */
PyObject * AerospikeClient_Connect(AerospikeClient * self, PyObject * args, PyObject * kwds)
{
	as_error err;
	as_error_init(&err);
	char *alias_to_search = NULL;

	PyObject * py_username = NULL;
	PyObject * py_password = NULL;

	if ( PyArg_ParseTuple(args, "|OO:connect", &py_username, &py_password) == false ) {
		return NULL;
	}

	if ( py_username && PyString_Check(py_username) && py_password && PyString_Check(py_password) ) {
		char * username = PyString_AsString(py_username);
		char * password = PyString_AsString(py_password);
		as_config_set_user(&self->as->config, username, password);
	}

	if (self->as->config.hosts_size) {

		alias_to_search = return_search_string(self->as);

		PyObject * py_persistent_item = PyDict_GetItemString(py_global_hosts, alias_to_search);
		if (py_persistent_item) {
			aerospike *as = ((AerospikeGlobalHosts*)py_persistent_item)->as;
			//Destroy the initial aeorpsike object as it has to point to the one in
			//the persistent list now
			aerospike_destroy(self->as);
			self->as = as;
			self->as->config.shm_key = ((AerospikeGlobalHosts*)py_persistent_item)->shm_key;

			//Increase ref count of object containing same *as object
			((AerospikeGlobalHosts*)py_persistent_item)->ref_cnt++;
			goto CLEANUP;
			// xxx Code never reached. Is it needed?
			//PyMem_Free(alias_to_search);
			//alias_to_search = NULL;
		}
		//Generate unique shm_key
		PyObject *py_key, *py_value;
		Py_ssize_t pos = 0;
		int flag = 0;
		int shm_key;
		if (self->as->config.use_shm) {
			if (user_shm_key) {
				shm_key = self->as->config.shm_key;
				user_shm_key = false;
			} else {
				shm_key = counter;
			}
			while(1) {
				flag = 0;
				while (PyDict_Next(py_global_hosts, &pos, &py_key, &py_value))
				{
					if (((AerospikeGlobalHosts*)py_value)->as->config.use_shm) {
						if (((AerospikeGlobalHosts*)py_value)->shm_key == shm_key) {
							flag = 1;
							break;
						}
					}
				}
				if (!flag) {
					self->as->config.shm_key = shm_key;
					break;
				}
				shm_key = shm_key + 1;
			}
			self->as->config.shm_key = shm_key;
		}
		Py_BEGIN_ALLOW_THREADS
		aerospike_connect(self->as, &err);
		Py_END_ALLOW_THREADS
		if (err.code != AEROSPIKE_OK) {
			goto CLEANUP;
		}
		PyObject * py_newobject = (PyObject *)AerospikeGobalHosts_New(self->as);
		PyDict_SetItemString(py_global_hosts, alias_to_search, py_newobject);
		PyMem_Free(alias_to_search);
		alias_to_search = NULL;
	}

CLEANUP:
	if ( err.code != AEROSPIKE_OK ) {
		PyObject * py_err = NULL;
		error_to_pyobject(&err, &py_err);
		PyObject *exception_type = raise_exception(&err);
		PyErr_SetObject(exception_type, py_err);
		Py_DECREF(py_err);
		return NULL;
	}
	self->is_conn_16 = true;
	Py_INCREF(self);
	return (PyObject *) self;
}

/**
 *******************************************************************************************************
 * Tests the connection to the Aerospike DB
 *
 * @param self                  AerospikeClient object
 * @param args                  The args is a tuple object containing an argument
 *                              list passed from Python to a C function
 * @param kwds                  Dictionary of keywords
 *
 * Returns true or false.
 *******************************************************************************************************
 */
PyObject * AerospikeClient_is_connected(AerospikeClient * self, PyObject * args, PyObject * kwds)
{
<<<<<<< HEAD
	if (self->as && 1 == self->is_conn_16 && aerospike_cluster_is_connected(self->as)) //Need to define a macro AEROSPIKE_CONN_STATE
=======

	if (self->as && aerospike_cluster_is_connected(self->as)) //Need to define a macro AEROSPIKE_CONN_STATE
>>>>>>> 83f26dcf
	{
		self->is_conn_16 = 1;
		Py_INCREF(Py_True);
		return Py_True;
	} else {
		self->is_conn_16 = 0;
	}

	Py_INCREF(Py_False);
	return Py_False;

}

/**
 *******************************************************************************************************
 * Get shm_key configured with the Aerospike DB
 *
 * @param self                  AerospikeClient object
 * @param args                  The args is a tuple object containing an argument
 *                              list passed from Python to a C function
 * @param kwds                  Dictionary of keywords
 *
 * Returns true or false.
 *******************************************************************************************************
 */
PyObject * AerospikeClient_shm_key(AerospikeClient * self, PyObject * args, PyObject * kwds)
{
	as_error err;
	as_error_init(&err);

	if (!self || !self->as) {
		as_error_update(&err, AEROSPIKE_ERR_PARAM, "Invalid aerospike object");
		goto CLEANUP;
	}

	if (!self->is_conn_16) {
		as_error_update(&err, AEROSPIKE_ERR_CLUSTER, "No connection to aerospike cluster");
		goto CLEANUP;
	}

	if (self->as->config.use_shm && self->as->config.shm_key) {
		return PyLong_FromUnsignedLong((unsigned int) self->as->config.shm_key);
	}


CLEANUP:
	if ( err.code != AEROSPIKE_OK ) {
		PyObject * py_err = NULL;
		error_to_pyobject(&err, &py_err);
		PyObject *exception_type = raise_exception(&err);
		PyErr_SetObject(exception_type, py_err);
		Py_DECREF(py_err);
		return NULL;
	}

	Py_INCREF(Py_None);
	return Py_None;
}<|MERGE_RESOLUTION|>--- conflicted
+++ resolved
@@ -149,12 +149,7 @@
  */
 PyObject * AerospikeClient_is_connected(AerospikeClient * self, PyObject * args, PyObject * kwds)
 {
-<<<<<<< HEAD
-	if (self->as && 1 == self->is_conn_16 && aerospike_cluster_is_connected(self->as)) //Need to define a macro AEROSPIKE_CONN_STATE
-=======
-
 	if (self->as && aerospike_cluster_is_connected(self->as)) //Need to define a macro AEROSPIKE_CONN_STATE
->>>>>>> 83f26dcf
 	{
 		self->is_conn_16 = 1;
 		Py_INCREF(Py_True);
