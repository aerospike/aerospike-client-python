--- conflicted
+++ resolved
@@ -61,11 +61,7 @@
 		Py_DECREF(py_err);
 		return NULL;
 	}
-<<<<<<< HEAD
 	self->is_conn_16 = true;
-=======
-
->>>>>>> 31879563
 	Py_INCREF(self);
 	return (PyObject *) self;
 }
