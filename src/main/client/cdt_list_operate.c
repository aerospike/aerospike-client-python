/*******************************************************************************
* Copyright 2013-2019 Aerospike, Inc.
*
* Licensed under the Apache License, Version 2.0 (the "License");
* you may not use this file except in compliance with the License.
* You may obtain a copy of the License at
*
*     http://www.apache.org/licenses/LICENSE-2.0
*
* Unless required by applicable law or agreed to in writing, software
* distributed under the License is distributed on an "AS IS" BASIS,
* WITHOUT WARRANTIES OR CONDITIONS OF ANY KIND, either express or implied.
* See the License for the specific language governing permissions and
* limitations under the License.
******************************************************************************/

#include <Python.h>
#include <stdbool.h>
#include <stdlib.h>
#include <string.h>
#include <aerospike/as_operations.h>
#include <aerospike/as_list_operations.h>
#include <aerospike/as_cdt_ctx.h>

#include "client.h"
#include "conversions.h"
#include "exceptions.h"
#include "policy.h"
#include "serializer.h"
#include "cdt_list_operations.h"
#include "cdt_operation_utils.h"

static as_status add_op_list_create(AerospikeClient *self, as_error *err,
                                    char *bin, PyObject *op_dict,
                                    as_operations *ops,
                                    as_dynamic_pool *dynamic_pool,
                                    int serializer_type);

static as_status add_op_list_append(AerospikeClient *self, as_error *err,
                                    char *bin, PyObject *op_dict,
                                    as_operations *ops,
                                    as_dynamic_pool *dynamic_pool,
                                    int serializer_type);

static as_status add_op_list_append_items(AerospikeClient *self, as_error *err,
                                          char *bin, PyObject *op_dict,
                                          as_operations *ops,
                                          as_dynamic_pool *dynamic_pool,
                                          int serializer_type);

static as_status add_op_list_insert(AerospikeClient *self, as_error *err,
                                    char *bin, PyObject *op_dict,
                                    as_operations *ops,
                                    as_dynamic_pool *dynamic_pool,
                                    int serializer_type);

static as_status add_op_list_insert_items(AerospikeClient *self, as_error *err,
                                          char *bin, PyObject *op_dict,
                                          as_operations *ops,
                                          as_dynamic_pool *dynamic_pool,
                                          int serializer_type);

static as_status add_op_list_increment(AerospikeClient *self, as_error *err,
                                       char *bin, PyObject *op_dict,
                                       as_operations *ops,
                                       as_dynamic_pool *dynamic_pool,
                                       int serializer_type);

static as_status add_op_list_size(AerospikeClient *self, as_error *err,
                                  char *bin, PyObject *op_dict,
                                  as_operations *ops,
                                  as_dynamic_pool *dynamic_pool,
                                  int serializer_type);

static as_status add_op_list_pop(AerospikeClient *self, as_error *err,
                                 char *bin, PyObject *op_dict,
                                 as_operations *ops,
                                 as_dynamic_pool *dynamic_pool,
                                 int serializer_type);

static as_status add_op_list_pop_range(AerospikeClient *self, as_error *err,
                                       char *bin, PyObject *op_dict,
                                       as_operations *ops,
                                       as_dynamic_pool *dynamic_pool,
                                       int serializer_type);

static as_status add_op_list_remove(AerospikeClient *self, as_error *err,
                                    char *bin, PyObject *op_dict,
                                    as_operations *ops,
                                    as_dynamic_pool *dynamic_pool,
                                    int serializer_type);

static as_status add_op_list_remove_range(AerospikeClient *self, as_error *err,
                                          char *bin, PyObject *op_dict,
                                          as_operations *ops,
                                          as_dynamic_pool *dynamic_pool,
                                          int serializer_type);

static as_status add_op_list_clear(AerospikeClient *self, as_error *err,
                                   char *bin, PyObject *op_dict,
                                   as_operations *ops,
                                   as_dynamic_pool *dynamic_pool,
                                   int serializer_type);

static as_status add_op_list_get(AerospikeClient *self, as_error *err,
                                 char *bin, PyObject *op_dict,
                                 as_operations *ops,
                                 as_dynamic_pool *dynamic_pool,
                                 int serializer_type);

static as_status add_op_list_get_range(AerospikeClient *self, as_error *err,
                                       char *bin, PyObject *op_dict,
                                       as_operations *ops,
                                       as_dynamic_pool *dynamic_pool,
                                       int serializer_type);

static as_status add_op_list_trim(AerospikeClient *self, as_error *err,
                                  char *bin, PyObject *op_dict,
                                  as_operations *ops,
                                  as_dynamic_pool *dynamic_pool,
                                  int serializer_type);

static as_status add_op_list_set(AerospikeClient *self, as_error *err,
                                 char *bin, PyObject *op_dict,
                                 as_operations *ops,
                                 as_dynamic_pool *dynamic_pool,
                                 int serializer_type);

/* NEW CDT LIST OPERATIONS Post 3.16.0.1*/
/* GET BY*/
static as_status add_op_list_get_by_index(AerospikeClient *self, as_error *err,
                                          char *bin, PyObject *op_dict,
                                          as_vector *unicodeStrVector,
                                          as_operations *ops,
                                          as_dynamic_pool *dynamic_pool,
                                          int serializer_type);

static as_status add_op_list_get_by_index_range(
    AerospikeClient *self, as_error *err, char *bin, PyObject *op_dict,
    as_vector *unicodeStrVector, as_operations *ops,
    as_dynamic_pool *dynamic_pool, int serializer_type);

static as_status add_op_list_get_by_rank(AerospikeClient *self, as_error *err,
                                         char *bin, PyObject *op_dict,
                                         as_vector *unicodeStrVector,
                                         as_operations *ops,
                                         as_dynamic_pool *dynamic_pool,
                                         int serializer_type);

static as_status
add_op_list_get_by_rank_range(AerospikeClient *self, as_error *err, char *bin,
                              PyObject *op_dict, as_vector *unicodeStrVector,
                              as_operations *ops, as_dynamic_pool *dynamic_pool,
                              int serializer_type);

static as_status add_op_list_get_by_value(AerospikeClient *self, as_error *err,
                                          char *bin, PyObject *op_dict,
                                          as_operations *ops,
                                          as_dynamic_pool *dynamic_pool,
                                          int serializer_type);

static as_status
add_op_list_get_by_value_list(AerospikeClient *self, as_error *err, char *bin,
                              PyObject *op_dict, as_vector *unicodeStrVector,
                              as_operations *ops, as_dynamic_pool *dynamic_pool,
                              int serializer_type);

static as_status add_op_list_get_by_value_range(
    AerospikeClient *self, as_error *err, char *bin, PyObject *op_dict,
    as_vector *unicodeStrVector, as_operations *ops,
    as_dynamic_pool *dynamic_pool, int serializer_type);

/* remove by*/

static as_status
add_op_list_remove_by_index(AerospikeClient *self, as_error *err, char *bin,
                            PyObject *op_dict, as_vector *unicodeStrVector,
                            as_operations *ops, as_dynamic_pool *dynamic_pool,
                            int serializer_type);

static as_status add_op_list_remove_by_index_range(
    AerospikeClient *self, as_error *err, char *bin, PyObject *op_dict,
    as_vector *unicodeStrVector, as_operations *ops,
    as_dynamic_pool *dynamic_pool, int serializer_type);

static as_status
add_op_list_remove_by_rank(AerospikeClient *self, as_error *err, char *bin,
                           PyObject *op_dict, as_vector *unicodeStrVector,
                           as_operations *ops, as_dynamic_pool *dynamic_pool,
                           int serializer_type);

static as_status add_op_list_remove_by_rank_range(
    AerospikeClient *self, as_error *err, char *bin, PyObject *op_dict,
    as_vector *unicodeStrVector, as_operations *ops,
    as_dynamic_pool *dynamic_pool, int serializer_type);

static as_status
add_op_list_remove_by_value(AerospikeClient *self, as_error *err, char *bin,
                            PyObject *op_dict, as_vector *unicodeStrVector,
                            as_operations *ops, as_dynamic_pool *dynamic_pool,
                            int serializer_type);

static as_status add_op_list_remove_by_value_list(
    AerospikeClient *self, as_error *err, char *bin, PyObject *op_dict,
    as_vector *unicodeStrVector, as_operations *ops,
    as_dynamic_pool *dynamic_pool, int serializer_type);

static as_status add_op_list_remove_by_value_range(
    AerospikeClient *self, as_error *err, char *bin, PyObject *op_dict,
    as_operations *ops, as_dynamic_pool *dynamic_pool, int serializer_type);

/* Set Order*/
static as_status add_op_list_set_order(AerospikeClient *self, as_error *err,
                                       char *bin, PyObject *op_dict,
                                       as_operations *ops,
                                       as_dynamic_pool *dynamic_pool,
                                       int serializer_type);

/* List sort*/
static as_status add_op_list_sort(AerospikeClient *self, as_error *err,
                                  char *bin, PyObject *op_dict,
                                  as_operations *ops,
                                  as_dynamic_pool *dynamic_pool,
                                  int serializer_type);

/* Server 4.3.0 relative operations*/

static as_status add_add_op_list_remove_by_value_rel_rank_range(
    AerospikeClient *self, as_error *err, char *bin, PyObject *op_dict,
    as_operations *ops, as_dynamic_pool *dynamic_pool, int serializer_type);

static as_status add_add_op_list_get_by_value_rel_rank_range(
    AerospikeClient *self, as_error *err, char *bin, PyObject *op_dict,
    as_operations *ops, as_dynamic_pool *dynamic_pool, int serializer_type);
/* End forwards*/
as_status add_new_list_op(AerospikeClient *self, as_error *err,
                          PyObject *op_dict, as_vector *unicodeStrVector,
                          as_dynamic_pool *dynamic_pool, as_operations *ops,
                          long operation_code, long *ret_type,
                          int serializer_type)

{
    char *bin = NULL;

    if (get_bin(err, op_dict, unicodeStrVector, &bin) != AEROSPIKE_OK) {
        return err->code;
    }

    switch (operation_code) {
    case OP_LIST_APPEND:
        return add_op_list_append(self, err, bin, op_dict, ops, dynamic_pool,
                                  serializer_type);

    case OP_LIST_APPEND_ITEMS:
        return add_op_list_append_items(self, err, bin, op_dict, ops,
                                        dynamic_pool, serializer_type);

    case OP_LIST_SIZE:
        return add_op_list_size(self, err, bin, op_dict, ops, dynamic_pool,
                                serializer_type);

    case OP_LIST_INSERT:
        return add_op_list_insert(self, err, bin, op_dict, ops, dynamic_pool,
                                  serializer_type);

    case OP_LIST_INSERT_ITEMS:
        return add_op_list_insert_items(self, err, bin, op_dict, ops,
                                        dynamic_pool, serializer_type);

    case OP_LIST_INCREMENT:
        return add_op_list_increment(self, err, bin, op_dict, ops, dynamic_pool,
                                     serializer_type);

    case OP_LIST_POP:
        return add_op_list_pop(self, err, bin, op_dict, ops, dynamic_pool,
                               serializer_type);

    case OP_LIST_POP_RANGE:
        return add_op_list_pop_range(self, err, bin, op_dict, ops, dynamic_pool,
                                     serializer_type);

    case OP_LIST_REMOVE:
        return add_op_list_remove(self, err, bin, op_dict, ops, dynamic_pool,
                                  serializer_type);

    case OP_LIST_REMOVE_RANGE:
        return add_op_list_remove_range(self, err, bin, op_dict, ops,
                                        dynamic_pool, serializer_type);

    case OP_LIST_CLEAR:
        return add_op_list_clear(self, err, bin, op_dict, ops, dynamic_pool,
                                 serializer_type);

    case OP_LIST_SET:
        return add_op_list_set(self, err, bin, op_dict, ops, dynamic_pool,
                               serializer_type);

    case OP_LIST_GET:
        return add_op_list_get(self, err, bin, op_dict, ops, dynamic_pool,
                               serializer_type);

    case OP_LIST_GET_RANGE:
        return add_op_list_get_range(self, err, bin, op_dict, ops, dynamic_pool,
                                     serializer_type);

    case OP_LIST_TRIM:
        return add_op_list_trim(self, err, bin, op_dict, ops, dynamic_pool,
                                serializer_type);
        /***** New List ops****/

    case OP_LIST_GET_BY_INDEX: {
        return add_op_list_get_by_index(self, err, bin, op_dict,
                                        unicodeStrVector, ops, dynamic_pool,
                                        serializer_type);
    }

    case OP_LIST_GET_BY_INDEX_RANGE: {
        return add_op_list_get_by_index_range(self, err, bin, op_dict,
                                              unicodeStrVector, ops,
                                              dynamic_pool, serializer_type);
    }

    case OP_LIST_GET_BY_RANK: {
        return add_op_list_get_by_rank(self, err, bin, op_dict,
                                       unicodeStrVector, ops, dynamic_pool,
                                       serializer_type);
    }

    case OP_LIST_GET_BY_RANK_RANGE: {
        return add_op_list_get_by_rank_range(self, err, bin, op_dict,
                                             unicodeStrVector, ops,
                                             dynamic_pool, serializer_type);
    }

    case OP_LIST_GET_BY_VALUE: {
        return add_op_list_get_by_value(self, err, bin, op_dict, ops,
                                        dynamic_pool, serializer_type);
    }

    case OP_LIST_GET_BY_VALUE_LIST: {
        return add_op_list_get_by_value_list(self, err, bin, op_dict,
                                             unicodeStrVector, ops,
                                             dynamic_pool, serializer_type);
    }

    case OP_LIST_GET_BY_VALUE_RANGE: {
        return add_op_list_get_by_value_range(self, err, bin, op_dict,
                                              unicodeStrVector, ops,
                                              dynamic_pool, serializer_type);
    }

    case OP_LIST_REMOVE_BY_INDEX: {
        return add_op_list_remove_by_index(self, err, bin, op_dict,
                                           unicodeStrVector, ops, dynamic_pool,
                                           serializer_type);
    }

    case OP_LIST_REMOVE_BY_INDEX_RANGE: {
        return add_op_list_remove_by_index_range(self, err, bin, op_dict,
                                                 unicodeStrVector, ops,
                                                 dynamic_pool, serializer_type);
    }

    case OP_LIST_REMOVE_BY_RANK: {
        return add_op_list_remove_by_rank(self, err, bin, op_dict,
                                          unicodeStrVector, ops, dynamic_pool,
                                          serializer_type);
    }

    case OP_LIST_REMOVE_BY_RANK_RANGE: {
        return add_op_list_remove_by_rank_range(self, err, bin, op_dict,
                                                unicodeStrVector, ops,
                                                dynamic_pool, serializer_type);
    }

    case OP_LIST_REMOVE_BY_VALUE: {
        return add_op_list_remove_by_value(self, err, bin, op_dict,
                                           unicodeStrVector, ops, dynamic_pool,
                                           serializer_type);
    }

    case OP_LIST_REMOVE_BY_VALUE_LIST: {
        return add_op_list_remove_by_value_list(self, err, bin, op_dict,
                                                unicodeStrVector, ops,
                                                dynamic_pool, serializer_type);
    }

    case OP_LIST_REMOVE_BY_VALUE_RANGE: {
        return add_op_list_remove_by_value_range(self, err, bin, op_dict, ops,
                                                 dynamic_pool, serializer_type);
    }

    case OP_LIST_SET_ORDER: {
        return add_op_list_set_order(self, err, bin, op_dict, ops, dynamic_pool,
                                     serializer_type);
    }

    case OP_LIST_SORT: {
        return add_op_list_sort(self, err, bin, op_dict, ops, dynamic_pool,
                                serializer_type);
    }

    case OP_LIST_REMOVE_BY_VALUE_RANK_RANGE_REL: {
        return add_add_op_list_remove_by_value_rel_rank_range(
            self, err, bin, op_dict, ops, dynamic_pool, serializer_type);
    }

    case OP_LIST_GET_BY_VALUE_RANK_RANGE_REL: {
        return add_add_op_list_get_by_value_rel_rank_range(
            self, err, bin, op_dict, ops, dynamic_pool, serializer_type);
<<<<<<< HEAD
    }

    case OP_LIST_CREATE: {
        return add_op_list_create(self, err, bin, op_dict, ops, static_pool,
                                  serializer_type);
=======
>>>>>>> 296fc4dd
    }

    default:
        // This should never be possible since we only get here if we know that the operation is valid.
        return as_error_update(err, AEROSPIKE_ERR_PARAM, "Unknown operation");
    }

    return err->code;
}

static as_status add_op_list_get_by_index(AerospikeClient *self, as_error *err,
                                          char *bin, PyObject *op_dict,
                                          as_vector *unicodeStrVector,
                                          as_operations *ops,
                                          as_dynamic_pool *dynamic_pool,
                                          int serializer_type)
{
    int64_t index;
    int return_type = AS_LIST_RETURN_VALUE;
    bool ctx_in_use = false;
    as_cdt_ctx ctx;

    /* Get the index*/
    if (get_int64_t(err, AS_PY_INDEX_KEY, op_dict, &index) != AEROSPIKE_OK) {
        return err->code;
    }

    if (get_list_return_type(err, op_dict, &return_type) != AEROSPIKE_OK) {
        return err->code;
    }

    if (get_cdt_ctx(self, err, &ctx, op_dict, &ctx_in_use, dynamic_pool,
                    serializer_type) != AEROSPIKE_OK) {
        return err->code;
    }

    if (!as_operations_list_get_by_index(ops, bin, (ctx_in_use ? &ctx : NULL),
                                         index, return_type)) {
        as_error_update(err, AEROSPIKE_ERR_CLIENT,
                        "Failed to add get_by_list_index operation");
    }

    if (ctx_in_use) {
        as_cdt_ctx_destroy(&ctx);
    }

    return err->code;
}

static as_status add_op_list_get_by_index_range(
    AerospikeClient *self, as_error *err, char *bin, PyObject *op_dict,
    as_vector *unicodeStrVector, as_operations *ops,
    as_dynamic_pool *dynamic_pool, int serializer_type)
{
    int64_t index;
    int64_t count;
    bool range_specified = false;
    bool success = false;
    int return_type = AS_LIST_RETURN_VALUE;
    bool ctx_in_use = false;
    as_cdt_ctx ctx;

    /* Get the index*/
    if (get_int64_t(err, AS_PY_INDEX_KEY, op_dict, &index) != AEROSPIKE_OK) {
        return err->code;
    }

    /* Get the count of items, and store whether it was found in range_specified*/
    if (get_optional_int64_t(err, AS_PY_COUNT_KEY, op_dict, &count,
                             &range_specified) != AEROSPIKE_OK) {
        return err->code;
    }

    if (get_list_return_type(err, op_dict, &return_type) != AEROSPIKE_OK) {
        return err->code;
    }

    if (get_cdt_ctx(self, err, &ctx, op_dict, &ctx_in_use, dynamic_pool,
                    serializer_type) != AEROSPIKE_OK) {
        return err->code;
    }

    if (range_specified) {
        success = as_operations_list_get_by_index_range(
            ops, bin, (ctx_in_use ? &ctx : NULL), index, (uint64_t)count,
            return_type);
    }
    else {
        success = as_operations_list_get_by_index_range_to_end(
            ops, bin, (ctx_in_use ? &ctx : NULL), index, return_type);
    }

    if (!success) {
        as_error_update(err, AEROSPIKE_ERR_CLIENT,
                        "Failed to add get_by_list_index_range operation");
    }

    if (ctx_in_use) {
        as_cdt_ctx_destroy(&ctx);
    }

    return err->code;
}

static as_status add_op_list_get_by_rank(AerospikeClient *self, as_error *err,
                                         char *bin, PyObject *op_dict,
                                         as_vector *unicodeStrVector,
                                         as_operations *ops,
                                         as_dynamic_pool *dynamic_pool,
                                         int serializer_type)
{
    int64_t rank;
    int return_type = AS_LIST_RETURN_VALUE;
    bool ctx_in_use = false;
    as_cdt_ctx ctx;

    /* Get the index*/
    if (get_int64_t(err, AS_PY_RANK_KEY, op_dict, &rank) != AEROSPIKE_OK) {
        return err->code;
    }

    if (get_list_return_type(err, op_dict, &return_type) != AEROSPIKE_OK) {
        return err->code;
    }

    if (get_cdt_ctx(self, err, &ctx, op_dict, &ctx_in_use, dynamic_pool,
                    serializer_type) != AEROSPIKE_OK) {
        return err->code;
    }

    if (!as_operations_list_get_by_rank(ops, bin, (ctx_in_use ? &ctx : NULL),
                                        rank, return_type)) {
        as_error_update(err, AEROSPIKE_ERR_CLIENT,
                        "Failed to add get_by_list_index operation");
    }

    if (ctx_in_use) {
        as_cdt_ctx_destroy(&ctx);
    }

    return err->code;
}

static as_status
add_op_list_get_by_rank_range(AerospikeClient *self, as_error *err, char *bin,
                              PyObject *op_dict, as_vector *unicodeStrVector,
                              as_operations *ops, as_dynamic_pool *dynamic_pool,
                              int serializer_type)
{
    int64_t rank;
    int64_t count;
    bool range_specified = false;
    bool success = false;
    int return_type = AS_LIST_RETURN_VALUE;
    bool ctx_in_use = false;
    as_cdt_ctx ctx;

    /* Get the index*/
    if (get_int64_t(err, AS_PY_RANK_KEY, op_dict, &rank) != AEROSPIKE_OK) {
        return err->code;
    }

    /* Get the count of items, and store whether it was found in range_specified*/
    if (get_optional_int64_t(err, AS_PY_COUNT_KEY, op_dict, &count,
                             &range_specified) != AEROSPIKE_OK) {
        return err->code;
    }
    if (get_list_return_type(err, op_dict, &return_type) != AEROSPIKE_OK) {
        return err->code;
    }

    if (get_cdt_ctx(self, err, &ctx, op_dict, &ctx_in_use, dynamic_pool,
                    serializer_type) != AEROSPIKE_OK) {
        return err->code;
    }

    if (range_specified) {
        success = as_operations_list_get_by_rank_range(
            ops, bin, (ctx_in_use ? &ctx : NULL), rank, (uint64_t)count,
            return_type);
    }
    else {
        success = as_operations_list_get_by_rank_range_to_end(
            ops, bin, (ctx_in_use ? &ctx : NULL), rank, return_type);
    }

    if (!success) {
        as_error_update(err, AEROSPIKE_ERR_CLIENT,
                        "Failed to add list_get_by_rank_range operation");
    }

    if (ctx_in_use) {
        as_cdt_ctx_destroy(&ctx);
    }

    return err->code;
}

static as_status add_op_list_get_by_value(AerospikeClient *self, as_error *err,
                                          char *bin, PyObject *op_dict,
                                          as_operations *ops,
                                          as_dynamic_pool *dynamic_pool,
                                          int serializer_type)
{
    as_val *val = NULL;
    int return_type = AS_LIST_RETURN_VALUE;
    bool ctx_in_use = false;
    as_cdt_ctx ctx;

    if (get_list_return_type(err, op_dict, &return_type) != AEROSPIKE_OK) {
        return err->code;
    }

    if (get_asval(self, err, AS_PY_VAL_KEY, op_dict, &val, dynamic_pool,
                  serializer_type, true) != AEROSPIKE_OK) {
        return err->code;
    }

    if (get_cdt_ctx(self, err, &ctx, op_dict, &ctx_in_use, dynamic_pool,
                    serializer_type) != AEROSPIKE_OK) {
        as_error_update(err, AEROSPIKE_ERR_CLIENT,
                        "Failed to convert ctx list");
    }

    if (!as_operations_list_get_by_value(ops, bin, (ctx_in_use ? &ctx : NULL),
                                         val, return_type)) {
        as_error_update(err, AEROSPIKE_ERR_CLIENT,
                        "Failed to add list_get_by_value operation");
    }

    if (ctx_in_use) {
        as_cdt_ctx_destroy(&ctx);
    }

    return err->code;
}

static as_status
add_op_list_get_by_value_list(AerospikeClient *self, as_error *err, char *bin,
                              PyObject *op_dict, as_vector *unicodeStrVector,
                              as_operations *ops, as_dynamic_pool *dynamic_pool,
                              int serializer_type)
{
    as_list *value_list = NULL;
    int return_type = AS_LIST_RETURN_VALUE;
    bool ctx_in_use = false;
    as_cdt_ctx ctx;

    if (get_list_return_type(err, op_dict, &return_type) != AEROSPIKE_OK) {
        return err->code;
    }

    if (get_val_list(self, err, AS_PY_VALUES_KEY, op_dict, &value_list,
                     dynamic_pool, serializer_type) != AEROSPIKE_OK) {
        return err->code;
    }

    if (get_cdt_ctx(self, err, &ctx, op_dict, &ctx_in_use, dynamic_pool,
                    serializer_type) != AEROSPIKE_OK) {
        /* Failed to add the operation, we need to destroy the list of values*/
        as_val_destroy(value_list);
        return err->code;
    }

    if (!as_operations_list_get_by_value_list(
            ops, bin, (ctx_in_use ? &ctx : NULL), value_list, return_type)) {
        /* Failed to add the operation, we need to destroy the list of values*/
        as_error_update(err, AEROSPIKE_ERR_CLIENT,
                        "Failed to add list_get_by_value_list operation");
        as_val_destroy(value_list);
    }

    if (ctx_in_use) {
        as_cdt_ctx_destroy(&ctx);
    }

    return err->code;
}

static as_status add_op_list_get_by_value_range(
    AerospikeClient *self, as_error *err, char *bin, PyObject *op_dict,
    as_vector *unicodeStrVector, as_operations *ops,
    as_dynamic_pool *dynamic_pool, int serializer_type)
{
    as_val *val_begin = NULL;
    as_val *val_end = NULL;
    bool ctx_in_use = false;
    as_cdt_ctx ctx;

    int return_type = AS_LIST_RETURN_VALUE;

    if (get_list_return_type(err, op_dict, &return_type) != AEROSPIKE_OK) {
        return err->code;
    }

    if (get_asval(self, err, AS_PY_VAL_BEGIN_KEY, op_dict, &val_begin,
                  dynamic_pool, serializer_type, false) != AEROSPIKE_OK) {
        return err->code;
    }

    if (get_asval(self, err, AS_PY_VAL_END_KEY, op_dict, &val_end, dynamic_pool,
                  serializer_type, false) != AEROSPIKE_OK) {
        goto error;
    }

    if (get_cdt_ctx(self, err, &ctx, op_dict, &ctx_in_use, dynamic_pool,
                    serializer_type) != AEROSPIKE_OK) {
        goto error;
    }

    if (!as_operations_list_get_by_value_range(
            ops, bin, (ctx_in_use ? &ctx : NULL), val_begin, val_end,
            return_type)) {
        as_error_update(err, AEROSPIKE_ERR_CLIENT,
                        "Failed to add list_get_by_value_range operation");
        goto error;
    }

    if (ctx_in_use) {
        as_cdt_ctx_destroy(&ctx);
    }

    return err->code;

error:
    /* Free the as_vals if they exists*/
    if (val_begin) {
        as_val_destroy(val_begin);
    }

    if (val_end) {
        as_val_destroy(val_end);
    }

    if (ctx_in_use) {
        as_cdt_ctx_destroy(&ctx);
    }

    return err->code;
}

static as_status
add_op_list_remove_by_index(AerospikeClient *self, as_error *err, char *bin,
                            PyObject *op_dict, as_vector *unicodeStrVector,
                            as_operations *ops, as_dynamic_pool *dynamic_pool,
                            int serializer_type)
{
    int64_t index;
    int return_type = AS_LIST_RETURN_VALUE;
    bool ctx_in_use = false;
    as_cdt_ctx ctx;

    /* Get the index*/
    if (get_int64_t(err, AS_PY_INDEX_KEY, op_dict, &index) != AEROSPIKE_OK) {
        return err->code;
    }

    if (get_list_return_type(err, op_dict, &return_type) != AEROSPIKE_OK) {
        return err->code;
    }

    if (get_cdt_ctx(self, err, &ctx, op_dict, &ctx_in_use, dynamic_pool,
                    serializer_type) != AEROSPIKE_OK) {
        return err->code;
    }

    if (!as_operations_list_remove_by_index(
            ops, bin, (ctx_in_use ? &ctx : NULL), index, return_type)) {
        as_error_update(err, AEROSPIKE_ERR_CLIENT,
                        "Failed to add remove_by_list_index operation");
    }

    if (ctx_in_use) {
        as_cdt_ctx_destroy(&ctx);
    }

    return err->code;
}

static as_status add_op_list_remove_by_index_range(
    AerospikeClient *self, as_error *err, char *bin, PyObject *op_dict,
    as_vector *unicodeStrVector, as_operations *ops,
    as_dynamic_pool *dynamic_pool, int serializer_type)
{
    int64_t index;
    int64_t count;
    bool range_specified = false;
    bool success = false;
    int return_type = AS_LIST_RETURN_VALUE;
    bool ctx_in_use = false;
    as_cdt_ctx ctx;

    /* Get the index*/
    if (get_int64_t(err, AS_PY_INDEX_KEY, op_dict, &index) != AEROSPIKE_OK) {
        return err->code;
    }

    /* Get the count of items, and store whether it was found in range_specified*/
    if (get_optional_int64_t(err, AS_PY_COUNT_KEY, op_dict, &count,
                             &range_specified) != AEROSPIKE_OK) {
        return err->code;
    }

    if (get_list_return_type(err, op_dict, &return_type) != AEROSPIKE_OK) {
        return err->code;
    }

    if (get_cdt_ctx(self, err, &ctx, op_dict, &ctx_in_use, dynamic_pool,
                    serializer_type) != AEROSPIKE_OK) {
        return err->code;
    }

    if (range_specified) {
        success = as_operations_list_remove_by_index_range(
            ops, bin, (ctx_in_use ? &ctx : NULL), index, (uint64_t)count,
            return_type);
    }
    else {
        success = as_operations_list_remove_by_index_range_to_end(
            ops, bin, (ctx_in_use ? &ctx : NULL), index, return_type);
    }

    if (!success) {
        as_error_update(err, AEROSPIKE_ERR_CLIENT,
                        "Failed to add remove_by_list_index_range operation");
    }

    if (ctx_in_use) {
        as_cdt_ctx_destroy(&ctx);
    }

    return err->code;
}

static as_status
add_op_list_remove_by_rank(AerospikeClient *self, as_error *err, char *bin,
                           PyObject *op_dict, as_vector *unicodeStrVector,
                           as_operations *ops, as_dynamic_pool *dynamic_pool,
                           int serializer_type)
{
    int64_t rank;
    int return_type = AS_LIST_RETURN_VALUE;
    bool ctx_in_use = false;
    as_cdt_ctx ctx;

    /* Get the index*/
    if (get_int64_t(err, AS_PY_RANK_KEY, op_dict, &rank) != AEROSPIKE_OK) {
        return err->code;
    }

    if (get_list_return_type(err, op_dict, &return_type) != AEROSPIKE_OK) {
        return err->code;
    }

    if (get_cdt_ctx(self, err, &ctx, op_dict, &ctx_in_use, dynamic_pool,
                    serializer_type) != AEROSPIKE_OK) {
        return err->code;
    }

    if (!as_operations_list_remove_by_rank(ops, bin, (ctx_in_use ? &ctx : NULL),
                                           rank, return_type)) {
        as_error_update(err, AEROSPIKE_ERR_CLIENT,
                        "Failed to add list_remove_by_rank operation");
    }

    if (ctx_in_use) {
        as_cdt_ctx_destroy(&ctx);
    }

    return err->code;
}

static as_status add_op_list_remove_by_rank_range(
    AerospikeClient *self, as_error *err, char *bin, PyObject *op_dict,
    as_vector *unicodeStrVector, as_operations *ops,
    as_dynamic_pool *dynamic_pool, int serializer_type)
{
    int64_t rank;
    int64_t count;
    bool range_specified = false;
    bool success = false;
    int return_type = AS_LIST_RETURN_VALUE;
    bool ctx_in_use = false;
    as_cdt_ctx ctx;

    /* Get the index*/
    if (get_int64_t(err, AS_PY_RANK_KEY, op_dict, &rank) != AEROSPIKE_OK) {
        return err->code;
    }

    /* Get the count of items, and store whether it was found in range_specified*/
    if (get_optional_int64_t(err, AS_PY_COUNT_KEY, op_dict, &count,
                             &range_specified) != AEROSPIKE_OK) {
        return err->code;
    }
    if (get_list_return_type(err, op_dict, &return_type) != AEROSPIKE_OK) {
        return err->code;
    }

    if (get_cdt_ctx(self, err, &ctx, op_dict, &ctx_in_use, dynamic_pool,
                    serializer_type) != AEROSPIKE_OK) {
        return err->code;
    }

    if (range_specified) {
        success = as_operations_list_remove_by_rank_range(
            ops, bin, (ctx_in_use ? &ctx : NULL), rank, (uint64_t)count,
            return_type);
    }
    else {
        success = as_operations_list_remove_by_rank_range_to_end(
            ops, bin, (ctx_in_use ? &ctx : NULL), rank, return_type);
    }

    if (!success) {
        as_error_update(err, AEROSPIKE_ERR_CLIENT,
                        "Failed to add list_remove_by_rank_range operation");
    }

    if (ctx_in_use) {
        as_cdt_ctx_destroy(&ctx);
    }

    return err->code;
}

static as_status
add_op_list_remove_by_value(AerospikeClient *self, as_error *err, char *bin,
                            PyObject *op_dict, as_vector *unicodeStrVector,
                            as_operations *ops, as_dynamic_pool *dynamic_pool,
                            int serializer_type)
{
    as_val *val = NULL;
    int return_type = AS_LIST_RETURN_VALUE;
    bool ctx_in_use = false;
    as_cdt_ctx ctx;

    if (get_list_return_type(err, op_dict, &return_type) != AEROSPIKE_OK) {
        return err->code;
    }

    if (get_asval(self, err, AS_PY_VAL_KEY, op_dict, &val, dynamic_pool,
                  serializer_type, true) != AEROSPIKE_OK) {
        return err->code;
    }

    if (get_cdt_ctx(self, err, &ctx, op_dict, &ctx_in_use, dynamic_pool,
                    serializer_type) != AEROSPIKE_OK) {
        as_val_destroy(val);
        return err->code;
    }

    if (!as_operations_list_remove_by_value(
            ops, bin, (ctx_in_use ? &ctx : NULL), val, return_type)) {
        as_error_update(err, AEROSPIKE_ERR_CLIENT,
                        "Failed to add list_remove_by_value operation");
    }

    if (ctx_in_use) {
        as_cdt_ctx_destroy(&ctx);
    }

    return err->code;
}

static as_status add_op_list_remove_by_value_list(
    AerospikeClient *self, as_error *err, char *bin, PyObject *op_dict,
    as_vector *unicodeStrVector, as_operations *ops,
    as_dynamic_pool *dynamic_pool, int serializer_type)
{
    as_list *value_list = NULL;
    int return_type = AS_LIST_RETURN_VALUE;
    bool ctx_in_use = false;
    as_cdt_ctx ctx;

    if (get_list_return_type(err, op_dict, &return_type) != AEROSPIKE_OK) {
        return err->code;
    }

    if (get_val_list(self, err, AS_PY_VALUES_KEY, op_dict, &value_list,
                     dynamic_pool, serializer_type) != AEROSPIKE_OK) {
        return err->code;
    }

    if (get_cdt_ctx(self, err, &ctx, op_dict, &ctx_in_use, dynamic_pool,
                    serializer_type) != AEROSPIKE_OK) {
        /* Failed to convert ctx, we need to destroy the list of values*/
        as_val_destroy(value_list);
        return err->code;
    }

    if (!as_operations_list_remove_by_value_list(
            ops, bin, (ctx_in_use ? &ctx : NULL), value_list, return_type)) {
        /* Failed to add the operation, we need to destroy the list of values*/
        as_error_update(err, AEROSPIKE_ERR_CLIENT,
                        "Failed to add list_get_by_value_list operation");
        as_val_destroy(value_list);
    }

    if (ctx_in_use) {
        as_cdt_ctx_destroy(&ctx);
    }

    return err->code;
}

static as_status add_op_list_remove_by_value_range(
    AerospikeClient *self, as_error *err, char *bin, PyObject *op_dict,
    as_operations *ops, as_dynamic_pool *dynamic_pool, int serializer_type)
{
    as_val *val_begin = NULL;
    as_val *val_end = NULL;
    bool ctx_in_use = false;
    as_cdt_ctx ctx;
    int return_type = AS_LIST_RETURN_VALUE;

    if (get_list_return_type(err, op_dict, &return_type) != AEROSPIKE_OK) {
        return err->code;
    }

    if (get_asval(self, err, AS_PY_VAL_BEGIN_KEY, op_dict, &val_begin,
                  dynamic_pool, serializer_type, false) != AEROSPIKE_OK) {
        return err->code;
    }

    if (get_asval(self, err, AS_PY_VAL_END_KEY, op_dict, &val_end, dynamic_pool,
                  serializer_type, false) != AEROSPIKE_OK) {
        goto error;
    }

    if (get_cdt_ctx(self, err, &ctx, op_dict, &ctx_in_use, dynamic_pool,
                    serializer_type) != AEROSPIKE_OK) {
        goto error;
    }

    if (!as_operations_list_remove_by_value_range(
            ops, bin, (ctx_in_use ? &ctx : NULL), val_begin, val_end,
            return_type)) {
        as_error_update(err, AEROSPIKE_ERR_CLIENT,
                        "Failed to add list_remove_by_value_range operation");
        goto error;
    }

    if (ctx_in_use) {
        as_cdt_ctx_destroy(&ctx);
    }

    return err->code;

error:
    /* Free the as_vals if they exist */
    if (val_begin) {
        as_val_destroy(val_begin);
    }

    if (val_end) {
        as_val_destroy(val_end);
    }

    if (ctx_in_use) {
        as_cdt_ctx_destroy(&ctx);
    }

    return err->code;
}

static as_status add_op_list_set_order(AerospikeClient *self, as_error *err,
                                       char *bin, PyObject *op_dict,
                                       as_operations *ops,
                                       as_dynamic_pool *dynamic_pool,
                                       int serializer_type)
{
    int64_t order_type_int;
    bool ctx_in_use = false;
    as_cdt_ctx ctx;

    if (get_int64_t(err, AS_PY_LIST_ORDER, op_dict, &order_type_int) !=
        AEROSPIKE_OK) {
        return err->code;
    }

    if (get_cdt_ctx(self, err, &ctx, op_dict, &ctx_in_use, dynamic_pool,
                    serializer_type) != AEROSPIKE_OK) {
        return err->code;
    }

    if (!as_operations_list_set_order(ops, bin, (ctx_in_use ? &ctx : NULL),
                                      (as_list_order)order_type_int)) {
        as_cdt_ctx_destroy(&ctx);
        return as_error_update(err, AEROSPIKE_ERR_CLIENT,
                               "Failed to add list_set_order operation");
    }

    if (ctx_in_use) {
        as_cdt_ctx_destroy(&ctx);
    }

    return AEROSPIKE_OK;
}

static as_status add_op_list_sort(AerospikeClient *self, as_error *err,
                                  char *bin, PyObject *op_dict,
                                  as_operations *ops,
                                  as_dynamic_pool *dynamic_pool,
                                  int serializer_type)
{
    int64_t sort_flags;
    bool ctx_in_use = false;
    as_cdt_ctx ctx;

    if (get_int64_t(err, AS_PY_LIST_SORT_FLAGS, op_dict, &sort_flags) !=
        AEROSPIKE_OK) {
        return err->code;
    }

    if (get_cdt_ctx(self, err, &ctx, op_dict, &ctx_in_use, dynamic_pool,
                    serializer_type) != AEROSPIKE_OK) {
        return err->code;
    }

    if (!as_operations_list_sort(ops, bin, (ctx_in_use ? &ctx : NULL),
                                 (as_list_sort_flags)sort_flags)) {
        as_cdt_ctx_destroy(&ctx);
        return as_error_update(err, AEROSPIKE_ERR_CLIENT,
                               "Failed to add list_sort operation");
    }

    if (ctx_in_use) {
        as_cdt_ctx_destroy(&ctx);
    }

    return AEROSPIKE_OK;
}

static as_status add_op_list_create(AerospikeClient *self, as_error *err,
                                    char *bin, PyObject *op_dict,
                                    as_operations *ops,
                                    as_dynamic_pool *dynamic_pool,
                                    int serializer_type)
{
    int64_t order_type_int;
    as_cdt_ctx ctx;
    bool ctx_in_use = false;
    bool pad, persist_index;

    if (get_int64_t(err, AS_PY_LIST_ORDER, op_dict, &order_type_int) !=
        AEROSPIKE_OK) {
        return err->code;
    }

    if (get_bool_from_pyargs(err, AS_PY_PAD, op_dict, &pad) != AEROSPIKE_OK) {
        return err->code;
    }

    if (get_bool_from_pyargs(err, AS_PY_PERSIST_INDEX, op_dict,
                             &persist_index) != AEROSPIKE_OK) {
        return err->code;
    }

    if (get_cdt_ctx(self, err, &ctx, op_dict, &ctx_in_use, static_pool,
                    serializer_type) != AEROSPIKE_OK) {
        return err->code;
    }

    bool add_op_successful = as_operations_list_create_all(
        ops, bin, (ctx_in_use ? &ctx : NULL), (as_list_order)order_type_int,
        pad, persist_index);

    if (ctx_in_use) {
        as_cdt_ctx_destroy(&ctx);
    }

    if (add_op_successful) {
        return AEROSPIKE_OK;
    }
    else {
        return as_error_update(err, AEROSPIKE_ERR_CLIENT,
                               "Failed to add list_create operation");
    }
}

static as_status add_op_list_append(AerospikeClient *self, as_error *err,
                                    char *bin, PyObject *op_dict,
                                    as_operations *ops,
                                    as_dynamic_pool *dynamic_pool,
                                    int serializer_type)
{
    as_val *val = NULL;
    as_list_policy list_policy;
    bool policy_in_use = false;
    bool ctx_in_use = false;
    as_cdt_ctx ctx;

    if (get_list_policy(err, op_dict, &list_policy, &policy_in_use) !=
        AEROSPIKE_OK) {
        return err->code;
    }

    if (get_asval(self, err, AS_PY_VAL_KEY, op_dict, &val, dynamic_pool,
                  serializer_type, true) != AEROSPIKE_OK) {
        return err->code;
    }

    if (get_cdt_ctx(self, err, &ctx, op_dict, &ctx_in_use, dynamic_pool,
                    serializer_type) != AEROSPIKE_OK) {
        as_val_destroy(val);
        return err->code;
    }

    if (!as_operations_list_append(ops, bin, (ctx_in_use ? &ctx : NULL),
                                   (policy_in_use ? &list_policy : NULL),
                                   val)) {
        as_val_destroy(val);
        as_cdt_ctx_destroy(&ctx);
        return as_error_update(err, AEROSPIKE_ERR_CLIENT,
                               "Failed to add list_append operation");
    }

    if (ctx_in_use) {
        as_cdt_ctx_destroy(&ctx);
    }

    return AEROSPIKE_OK;
}

static as_status add_op_list_append_items(AerospikeClient *self, as_error *err,
                                          char *bin, PyObject *op_dict,
                                          as_operations *ops,
                                          as_dynamic_pool *dynamic_pool,
                                          int serializer_type)
{
    as_list *items_list = NULL;
    as_list_policy list_policy;
    bool policy_in_use = false;
    bool ctx_in_use = false;
    as_cdt_ctx ctx;

    if (get_list_policy(err, op_dict, &list_policy, &policy_in_use) !=
        AEROSPIKE_OK) {
        return err->code;
    }

    if (get_val_list(self, err, AS_PY_VAL_KEY, op_dict, &items_list,
                     dynamic_pool, serializer_type) != AEROSPIKE_OK) {
        return err->code;
    }

    if (get_cdt_ctx(self, err, &ctx, op_dict, &ctx_in_use, dynamic_pool,
                    serializer_type) != AEROSPIKE_OK) {
        as_val_destroy(items_list);
        return err->code;
    }

    if (!as_operations_list_append_items(ops, bin, (ctx_in_use ? &ctx : NULL),
                                         (policy_in_use ? &list_policy : NULL),
                                         items_list)) {
        as_val_destroy(items_list);
        as_cdt_ctx_destroy(&ctx);
        return as_error_update(err, AEROSPIKE_ERR_CLIENT,
                               "Failed to add list_append_items operation");
    }

    if (ctx_in_use) {
        as_cdt_ctx_destroy(&ctx);
    }

    return AEROSPIKE_OK;
}

static as_status add_op_list_insert(AerospikeClient *self, as_error *err,
                                    char *bin, PyObject *op_dict,
                                    as_operations *ops,
                                    as_dynamic_pool *dynamic_pool,
                                    int serializer_type)
{
    as_val *val = NULL;
    int64_t index;
    as_list_policy list_policy;
    bool policy_in_use = false;
    bool ctx_in_use = false;
    as_cdt_ctx ctx;

    if (get_int64_t(err, AS_PY_INDEX_KEY, op_dict, &index) != AEROSPIKE_OK) {
        return err->code;
    }

    if (get_list_policy(err, op_dict, &list_policy, &policy_in_use) !=
        AEROSPIKE_OK) {
        return err->code;
    }

    if (get_asval(self, err, AS_PY_VAL_KEY, op_dict, &val, dynamic_pool,
                  serializer_type, true) != AEROSPIKE_OK) {
        return err->code;
    }

    if (get_cdt_ctx(self, err, &ctx, op_dict, &ctx_in_use, dynamic_pool,
                    serializer_type) != AEROSPIKE_OK) {
        as_val_destroy(val);
        return err->code;
    }

    if (!as_operations_list_insert(ops, bin, (ctx_in_use ? &ctx : NULL),
                                   (policy_in_use ? &list_policy : NULL), index,
                                   val)) {
        as_val_destroy(val);
        as_cdt_ctx_destroy(&ctx);
        return as_error_update(err, AEROSPIKE_ERR_CLIENT,
                               "Failed to add list_insert operation");
    }

    if (ctx_in_use) {
        as_cdt_ctx_destroy(&ctx);
    }

    return AEROSPIKE_OK;
}

static as_status add_op_list_insert_items(AerospikeClient *self, as_error *err,
                                          char *bin, PyObject *op_dict,
                                          as_operations *ops,
                                          as_dynamic_pool *dynamic_pool,
                                          int serializer_type)
{
    as_list *items_list = NULL;
    int64_t index;
    as_list_policy list_policy;
    bool policy_in_use = false;
    bool ctx_in_use = false;
    as_cdt_ctx ctx;

    if (get_int64_t(err, AS_PY_INDEX_KEY, op_dict, &index) != AEROSPIKE_OK) {
        return err->code;
    }

    if (get_list_policy(err, op_dict, &list_policy, &policy_in_use) !=
        AEROSPIKE_OK) {
        return err->code;
    }

    if (get_val_list(self, err, AS_PY_VAL_KEY, op_dict, &items_list,
                     dynamic_pool, serializer_type) != AEROSPIKE_OK) {
        return err->code;
    }

    if (get_cdt_ctx(self, err, &ctx, op_dict, &ctx_in_use, dynamic_pool,
                    serializer_type) != AEROSPIKE_OK) {
        as_val_destroy(items_list);
        return err->code;
    }

    if (!as_operations_list_insert_items(ops, bin, (ctx_in_use ? &ctx : NULL),
                                         (policy_in_use ? &list_policy : NULL),
                                         index, items_list)) {
        as_val_destroy(items_list);
        as_cdt_ctx_destroy(&ctx);
        return as_error_update(err, AEROSPIKE_ERR_CLIENT,
                               "Failed to add list_insert_items operation");
    }

    if (ctx_in_use) {
        as_cdt_ctx_destroy(&ctx);
    }

    return AEROSPIKE_OK;
}

static as_status add_op_list_increment(AerospikeClient *self, as_error *err,
                                       char *bin, PyObject *op_dict,
                                       as_operations *ops,
                                       as_dynamic_pool *dynamic_pool,
                                       int serializer_type)
{
    as_val *incr = NULL;
    int64_t index;
    as_list_policy list_policy;
    bool policy_in_use = false;
    bool ctx_in_use = false;
    as_cdt_ctx ctx;

    if (get_list_policy(err, op_dict, &list_policy, &policy_in_use) !=
        AEROSPIKE_OK) {
        return err->code;
    }

    if (get_int64_t(err, AS_PY_INDEX_KEY, op_dict, &index) != AEROSPIKE_OK) {
        return err->code;
    }

    if (get_asval(self, err, AS_PY_VAL_KEY, op_dict, &incr, dynamic_pool,
                  serializer_type, true) != AEROSPIKE_OK) {
        return err->code;
    }

    if (get_cdt_ctx(self, err, &ctx, op_dict, &ctx_in_use, dynamic_pool,
                    serializer_type) != AEROSPIKE_OK) {
        as_val_destroy(incr);
        return err->code;
    }

    if (!as_operations_list_increment(ops, bin, (ctx_in_use ? &ctx : NULL),
                                      (policy_in_use ? &list_policy : NULL),
                                      index, incr)) {
        as_val_destroy(incr);
        as_cdt_ctx_destroy(&ctx);
        return as_error_update(err, AEROSPIKE_ERR_CLIENT,
                               "Failed to add list_increment operation");
    }

    if (ctx_in_use) {
        as_cdt_ctx_destroy(&ctx);
    }

    return AEROSPIKE_OK;
}

static as_status add_op_list_pop(AerospikeClient *self, as_error *err,
                                 char *bin, PyObject *op_dict,
                                 as_operations *ops,
                                 as_dynamic_pool *dynamic_pool,
                                 int serializer_type)
{
    int64_t index;
    bool ctx_in_use = false;
    as_cdt_ctx ctx;

    /* Get the index*/
    if (get_int64_t(err, AS_PY_INDEX_KEY, op_dict, &index) != AEROSPIKE_OK) {
        return err->code;
    }

    if (get_cdt_ctx(self, err, &ctx, op_dict, &ctx_in_use, dynamic_pool,
                    serializer_type) != AEROSPIKE_OK) {
        return err->code;
    }

    if (!as_operations_list_pop(ops, bin, (ctx_in_use ? &ctx : NULL), index)) {
        as_error_update(err, AEROSPIKE_ERR_CLIENT,
                        "Failed to add list_pop operation");
    }

    if (ctx_in_use) {
        as_cdt_ctx_destroy(&ctx);
    }

    return err->code;
}

static as_status add_op_list_pop_range(AerospikeClient *self, as_error *err,
                                       char *bin, PyObject *op_dict,
                                       as_operations *ops,
                                       as_dynamic_pool *dynamic_pool,
                                       int serializer_type)
{
    int64_t index;
    int64_t count;
    bool ctx_in_use = false;
    as_cdt_ctx ctx;

    /* Get the index*/
    if (get_int64_t(err, AS_PY_INDEX_KEY, op_dict, &index) != AEROSPIKE_OK) {
        return err->code;
    }

    /* Get the count*/
    if (get_int64_t(err, AS_PY_VAL_KEY, op_dict, &count) != AEROSPIKE_OK) {
        return err->code;
    }

    if (get_cdt_ctx(self, err, &ctx, op_dict, &ctx_in_use, dynamic_pool,
                    serializer_type) != AEROSPIKE_OK) {
        return err->code;
    }

    if (!as_operations_list_pop_range(ops, bin, (ctx_in_use ? &ctx : NULL),
                                      index, (uint64_t)count)) {
        as_error_update(err, AEROSPIKE_ERR_CLIENT,
                        "Failed to list_pop_range operation");
    }

    if (ctx_in_use) {
        as_cdt_ctx_destroy(&ctx);
    }

    return err->code;
}

static as_status add_op_list_remove(AerospikeClient *self, as_error *err,
                                    char *bin, PyObject *op_dict,
                                    as_operations *ops,
                                    as_dynamic_pool *dynamic_pool,
                                    int serializer_type)
{
    int64_t index;
    bool ctx_in_use = false;
    as_cdt_ctx ctx;

    if (get_int64_t(err, AS_PY_INDEX_KEY, op_dict, &index) != AEROSPIKE_OK) {
        return err->code;
    }

    if (get_cdt_ctx(self, err, &ctx, op_dict, &ctx_in_use, dynamic_pool,
                    serializer_type) != AEROSPIKE_OK) {
        ;
        return err->code;
    }

    if (!as_operations_list_remove(ops, bin, (ctx_in_use ? &ctx : NULL),
                                   index)) {
        as_cdt_ctx_destroy(&ctx);
        return as_error_update(err, AEROSPIKE_ERR_CLIENT,
                               "Failed to add list_remove operation");
    }

    if (ctx_in_use) {
        as_cdt_ctx_destroy(&ctx);
    }

    return AEROSPIKE_OK;
}

static as_status add_op_list_remove_range(AerospikeClient *self, as_error *err,
                                          char *bin, PyObject *op_dict,
                                          as_operations *ops,
                                          as_dynamic_pool *dynamic_pool,
                                          int serializer_type)
{
    int64_t index;
    int64_t count;
    bool ctx_in_use = false;
    as_cdt_ctx ctx;

    /* Get the index*/
    if (get_int64_t(err, AS_PY_INDEX_KEY, op_dict, &index) != AEROSPIKE_OK) {
        return err->code;
    }

    /* Get the count*/
    if (get_int64_t(err, AS_PY_VAL_KEY, op_dict, &count) != AEROSPIKE_OK) {
        return err->code;
    }

    if (get_cdt_ctx(self, err, &ctx, op_dict, &ctx_in_use, dynamic_pool,
                    serializer_type) != AEROSPIKE_OK) {
        return err->code;
    }

    if (!as_operations_list_remove_range(ops, bin, (ctx_in_use ? &ctx : NULL),
                                         index, (uint64_t)count)) {
        as_error_update(err, AEROSPIKE_ERR_CLIENT,
                        "Failed to list_remove_range operation");
    }

    if (ctx_in_use) {
        as_cdt_ctx_destroy(&ctx);
    }

    return err->code;
}

static as_status add_op_list_clear(AerospikeClient *self, as_error *err,
                                   char *bin, PyObject *op_dict,
                                   as_operations *ops,
                                   as_dynamic_pool *dynamic_pool,
                                   int serializer_type)
{
    bool ctx_in_use = false;
    as_cdt_ctx ctx;

    if (get_cdt_ctx(self, err, &ctx, op_dict, &ctx_in_use, dynamic_pool,
                    serializer_type) != AEROSPIKE_OK) {
        return err->code;
    }

    if (!as_operations_list_clear(ops, bin, (ctx_in_use ? &ctx : NULL))) {
        as_cdt_ctx_destroy(&ctx);
        return as_error_update(err, AEROSPIKE_ERR_CLIENT,
                               "Failed to add list_clear operation");
    }

    if (ctx_in_use) {
        as_cdt_ctx_destroy(&ctx);
    }

    return AEROSPIKE_OK;
}

static as_status add_op_list_set(AerospikeClient *self, as_error *err,
                                 char *bin, PyObject *op_dict,
                                 as_operations *ops,
                                 as_dynamic_pool *dynamic_pool,
                                 int serializer_type)
{
    as_val *val = NULL;
    int64_t index;
    as_list_policy list_policy;
    bool policy_in_use = false;
    bool ctx_in_use = false;
    as_cdt_ctx ctx;

    if (get_list_policy(err, op_dict, &list_policy, &policy_in_use) !=
        AEROSPIKE_OK) {
        return err->code;
    }

    if (get_int64_t(err, AS_PY_INDEX_KEY, op_dict, &index) != AEROSPIKE_OK) {
        return err->code;
    }

    if (get_asval(self, err, AS_PY_VAL_KEY, op_dict, &val, dynamic_pool,
                  serializer_type, true) != AEROSPIKE_OK) {
        return err->code;
    }

    if (get_cdt_ctx(self, err, &ctx, op_dict, &ctx_in_use, dynamic_pool,
                    serializer_type) != AEROSPIKE_OK) {
        as_val_destroy(val);
        return err->code;
    }

    if (!as_operations_list_set(ops, bin, (ctx_in_use ? &ctx : NULL),
                                (policy_in_use ? &list_policy : NULL), index,
                                val)) {
        as_val_destroy(val);
        as_cdt_ctx_destroy(&ctx);
        return as_error_update(err, AEROSPIKE_ERR_CLIENT,
                               "Failed to add list_set operation");
    }

    if (ctx_in_use) {
        as_cdt_ctx_destroy(&ctx);
    }

    return AEROSPIKE_OK;
}

static as_status add_op_list_get(AerospikeClient *self, as_error *err,
                                 char *bin, PyObject *op_dict,
                                 as_operations *ops,
                                 as_dynamic_pool *dynamic_pool,
                                 int serializer_type)
{
    int64_t index;
    bool ctx_in_use = false;
    as_cdt_ctx ctx;

    if (get_int64_t(err, AS_PY_INDEX_KEY, op_dict, &index) != AEROSPIKE_OK) {
        return err->code;
    }

    if (get_cdt_ctx(self, err, &ctx, op_dict, &ctx_in_use, dynamic_pool,
                    serializer_type) != AEROSPIKE_OK) {
        return err->code;
    }

    if (!as_operations_list_get(ops, bin, (ctx_in_use ? &ctx : NULL), index)) {
        as_cdt_ctx_destroy(&ctx);
        return as_error_update(err, AEROSPIKE_ERR_CLIENT,
                               "Failed to add list_get operation");
    }

    if (ctx_in_use) {
        as_cdt_ctx_destroy(&ctx);
    }

    return AEROSPIKE_OK;
}

static as_status add_op_list_get_range(AerospikeClient *self, as_error *err,
                                       char *bin, PyObject *op_dict,
                                       as_operations *ops,
                                       as_dynamic_pool *dynamic_pool,
                                       int serializer_type)
{
    int64_t index;
    int64_t count;
    bool ctx_in_use = false;
    as_cdt_ctx ctx;

    /* Get the index*/
    if (get_int64_t(err, AS_PY_INDEX_KEY, op_dict, &index) != AEROSPIKE_OK) {
        return err->code;
    }

    /* Get the count*/
    if (get_int64_t(err, AS_PY_VAL_KEY, op_dict, &count) != AEROSPIKE_OK) {
        return err->code;
    }

    if (get_cdt_ctx(self, err, &ctx, op_dict, &ctx_in_use, dynamic_pool,
                    serializer_type) != AEROSPIKE_OK) {
        return err->code;
    }

    if (!as_operations_list_get_range(ops, bin, (ctx_in_use ? &ctx : NULL),
                                      index, (uint64_t)count)) {
        as_error_update(err, AEROSPIKE_ERR_CLIENT,
                        "Failed to list_get_range operation");
    }

    if (ctx_in_use) {
        as_cdt_ctx_destroy(&ctx);
    }

    return err->code;
}

static as_status add_op_list_trim(AerospikeClient *self, as_error *err,
                                  char *bin, PyObject *op_dict,
                                  as_operations *ops,
                                  as_dynamic_pool *dynamic_pool,
                                  int serializer_type)
{
    int64_t index;
    int64_t count;
    bool ctx_in_use = false;
    as_cdt_ctx ctx;

    /* Get the index*/
    if (get_int64_t(err, AS_PY_INDEX_KEY, op_dict, &index) != AEROSPIKE_OK) {
        return err->code;
    }

    /* Get the count*/
    if (get_int64_t(err, AS_PY_VAL_KEY, op_dict, &count) != AEROSPIKE_OK) {
        return err->code;
    }

    if (get_cdt_ctx(self, err, &ctx, op_dict, &ctx_in_use, dynamic_pool,
                    serializer_type) != AEROSPIKE_OK) {
        return err->code;
    }

    if (!as_operations_list_trim(ops, bin, (ctx_in_use ? &ctx : NULL), index,
                                 (uint64_t)count)) {
        as_error_update(err, AEROSPIKE_ERR_CLIENT,
                        "Failed to list_trim operation");
    }

    if (ctx_in_use) {
        as_cdt_ctx_destroy(&ctx);
    }

    return err->code;
}

static as_status add_op_list_size(AerospikeClient *self, as_error *err,
                                  char *bin, PyObject *op_dict,
                                  as_operations *ops,
                                  as_dynamic_pool *dynamic_pool,
                                  int serializer_type)
{
    bool ctx_in_use = false;
    as_cdt_ctx ctx;

    if (get_cdt_ctx(self, err, &ctx, op_dict, &ctx_in_use, dynamic_pool,
                    serializer_type) != AEROSPIKE_OK) {
        return err->code;
    }

    if (!as_operations_list_size(ops, bin, (ctx_in_use ? &ctx : NULL))) {
        as_cdt_ctx_destroy(&ctx);
        return as_error_update(err, AEROSPIKE_ERR_CLIENT,
                               "Failed to add list_size operation");
    }

    if (ctx_in_use) {
        as_cdt_ctx_destroy(&ctx);
    }

    return AEROSPIKE_OK;
}

static as_status add_add_op_list_remove_by_value_rel_rank_range(
    AerospikeClient *self, as_error *err, char *bin, PyObject *op_dict,
    as_operations *ops, as_dynamic_pool *dynamic_pool, int serializer_type)
{
    bool count_present = false;
    int64_t count;
    int return_type;
    int64_t rank;
    as_val *value = NULL;
    bool ctx_in_use = false;
    as_cdt_ctx ctx;

    if (get_list_return_type(err, op_dict, &return_type) != AEROSPIKE_OK) {
        return err->code;
    }

    if (get_int64_t(err, AS_PY_RANK_KEY, op_dict, &rank) != AEROSPIKE_OK) {
        return err->code;
    }

    if (get_optional_int64_t(err, AS_PY_COUNT_KEY, op_dict, &count,
                             &count_present) != AEROSPIKE_OK) {
        return err->code;
    }

    if (get_asval(self, err, AS_PY_VAL_KEY, op_dict, &value, dynamic_pool,
                  serializer_type, true) != AEROSPIKE_OK) {
        return err->code;
    }

    if (get_cdt_ctx(self, err, &ctx, op_dict, &ctx_in_use, dynamic_pool,
                    serializer_type) != AEROSPIKE_OK) {
        return err->code;
    }

    if (count_present) {
        if (!as_operations_list_remove_by_value_rel_rank_range(
                ops, bin, (ctx_in_use ? &ctx : NULL), value, rank,
                (uint64_t)count, return_type)) {
            as_cdt_ctx_destroy(&ctx);
            return as_error_update(
                err, AEROSPIKE_ERR_CLIENT,
                "Failed to add list remove by value rank relative operation");
        }
    }
    else {
        if (!as_operations_list_remove_by_value_rel_rank_range_to_end(
                ops, bin, (ctx_in_use ? &ctx : NULL), value, rank,
                return_type)) {
            as_cdt_ctx_destroy(&ctx);
            return as_error_update(
                err, AEROSPIKE_ERR_CLIENT,
                "Failed to add list remove by value rank relative operation");
        }
    }

    if (ctx_in_use) {
        as_cdt_ctx_destroy(&ctx);
    }

    return AEROSPIKE_OK;
}

static as_status add_add_op_list_get_by_value_rel_rank_range(
    AerospikeClient *self, as_error *err, char *bin, PyObject *op_dict,
    as_operations *ops, as_dynamic_pool *dynamic_pool, int serializer_type)
{

    bool count_present = false;
    int64_t count;
    int return_type;
    int64_t rank;
    as_val *value = NULL;
    bool ctx_in_use = false;
    as_cdt_ctx ctx;

    if (get_list_return_type(err, op_dict, &return_type) != AEROSPIKE_OK) {
        return err->code;
    }

    if (get_int64_t(err, AS_PY_RANK_KEY, op_dict, &rank) != AEROSPIKE_OK) {
        return err->code;
    }

    if (get_optional_int64_t(err, AS_PY_COUNT_KEY, op_dict, &count,
                             &count_present) != AEROSPIKE_OK) {
        return err->code;
    }

    if (get_asval(self, err, AS_PY_VAL_KEY, op_dict, &value, dynamic_pool,
                  serializer_type, true) != AEROSPIKE_OK) {
        return err->code;
    }

    if (get_cdt_ctx(self, err, &ctx, op_dict, &ctx_in_use, dynamic_pool,
                    serializer_type) != AEROSPIKE_OK) {
        return err->code;
    }

    if (count_present) {
        if (!as_operations_list_get_by_value_rel_rank_range(
                ops, bin, (ctx_in_use ? &ctx : NULL), value, rank,
                (uint64_t)count, return_type)) {
            as_cdt_ctx_destroy(&ctx);
            return as_error_update(
                err, AEROSPIKE_ERR_CLIENT,
                "Failed to add list remove by value rank relative operation");
        }
    }
    else {
        if (!as_operations_list_get_by_value_rel_rank_range_to_end(
                ops, bin, (ctx_in_use ? &ctx : NULL), value, rank,
                return_type)) {
            as_cdt_ctx_destroy(&ctx);
            return as_error_update(
                err, AEROSPIKE_ERR_CLIENT,
                "Failed to add list remove by value rank relative operation");
        }
    }

    if (ctx_in_use) {
        as_cdt_ctx_destroy(&ctx);
    }

    return AEROSPIKE_OK;
}<|MERGE_RESOLUTION|>--- conflicted
+++ resolved
@@ -408,14 +408,11 @@
     case OP_LIST_GET_BY_VALUE_RANK_RANGE_REL: {
         return add_add_op_list_get_by_value_rel_rank_range(
             self, err, bin, op_dict, ops, dynamic_pool, serializer_type);
-<<<<<<< HEAD
     }
 
     case OP_LIST_CREATE: {
-        return add_op_list_create(self, err, bin, op_dict, ops, static_pool,
+        return add_op_list_create(self, err, bin, op_dict, ops, dynamic_pool,
                                   serializer_type);
-=======
->>>>>>> 296fc4dd
     }
 
     default:
