--- conflicted
+++ resolved
@@ -60,27 +60,6 @@
 	alias_to_search = return_search_string(self->as);
 	PyObject *py_persistent_item = NULL;
 
-<<<<<<< HEAD
-	py_persistent_item = PyDict_GetItemString(py_global_hosts, alias_to_search);
-	if (py_persistent_item) {
-		close_aerospike_object(self->as, &err, alias_to_search, py_persistent_item);
-		self->is_conn_16 = false;
-	 	self->as = NULL;
-	}
-	PyMem_Free(alias_to_search);
-	alias_to_search = NULL;
-
-	if ( err.code != AEROSPIKE_OK ) {
-		PyObject * py_err = NULL;
-		error_to_pyobject(&err, &py_err);
-		PyObject *exception_type = raise_exception(&err);
-		PyErr_SetObject(exception_type, py_err);
-		Py_DECREF(py_err);
-		return NULL;
-	}
-
-	Py_INCREF(Py_None);
-=======
 	py_persistent_item = PyDict_GetItemString(py_global_hosts, alias_to_search); 
 	if (py_persistent_item) {
 		close_aerospike_object(self->as, &err, alias_to_search, py_persistent_item);
@@ -100,17 +79,8 @@
 	PyMem_Free(alias_to_search);
 	alias_to_search = NULL;
 
-    if ( err.code != AEROSPIKE_OK ) {
-        PyObject * py_err = NULL;
-        error_to_pyobject(&err, &py_err);
-        PyObject *exception_type = raise_exception(&err);
-        PyErr_SetObject(exception_type, py_err);
-        Py_DECREF(py_err);
-        return NULL;
-    }
+	Py_INCREF(Py_None);
 
-    Py_INCREF(Py_None);
->>>>>>> 9576e85b
 CLEANUP:
 	if ( err.code != AEROSPIKE_OK ) {
 		PyObject * py_err = NULL;
