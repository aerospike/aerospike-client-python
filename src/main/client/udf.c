--- conflicted
+++ resolved
@@ -44,89 +44,6 @@
  */
 PyObject * AerospikeClient_UDF_Put(AerospikeClient * self, PyObject *args, PyObject * kwds)
 {
-<<<<<<< HEAD
-    // Initialize error
-    as_error err;
-    as_error_init(&err);
-
-    // Python Function Arguments
-    PyObject * py_policy = NULL;
-    PyObject * py_filename = NULL;
-    PyObject * py_udf_type = NULL;
-
-    // Python Function Keyword Arguments 
-    static char * kwlist[] = {"policy", "filename", "udf_type", NULL};
-
-    // Python Function Argument Parsing
-    if ( PyArg_ParseTupleAndKeywords(args, kwds, "OOO:udf_put", kwlist, 
-                &py_policy, &py_filename, &py_udf_type) == false ) {
-        return NULL;
-    }
-
-    uint8_t * bytes = NULL;
-    // Convert python object to policy_info 
-    as_policy_info *policy, policy_struct;
-    pyobject_to_policy_info( &err, py_policy, &policy_struct, &policy );
-    if ( err.code != AEROSPIKE_OK ) {
-        goto CLEANUP;
-    }
-
-    // Convert PyObject into a filename string 
-    char *filename;
-    if( !PyString_Check(py_filename) ) {
-        as_error_update(&err, AEROSPIKE_ERR_PARAM, "Filename should be a string");
-        goto CLEANUP;
-    }
-
-    filename = PyString_AsString(py_filename);		
-
-    as_udf_type udf_type = (as_udf_type)PyInt_AsLong(py_udf_type); 
-
-    // Convert lua file to content 
-    as_bytes content;
-    FILE * file = fopen(filename,"r"); 
-
-    if ( !file ) { 
-        as_error_update(&err, errno, "cannot open script file");
-        goto CLEANUP;
-    } 
-
-    bytes = (uint8_t *) malloc(SCRIPT_LEN_MAX); 
-    if ( bytes == NULL ) { 
-        as_error_update(&err, errno, "malloc failed");
-        goto CLEANUP;
-    }     
-
-    int size = 0; 
-
-    uint8_t * buff = bytes; 
-    int read = (int)fread(buff, 1, 512, file);
-    while ( read ) { 
-        size += read; 
-        buff += read; 
-        read = (int)fread(buff, 1, 512, file);
-    }                        
-    fclose(file); 
-
-    as_bytes_init_wrap(&content, bytes, size, true);
-
-    // Invoke operation 
-    aerospike_udf_put(self->as, &err, policy, filename, udf_type, &content);
-    if( err.code != AEROSPIKE_OK ) {
-        goto CLEANUP;
-    }
-
-CLEANUP:
-    if(bytes)
-        free(bytes);	
-
-    if ( err.code != AEROSPIKE_OK ) {
-        PyObject * py_err = NULL;
-        error_to_pyobject(&err, &py_err);
-        PyErr_SetObject(PyExc_Exception, py_err);
-        return NULL;
-    }
-=======
 	// Initialize error
 	as_error err;
 	as_error_init(&err);
@@ -201,6 +118,8 @@
 	aerospike_udf_put(self->as, &err, info_policy_p, filename, udf_type, &content);
 	if( err.code != AEROSPIKE_OK ) {
 		goto CLEANUP;
+	} else {
+		aerospike_udf_put_wait(self->as, &err, info_policy_p, filename, 2000);
 	}
 
 CLEANUP:
@@ -214,9 +133,8 @@
 		Py_DECREF(py_err);
 		return NULL;
 	}
->>>>>>> 31879563
-
-    return PyLong_FromLong(0);
+
+	return PyLong_FromLong(0);
 }
 
 /**
@@ -234,55 +152,6 @@
  */
 PyObject * AerospikeClient_UDF_Remove(AerospikeClient * self, PyObject *args, PyObject * kwds)
 {
-<<<<<<< HEAD
-    // Initialize error
-    as_error err;
-    as_error_init(&err);
-
-    // Python Function Arguments
-    PyObject * py_policy = NULL;
-    PyObject * py_filename = NULL;
-
-    // Python Function Keyword Arguments 
-    static char * kwlist[] = {"policy", "filename", NULL};
-
-    // Python Function Argument Parsing
-    if ( PyArg_ParseTupleAndKeywords(args, kwds, "OO:udf_remove", kwlist, 
-                &py_policy, &py_filename) == false ) {
-        return NULL;
-    }
-
-    // Convert python object to policy_info 
-    as_policy_info *policy, policy_struct;
-    pyobject_to_policy_info( &err, py_policy, &policy_struct, &policy );
-    if ( err.code != AEROSPIKE_OK ) {
-        goto CLEANUP;
-    }
-
-    // Convert PyObject into a filename string 
-    char *filename;
-    if( !PyString_Check(py_filename) ) {
-        as_error_update(&err, AEROSPIKE_ERR_PARAM, "Filename should be a string");
-        goto CLEANUP;
-    }
-
-    filename = PyString_AsString(py_filename);		
-
-    // Invoke operation 
-    aerospike_udf_remove(self->as, &err, policy, filename);
-    if ( err.code != AEROSPIKE_OK ) {
-        goto CLEANUP;
-    }
-
-CLEANUP:
-
-    if ( err.code != AEROSPIKE_OK ) {
-        PyObject * py_err = NULL;
-        error_to_pyobject(&err, &py_err);
-        PyErr_SetObject(PyExc_Exception, py_err);
-        return NULL;
-    }
-=======
 	// Initialize error
 	as_error err;
 	as_error_init(&err);
@@ -338,9 +207,8 @@
 		Py_DECREF(py_err);
 		return NULL;
 	}
->>>>>>> 31879563
-
-    return PyLong_FromLong(0);
+
+	return PyLong_FromLong(0);
 }
 
 /**
@@ -357,56 +225,68 @@
  */
 PyObject * AerospikeClient_UDF_List(AerospikeClient * self, PyObject *args, PyObject * kwds)
 {
-<<<<<<< HEAD
-    // Initialize error
-    as_error err;
-    as_error_init(&err);
-
-    // Python Function Arguments
-    PyObject * py_policy = NULL;
-
-    // Python Function Keyword Arguments 
-    static char * kwlist[] = {"policy", NULL};
-
-    // Python Function Argument Parsing
-    if ( PyArg_ParseTupleAndKeywords(args, kwds, "O:udf_list", kwlist, &py_policy) == false ) {
-        return NULL;
-    }
-
-    // Convert python object to policy_info 
-    as_policy_info *policy, policy_struct;
-    pyobject_to_policy_info( &err, py_policy, &policy_struct, &policy );
-    if ( err.code != AEROSPIKE_OK ) {
-        goto CLEANUP;
-    }
-
-    as_udf_files files;
-    as_udf_files_init(&files, 0);
-
-    // Invoke operation 
-    aerospike_udf_list(self->as, &err, policy, &files);
-    if ( err.code != AEROSPIKE_OK ) {
-        goto CLEANUP;
-    }
-
-    // Convert as_udf_files struct into python object
-    PyObject * py_files;
-    as_udf_files_to_pyobject(&err, &files, &py_files); 
-
-    if ( err.code != AEROSPIKE_OK ) {
-        goto CLEANUP;
-    }
+	// Initialize error
+	as_error err;
+	as_error_init(&err);
+	int init_udf_files = 0;
+
+	// Python Function Arguments
+	PyObject * py_policy = NULL;
+	as_policy_info info_policy;
+	as_policy_info *info_policy_p = NULL;
+
+	// Python Function Keyword Arguments
+	static char * kwlist[] = {"policy", NULL};
+
+	// Python Function Argument Parsing
+	if ( PyArg_ParseTupleAndKeywords(args, kwds, "O:udf_list", kwlist, &py_policy) == false ) {
+		return NULL;
+	}
+
+	if (!self || !self->as) {
+		as_error_update(&err, AEROSPIKE_ERR_PARAM, "Invalid aerospike object");
+		goto CLEANUP;
+	}
+
+	// Convert python object to policy_info
+	pyobject_to_policy_info( &err, py_policy, &info_policy, &info_policy_p);
+	if ( err.code != AEROSPIKE_OK ) {
+		goto CLEANUP;
+	}
+
+	as_udf_files files;
+	as_udf_files_init(&files, 0);
+	init_udf_files = 1;
+
+	// Invoke operation
+	aerospike_udf_list(self->as, &err, info_policy_p, &files);
+	if ( err.code != AEROSPIKE_OK ) {
+		goto CLEANUP;
+	}
+
+	// Convert as_udf_files struct into python object
+	PyObject * py_files;
+	as_udf_files_to_pyobject(&err, &files, &py_files);
+
+	if ( err.code != AEROSPIKE_OK ) {
+		goto CLEANUP;
+	}
 
 CLEANUP:
 
-    if ( err.code != AEROSPIKE_OK ) {
-        PyObject * py_err = NULL;
-        error_to_pyobject(&err, &py_err);
-        PyErr_SetObject(PyExc_Exception, py_err);
-        return NULL;
-    }
-
-    return py_files;
+	if (init_udf_files) {
+		as_udf_files_destroy(&files);
+	}
+
+	if ( err.code != AEROSPIKE_OK ) {
+		PyObject * py_err = NULL;
+		error_to_pyobject(&err, &py_err);
+		PyErr_SetObject(PyExc_Exception, py_err);
+		Py_DECREF(py_err);
+		return NULL;
+	}
+
+	return py_files;
 }
 
 /**
@@ -423,103 +303,23 @@
  */
 PyObject * AerospikeClient_UDF_Get_Registered_UDF(AerospikeClient * self, PyObject *args, PyObject * kwds)
 {
-    // Initialize error
-    as_error err;
-    as_error_init(&err);
-
-    // Python Function Arguments
-    PyObject * py_module = NULL;
-    PyObject * py_policy = NULL;
-    long language = 0;
-    bool init_udf_file = false;
-    PyObject * udf_content = NULL;
-
-    // Python Function Keyword Arguments 
-    static char * kwlist[] = {"module", "language", "policy", NULL};
-
-    // Python Function Argument Parsing
-    if ( PyArg_ParseTupleAndKeywords(args, kwds, "O|lO:udf_getRegistered", kwlist,
-                &py_module ,&language, &py_policy) == false ) {
-        return NULL;
-    }
-
-    if (!self || !self->as) {
-        as_error_update(&err, AEROSPIKE_ERR_PARAM, "Invalid aerospike object");
-        goto CLEANUP;
-    }
-
-    if((language & AS_UDF_TYPE) != AS_UDF_TYPE)
-    {
-        as_error_update(&err, AEROSPIKE_ERR_CLIENT, "Invalid language");
-        goto CLEANUP; 
-    }
-    char* strModule = NULL;	
-    if(!PyString_Check(py_module))
-    {
-        as_error_update(&err, AEROSPIKE_ERR_CLIENT, "Module name should be a string");
-        goto CLEANUP;		
-    }
-
-    strModule = PyString_AsString(py_module);
-
-    // Convert python object to policy_info 
-    as_policy_info *info_policy_p = NULL, info_policy;
-    if (py_policy) {
-        validate_policy_info(&err, py_policy, &info_policy_p);
-    }
-    if ( err.code != AEROSPIKE_OK ) {
-        goto CLEANUP;
-    }
-
-    pyobject_to_policy_info( &err, py_policy, &info_policy, &info_policy_p);
-    if ( err.code != AEROSPIKE_OK ) {
-        goto CLEANUP;
-    }
-
-    as_udf_file file;
-    as_udf_file_init(&file);
-    init_udf_file=true;
-
-    // Invoke operation 
-    aerospike_udf_get(self->as, &err, info_policy_p, strModule, (language - AS_UDF_TYPE) , &file);
-    if ( err.code != AEROSPIKE_OK ) {
-        goto CLEANUP;
-    }
-    udf_content = Py_BuildValue("s#", file.content.bytes, file.content.size);
-
-CLEANUP:
-
-    if(init_udf_file)
-    {
-        as_udf_file_destroy(&file);
-    }
-    if ( err.code != AEROSPIKE_OK ) {
-        PyObject * py_err = NULL;
-        error_to_pyobject(&err, &py_err);
-        PyErr_SetObject(PyExc_Exception, py_err);
-        Py_DECREF(py_err);
-        return NULL;
-    }
-
-    return udf_content;
-}
-
-=======
 	// Initialize error
 	as_error err;
 	as_error_init(&err);
-	int init_udf_files = 0;
 
 	// Python Function Arguments
+	PyObject * py_module = NULL;
 	PyObject * py_policy = NULL;
-	as_policy_info info_policy;
-	as_policy_info *info_policy_p = NULL;
-
-	// Python Function Keyword Arguments
-	static char * kwlist[] = {"policy", NULL};
+	long language = 0;
+	bool init_udf_file = false;
+	PyObject * udf_content = NULL;
+
+	// Python Function Keyword Arguments 
+	static char * kwlist[] = {"module", "language", "policy", NULL};
 
 	// Python Function Argument Parsing
-	if ( PyArg_ParseTupleAndKeywords(args, kwds, "O:udf_list", kwlist, &py_policy) == false ) {
+	if ( PyArg_ParseTupleAndKeywords(args, kwds, "O|lO:udf_getRegistered", kwlist,
+				&py_module ,&language, &py_policy) == false ) {
 		return NULL;
 	}
 
@@ -528,36 +328,45 @@
 		goto CLEANUP;
 	}
 
-	// Convert python object to policy_info
+	if(language != AS_UDF_TYPE_LUA)
+	{
+		as_error_update(&err, AEROSPIKE_ERR_CLIENT, "Invalid language");
+		goto CLEANUP; 
+	}
+	char* strModule = NULL;	
+	if(!PyString_Check(py_module))
+	{
+		as_error_update(&err, AEROSPIKE_ERR_CLIENT, "Module name should be a string");
+		goto CLEANUP;		
+	}
+
+	strModule = PyString_AsString(py_module);
+
+	// Convert python object to policy_info 
+	as_policy_info *info_policy_p = NULL, info_policy;
+
 	pyobject_to_policy_info( &err, py_policy, &info_policy, &info_policy_p);
 	if ( err.code != AEROSPIKE_OK ) {
 		goto CLEANUP;
 	}
 
-	as_udf_files files;
-	as_udf_files_init(&files, 0);
-	init_udf_files = 1;
-
-	// Invoke operation
-	aerospike_udf_list(self->as, &err, info_policy_p, &files);
-	if ( err.code != AEROSPIKE_OK ) {
-		goto CLEANUP;
-	}
-
-	// Convert as_udf_files struct into python object
-	PyObject * py_files;
-	as_udf_files_to_pyobject(&err, &files, &py_files);
-
-	if ( err.code != AEROSPIKE_OK ) {
-		goto CLEANUP;
-	}
+	as_udf_file file;
+	as_udf_file_init(&file);
+	init_udf_file=true;
+
+	// Invoke operation 
+	aerospike_udf_get(self->as, &err, info_policy_p, strModule, (language - AS_UDF_TYPE_LUA) , &file);
+	if ( err.code != AEROSPIKE_OK ) {
+		goto CLEANUP;
+	}
+	udf_content = Py_BuildValue("s#", file.content.bytes, file.content.size);
 
 CLEANUP:
 
-	if (init_udf_files) {
-		as_udf_files_destroy(&files);
-	}
-
+	if(init_udf_file)
+	{
+		as_udf_file_destroy(&file);
+	}
 	if ( err.code != AEROSPIKE_OK ) {
 		PyObject * py_err = NULL;
 		error_to_pyobject(&err, &py_err);
@@ -566,6 +375,5 @@
 		return NULL;
 	}
 
-	return py_files;
-}
->>>>>>> 31879563
+	return udf_content;
+}