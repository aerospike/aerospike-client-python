--- conflicted
+++ resolved
@@ -410,15 +410,11 @@
             }
 
             as_list *arglist = NULL;
-<<<<<<< HEAD
             
             pyobject_to_list(self, err, py_args, &arglist, &dynamic_pool,
                              SERIALIZER_NONE, destroy_buffers);
-=======
-            pyobject_to_list(self, err, py_args, &arglist, &static_pool,
-                             SERIALIZER_PYTHON);
             Py_DECREF(py_args);
->>>>>>> 7eb1729b
+
             if (err->code != AEROSPIKE_OK) {
                 goto CLEANUP_ON_ERROR;
             }
