--- conflicted
+++ resolved
@@ -182,13 +182,7 @@
     }
 
     if (err.code != AEROSPIKE_OK) {
-<<<<<<< HEAD
-        as_exc_extra_info extra_info[] = {
-            {"key", py_key}, {"bin", Py_None}, {0}};
-        raise_exception_with_api_call_extra_info(&err, extra_info);
-=======
         raise_exception_base(&err, py_key, Py_None, Py_None, Py_None, Py_None);
->>>>>>> c1e550b8
         return NULL;
     }
 
