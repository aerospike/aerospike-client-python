--- conflicted
+++ resolved
@@ -29,14 +29,11 @@
 #include "exceptions.h"
 #include "key.h"
 #include "policy.h"
-<<<<<<< HEAD
 
 typedef struct {
 	PyObject * py_recs;
     AerospikeClient * client;
 } LocalData;
-=======
->>>>>>> 5aea0ec8
 /**
  *******************************************************************************************************
  * This callback will be called with the results with aerospike_batch_get().
@@ -51,7 +48,6 @@
  */
 static bool batch_get_cb(const as_batch_read* results, uint32_t n, void* udata)
 {
-<<<<<<< HEAD
 	// Typecast udata back to PyObject
     LocalData *data = (LocalData *) udata;
 	PyObject * py_recs = data->py_recs;
@@ -59,13 +55,13 @@
 	// Initialize error object
 	as_error err;
 	as_error_init(&err);
-=======
-    // Typecast udata back to PyObject
+
+    /*// Typecast udata back to PyObject
     PyObject * py_recs = (PyObject *) udata;
 
     // Initialize error object
     as_error err;
-    as_error_init(&err);
+    as_error_init(&err);*/
 
     // Loop over results array
     for ( uint32_t i =0; i < n; i++ ){
@@ -107,7 +103,7 @@
         // Check record status
         if ( results[i].result == AEROSPIKE_OK ){
 
-            record_to_pyobject(&err, &results[i].record, results[i].key, &rec);
+            record_to_pyobject(data->client, &err, &results[i].record, results[i].key, &rec);
             PyTuple_SetItem(py_rec, 1, PyTuple_GetItem(rec, 1));
             PyTuple_SetItem(py_rec, 2, PyTuple_GetItem(rec, 2));
 
@@ -130,7 +126,6 @@
     }
     return true;
 }
->>>>>>> 5aea0ec8
 
 /**
  *******************************************************************************************************
@@ -141,7 +136,7 @@
  *
  *******************************************************************************************************
  */
-static void batch_get_recs(as_error *err, as_batch_read_records* records, PyObject **py_recs)
+static void batch_get_recs(AerospikeClient *self, as_error *err, as_batch_read_records* records, PyObject **py_recs)
 {
     as_vector* list = &records->list;
     for (uint32_t i = 0; i < list->size; i++) {
@@ -180,32 +175,10 @@
 			PyTuple_SetItem(p_key, 2, Py_None);
 		}
 
-<<<<<<< HEAD
-		// Check record status
-		if ( results[i].result == AEROSPIKE_OK ){
-
-			record_to_pyobject(data->client, &err, &results[i].record, results[i].key, &rec);
-
-			// Set return value in return Dict
-			if ( PyDict_SetItem( py_recs, p_key, rec ) ){
-				return false;
-			}
-			Py_DECREF(rec);
-		} else if( results[i].result == AEROSPIKE_ERR_RECORD_NOT_FOUND) {
-			
-			Py_INCREF(Py_None);
-			if ( PyDict_SetItem( py_recs, p_key, Py_None)){
-				return false;
-			}
-		}
-		Py_DECREF(p_key);
-	}
-	return true;
-=======
         PyTuple_SetItem(py_rec, 0, p_key);
 
 		if ( batch->result == AEROSPIKE_OK ){
-            record_to_pyobject(err, &batch->record, &batch->key, &rec);
+            record_to_pyobject(self, err, &batch->record, &batch->key, &rec);
             PyTuple_SetItem(py_rec, 1, PyTuple_GetItem(rec, 1));
             PyTuple_SetItem(py_rec, 2, PyTuple_GetItem(rec, 2));
 	        PyList_SetItem( *py_recs, i, py_rec);
@@ -219,7 +192,6 @@
             Py_INCREF(py_rec);
         }
     }
->>>>>>> 5aea0ec8
 }
 /**
  *******************************************************************************************************
@@ -239,16 +211,9 @@
 
     as_batch_read_records records;
 
-<<<<<<< HEAD
-    LocalData data;
-    data.py_recs = py_recs;
-    data.client = self;
 	// Initialisation flags
 	bool batch_initialised = false;
-=======
     as_batch_read_record* record = NULL;
-    bool batch_initialised = false;
->>>>>>> 5aea0ec8
 
 	// Convert python keys list to as_key ** and add it to as_batch.keys
 	// keys can be specified in PyList or PyTuple
@@ -316,7 +281,7 @@
     {
 		goto CLEANUP;
     }
-    batch_get_recs(err, &records, &py_recs);
+    batch_get_recs(self, err, &records, &py_recs);
     
 CLEANUP:
     if (batch_initialised == true){
@@ -344,6 +309,8 @@
 {
 	PyObject * py_recs = NULL;
 
+    LocalData data;
+    data.client = self;
     as_batch batch;
     bool batch_initialised = false;
 
@@ -353,6 +320,7 @@
 		Py_ssize_t size = PyList_Size(py_keys);
 
         py_recs = PyList_New(size);
+        data.py_recs = py_recs;
         as_batch_init(&batch, size);
 
         // Batch object initialised
@@ -378,6 +346,7 @@
 		Py_ssize_t size = PyTuple_Size(py_keys);
 
         py_recs = PyList_New(size);
+        data.py_recs = py_recs;
         as_batch_init(&batch, size);
         // Batch object initialised
         batch_initialised = true;
@@ -405,7 +374,7 @@
 	// Invoke C-client API
     aerospike_batch_get(self->as, err, batch_policy_p,
         &batch, (aerospike_batch_read_callback) batch_get_cb,
-        py_recs);
+        &data);
     
 CLEANUP:
     if (batch_initialised == true){
@@ -463,13 +432,6 @@
 		goto CLEANUP;
 	}
 
-<<<<<<< HEAD
-	// Invoke C-client API
-	aerospike_batch_get(self->as, &err, batch_policy_p,
-		&batch, (aerospike_batch_read_callback) batch_get_cb,
-		&data);
-
-=======
     has_batch_index = aerospike_has_batch_index(self->as);
     if (has_batch_index) {
         py_recs = batch_get_aerospike_batch_read(&err, self, py_keys, batch_policy_p);
@@ -477,7 +439,6 @@
         py_recs = batch_get_aerospike_batch_get(&err, self, py_keys, batch_policy_p);
     }
     
->>>>>>> 5aea0ec8
 CLEANUP:
 	if ( err.code != AEROSPIKE_OK ) {
 		PyObject * py_err = NULL;
