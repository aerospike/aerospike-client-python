--- conflicted
+++ resolved
@@ -52,10 +52,7 @@
     INIT_COMPRESSION_ERR,
     INIT_POLICY_PARAM_ERR,
     INIT_INVALID_AUTHMODE_ERR,
-<<<<<<< HEAD
     INIT_USING_SHARED_MEMORY_WITH_NOGIL_ERR
-=======
->>>>>>> d9f93114
 };
 
 /*******************************************************************************
