/*******************************************************************************
 * Copyright 2013-2021 Aerospike, Inc.
 *
 * Licensed under the Apache License, Version 2.0 (the "License");
 * you may not use this file except in compliance with the License.
 * You may obtain a copy of the License at
 *
 *     http://www.apache.org/licenses/LICENSE-2.0
 *
 * Unless required by applicable law or agreed to in writing, software
 * distributed under the License is distributed on an "AS IS" BASIS,
 * WITHOUT WARRANTIES OR CONDITIONS OF ANY KIND, either express or implied.
 * See the License for the specific language governing permissions and
 * limitations under the License.
 ******************************************************************************/

#include <Python.h>
#include <structmember.h>
#include <stdbool.h>

#include <aerospike/aerospike.h>
#include <aerospike/as_config.h>
#include <aerospike/as_error.h>
#include <aerospike/as_policy.h>
#include <aerospike/as_vector.h>

#include "admin.h"
#include "client.h"
#include "policy.h"
#include "conversions.h"
#include "exceptions.h"
#include "tls_config.h"
#include "policy_config.h"
#include "metrics.h"

static int set_rack_aware_config(as_config *conf, PyObject *config_dict);
static int set_use_services_alternate(as_config *conf, PyObject *config_dict);

enum {
    INIT_SUCCESS,
    INIT_NO_CONFIG_ERR,
    INIT_CONFIG_TYPE_ERR,
    INIT_LUA_USER_ERR,
    INIT_LUA_SYS_ERR,
    INIT_HOST_TYPE_ERR,
    INIT_EMPTY_HOSTS_ERR,
    INIT_INVALID_ADRR_ERR,
    INIT_SERIALIZE_ERR,
    INIT_DESERIALIZE_ERR,
    INIT_COMPRESSION_ERR,
    INIT_POLICY_PARAM_ERR,
    INIT_INVALID_AUTHMODE_ERR,
};

/*******************************************************************************
 * PYTHON DOC METHODS
 ******************************************************************************/

PyDoc_STRVAR(connect_doc, "connect([username, password])\n\
\n\
Connect to the cluster. The optional username and password only apply when \
connecting to the Enterprise Edition of Aerospike.");

PyDoc_STRVAR(exists_doc, "exists(key[, policy]) -> (key, meta)\n\
\n\
Check if a record with a given key exists in the cluster and return the record \
as a tuple() consisting of key and meta. If the record does not exist the meta data will be None.");

PyDoc_STRVAR(get_doc, "get(key[, policy]) -> (key, meta, bins)\n\
\n\
Read a record with a given key, and return the record as a tuple() consisting of key, meta and bins.");

PyDoc_STRVAR(select_doc, "select(key, bins[, policy]) -> (key, meta, bins)\n\
\n\
Read a record with a given key, and return the record as a tuple() consisting of key, meta and bins, \
with the specified bins projected. \
Prior to Aerospike server 3.6.0, if a selected bin does not exist its value will be None. \
Starting with 3.6.0, if a bin does not exist it will not be present in the returned Record Tuple.");

PyDoc_STRVAR(put_doc, "put(key, bins[, meta[, policy[, serializer]]])\n\
\n\
Write a record with a given key to the cluster.");

PyDoc_STRVAR(remove_doc, "remove(key[, policy])\n\
\n\
Remove a record matching the key from the cluster.");

PyDoc_STRVAR(apply_doc, "apply(key, module, function, args[, policy])\n\
\n\
Apply a registered (see udf_put()) record UDF to a particular record.");

PyDoc_STRVAR(remove_bin_doc, "remove_bin(key, list[, meta[, policy]])\n\
\n\
Remove a list of bins from a record with a given key. \
Equivalent to setting those bins to aerospike.null() with a put().");

PyDoc_STRVAR(append_doc, "append(key, bin, val[, meta[, policy]])\n\
\n\
Append the string val to the string value in bin.");

PyDoc_STRVAR(prepend_doc, "prepend(key, bin, val[, meta[, policy]])\n\
\n\
Prepend the string value in bin with the string val.");

PyDoc_STRVAR(touch_doc, "touch(key[, val=0[, meta[, policy]]])\n\
\n\
Touch the given record, resetting its time-to-live and incrementing its generation.");

PyDoc_STRVAR(increment_doc, "increment(key, bin, offset[, meta[, policy]])\n\
\n\
Increment the integer value in bin by the integer val.");

PyDoc_STRVAR(operate_doc,
             "operate(key, list[, meta[, policy]]) -> (key, meta, bins)\n\
\n\
Perform multiple bin operations on a record with a given key, In Aerospike server versions prior to 3.6.0, \
non-existent bins being read will have a None value. \
Starting with 3.6.0 non-existent bins will not be present in the returned Record Tuple. \
The returned record tuple will only contain one entry per bin, \
even if multiple operations were performed on the bin.");

PyDoc_STRVAR(
    operate_ordered_doc,
    "operate_ordered(key, list[, meta[, policy]]) -> (key, meta, bins)\n\
\n\
Perform multiple bin operations on a record with the results being returned as a list of (bin-name, result) tuples. \
The order of the elements in the list will correspond to the order of the operations from the input parameters.");

PyDoc_STRVAR(query_doc, "query(namespace[, set]) -> Query\n\
\n\
Return a `aerospike.Query` object to be used for executing queries over a specified set \
(which can be omitted or None) in a namespace. \
A query with a None set returns records which are not in any named set. \
This is different than the meaning of a None set in a scan.");

PyDoc_STRVAR(
    query_apply_doc,
    "query_apply(ns, set, predicate, module, function[, args[, policy]]) -> int\n\
\n\
Initiate a background query and apply a record UDF to each record matched by the query.");

PyDoc_STRVAR(job_info_doc, "job_info(job_id, module[, policy]) -> dict\n\
\n\
Return the status of a job running in the background.");

PyDoc_STRVAR(scan_doc, "scan(namespace[, set]) -> Scan\n\
\n\
Return a `aerospike.Scan` object to be used for executing scans over a specified set \
(which can be omitted or None) in a namespace. A scan with a None set returns all the records in the namespace.");

PyDoc_STRVAR(
    scan_apply_doc,
    "scan_apply(ns, set, module, function[, args[, policy[, options,[ block]]]]) -> int\n\
\n\
Initiate a background scan and apply a record UDF to each record matched by the scan.");

PyDoc_STRVAR(
    set_xdr_filter_doc,
    "set_xdr_filter(data_center, namespace, expression_filter[, policy]) -> {}\n\
\n\
Set cluster xdr filter.");

PyDoc_STRVAR(get_expression_base64_doc,
             "get_expression_base64(compiled_expression: list) -> str\n\
\n\
Get the base64 representation of a compiled aerospike expression.");

PyDoc_STRVAR(info_all_doc, "info_all(command[, policy]]) -> {}\n\
\n\
Send an info *command* to all nodes in the cluster to which the client is connected.\n\
If any of the individual requests fail, this will raise an exception.");

PyDoc_STRVAR(info_single_node_doc,
             "info_single_node(command, host[, policy]) -> str\n\
\n\
Send an info command to a single node specified by host.");

PyDoc_STRVAR(info_random_node_doc,
             "info_random_node(command, [policy]) -> str\n\
\n\
Send an info command to a single random node.");

PyDoc_STRVAR(get_nodes_doc, "get_nodes() -> []\n\
\n\
Return the list of hosts present in a connected cluster.");

PyDoc_STRVAR(get_node_names_doc, "get_node_names() -> []\n\
\n\
Return the list of hosts, including node names, present in a connected cluster.");

PyDoc_STRVAR(udf_put_doc, "udf_put(filename[, udf_type[, policy]])\n\
\n\
Register a UDF module with the cluster.");

PyDoc_STRVAR(udf_remove_doc, "udf_remove(module[, policy])\n\
\n\
Remove a  previously registered UDF module from the cluster.");

PyDoc_STRVAR(udf_list_doc, "udf_list([policy]) -> []\n\
\n\
Return the list of UDF modules registered with the cluster.");

PyDoc_STRVAR(udf_get_doc, "udf_get(module[, language[, policy]]) -> str\n\
\n\
Return the content of a UDF module which is registered with the cluster.");

PyDoc_STRVAR(index_integer_create_doc,
             "index_integer_create(ns, set, bin, index_name[, policy])\n\
\n\
Create an integer index with index_name on the bin in the specified ns, set.");

PyDoc_STRVAR(index_string_create_doc,
             "index_string_create(ns, set, bin, index_name[, policy])\n\
\n\
Create a string index with index_name on the bin in the specified ns, set.");

PyDoc_STRVAR(index_blob_create_doc,
             "index_blob_create(ns, set, bin, index_name[, policy])\n\
\n\
Create a blob index with index_name on the bin in the specified ns, set.");

PyDoc_STRVAR(
    index_cdt_create_doc,
    "index_cdt_create(ns, set, bin,  index_type, index_datatype, index_name, ctx, [, policy])\n\
\n\
Create an cdt index named index_name for list, map keys or map values (as defined by index_type) and for \
numeric, string or GeoJSON values (as defined by index_datatype) \
on records of the specified ns, set whose bin is a list or map.");

PyDoc_STRVAR(get_cdtctx_base64_doc,
             "get_cdtctx_base64(compiled_cdtctx: list) -> str\n\
\n\
Get the base64 representation of a compiled aerospike CDT ctx.");

PyDoc_STRVAR(index_remove_doc, "index_remove(ns, index_name[, policy])\n\
\n\
Remove the index with index_name from the namespace.");

PyDoc_STRVAR(
    index_list_create_doc,
    "index_list_create(ns, set, bin, index_datatype, index_name[, policy])\n\
\n\
Create an index named index_name for numeric, string or GeoJSON values (as defined by index_datatype) \
on records of the specified ns, set whose bin is a list.");

PyDoc_STRVAR(
    index_map_keys_create_doc,
    "index_map_keys_create(ns, set, bin, index_datatype, index_name[, policy])\n\
\n\
Create an index named index_name for numeric, string or GeoJSON values (as defined by index_datatype) \
on records of the specified ns, set whose bin is a map. The index will include the keys of the map.");

PyDoc_STRVAR(
    index_map_values_create_doc,
    "index_map_values_create(ns, set, bin, index_datatype, index_name[, policy])\n\
\n\
Create an index named index_name for numeric, string or GeoJSON values (as defined by index_datatype) \
on records of the specified ns, set whose bin is a map. The index will include the values of the map.");

PyDoc_STRVAR(index_geo2dsphere_create_doc,
             "index_geo2dsphere_create(ns, set, bin, index_name[, policy])\n\
\n\
Create a geospatial 2D spherical index with index_name on the bin in the specified ns, set.");

PyDoc_STRVAR(batch_write_doc, "batch_write(batch_records, policy) -> None\n\
\n\
Read/Write multiple records for specified batch keys in one batch call. \
This method allows different sub-commands for each key in the batch. \
The returned records are located in the same list. \
Requires server version 6.0+");

PyDoc_STRVAR(
    batch_operate_doc,
    "batch_operate([keys], [ops], policy_batch, policy_batch_write) -> BatchRecords\n\
\n\
Perform read/write operations on multiple keys. \
Requires server version 6.0+");

PyDoc_STRVAR(
    batch_remove_doc,
    "batch_remove([keys], policy_batch, policy_batch_remove) -> BatchRecords\n\
\n\
Remove multiple records by key. \
Requires server version 6.0+");

PyDoc_STRVAR(
    batch_apply_doc,
    "batch_apply([keys], module, function, [args], policy_batch, policy_batch_apply) -> BatchRecords\n\
\n\
Apply a user defined function (UDF) to multiple keys. \
Requires server version 6.0+");

PyDoc_STRVAR(get_key_partition_id_doc,
             "get_key_partition_id(ns, set, key) -> int\n\
\n\
Gets the partition ID of given key. See: Key Tuple.");

PyDoc_STRVAR(truncate_doc, "truncate(namespace, set, nanos[, policy])\n\
\n\
Remove records in specified namespace/set efficiently. \
This method is many orders of magnitude faster than deleting records one at a time. \
Works with Aerospike Server versions >= 3.12.\n\
\n\
This asynchronous server call may return before the truncation is complete. \
The user can still write new records after the server returns because new records will have \
last update times greater than the truncate cutoff (set at the time of truncate call)");

/*******************************************************************************
 * PYTHON TYPE METHODS
 ******************************************************************************/

static PyMethodDef AerospikeClient_Type_Methods[] = {

    // CONNECTION OPERATIONS

    {"connect", (PyCFunction)AerospikeClient_Connect,
     METH_VARARGS | METH_KEYWORDS, connect_doc},
    {"close", (PyCFunction)AerospikeClient_Close, METH_VARARGS | METH_KEYWORDS,
     "Close the connection(s) to the cluster."},
    {"is_connected", (PyCFunction)AerospikeClient_is_connected,
     METH_VARARGS | METH_KEYWORDS, "Checks current connection state."},
    {"shm_key", (PyCFunction)AerospikeClient_shm_key,
     METH_VARARGS | METH_KEYWORDS, "Get the shm key of the cluster"},

    // METRICS

    {"enable_metrics", (PyCFunction)AerospikeClient_EnableMetrics,
     METH_VARARGS | METH_KEYWORDS, NULL},
    {"disable_metrics", (PyCFunction)AerospikeClient_DisableMetrics,
     METH_NOARGS, NULL},

    // ADMIN OPERATIONS

    {"admin_create_user", (PyCFunction)AerospikeClient_Admin_Create_User,
     METH_VARARGS | METH_KEYWORDS, "Create a new user."},
    {"admin_drop_user", (PyCFunction)AerospikeClient_Admin_Drop_User,
     METH_VARARGS | METH_KEYWORDS, "Drop a user."},
    {"admin_set_password", (PyCFunction)AerospikeClient_Admin_Set_Password,
     METH_VARARGS | METH_KEYWORDS, "Set password"},
    {"admin_change_password",
     (PyCFunction)AerospikeClient_Admin_Change_Password,
     METH_VARARGS | METH_KEYWORDS, "Change password."},
    {"admin_grant_roles", (PyCFunction)AerospikeClient_Admin_Grant_Roles,
     METH_VARARGS | METH_KEYWORDS, "Grant Roles."},
    {"admin_revoke_roles", (PyCFunction)AerospikeClient_Admin_Revoke_Roles,
     METH_VARARGS | METH_KEYWORDS, "Revoke roles"},
    {"admin_query_user_info",
     (PyCFunction)AerospikeClient_Admin_Query_User_Info,
     METH_VARARGS | METH_KEYWORDS,
     "Query a user for read/write info, connections-in-use and roles."},
    {"admin_query_users_info",
     (PyCFunction)AerospikeClient_Admin_Query_Users_Info,
     METH_VARARGS | METH_KEYWORDS,
     "Query all users for read/write info, connections-in-use and roles."},
    {"admin_create_role", (PyCFunction)AerospikeClient_Admin_Create_Role,
     METH_VARARGS | METH_KEYWORDS, "Create a new role."},
    {"admin_drop_role", (PyCFunction)AerospikeClient_Admin_Drop_Role,
     METH_VARARGS | METH_KEYWORDS, "Drop a new role."},
    {"admin_grant_privileges",
     (PyCFunction)AerospikeClient_Admin_Grant_Privileges,
     METH_VARARGS | METH_KEYWORDS, "Grant privileges to a user defined role."},
    {"admin_revoke_privileges",
     (PyCFunction)AerospikeClient_Admin_Revoke_Privileges,
     METH_VARARGS | METH_KEYWORDS,
     "Revoke privileges from a user defined role."},
    {"admin_query_role", (PyCFunction)AerospikeClient_Admin_Query_Role,
     METH_VARARGS | METH_KEYWORDS, "DEPRECATED Query a user defined role."},
    {"admin_query_roles", (PyCFunction)AerospikeClient_Admin_Query_Roles,
     METH_VARARGS | METH_KEYWORDS, "DEPRECATED Query all user defined roles."},
    {"admin_get_role", (PyCFunction)AerospikeClient_Admin_Get_Role,
     METH_VARARGS | METH_KEYWORDS, "Get a user defined role."},
    {"admin_get_roles", (PyCFunction)AerospikeClient_Admin_Get_Roles,
     METH_VARARGS | METH_KEYWORDS, "Get all user defined roles."},
    {"admin_set_quotas", (PyCFunction)AerospikeClient_Admin_Set_Quotas,
     METH_VARARGS | METH_KEYWORDS,
     "Set read and write quotas for a user defined role."},
    {"admin_set_whitelist", (PyCFunction)AerospikeClient_Admin_Set_Whitelist,
     METH_VARARGS | METH_KEYWORDS, "Set IP whitelist for a user defined role."},

    // KVS OPERATIONS

    {"exists", (PyCFunction)AerospikeClient_Exists,
     METH_VARARGS | METH_KEYWORDS, exists_doc},
    {"get", (PyCFunction)AerospikeClient_Get, METH_VARARGS | METH_KEYWORDS,
     get_doc},
    {"select", (PyCFunction)AerospikeClient_Select,
     METH_VARARGS | METH_KEYWORDS, select_doc},
    {"put", (PyCFunction)AerospikeClient_Put, METH_VARARGS | METH_KEYWORDS,
     put_doc},
    {"get_key_partition_id", (PyCFunction)AerospikeClient_Get_Key_PartitionID,
     METH_VARARGS | METH_KEYWORDS, get_key_partition_id_doc},
    {"remove", (PyCFunction)AerospikeClient_Remove,
     METH_VARARGS | METH_KEYWORDS, remove_doc},
    {"apply", (PyCFunction)AerospikeClient_Apply, METH_VARARGS | METH_KEYWORDS,
     apply_doc},
    {"remove_bin", (PyCFunction)AerospikeClient_RemoveBin,
     METH_VARARGS | METH_KEYWORDS, remove_bin_doc},
    {"append", (PyCFunction)AerospikeClient_Append,
     METH_VARARGS | METH_KEYWORDS, append_doc},
    {"prepend", (PyCFunction)AerospikeClient_Prepend,
     METH_VARARGS | METH_KEYWORDS, prepend_doc},
    {"touch", (PyCFunction)AerospikeClient_Touch, METH_VARARGS | METH_KEYWORDS,
     touch_doc},
    {"increment", (PyCFunction)AerospikeClient_Increment,
     METH_VARARGS | METH_KEYWORDS, increment_doc},
    {"operate", (PyCFunction)AerospikeClient_Operate,
     METH_VARARGS | METH_KEYWORDS, operate_doc},
    {"operate_ordered", (PyCFunction)AerospikeClient_OperateOrdered,
     METH_VARARGS | METH_KEYWORDS, operate_ordered_doc},

    // QUERY OPERATIONS

    {"query", (PyCFunction)AerospikeClient_Query, METH_VARARGS | METH_KEYWORDS,
     query_doc},
    {"query_apply", (PyCFunction)AerospikeClient_QueryApply,
     METH_VARARGS | METH_KEYWORDS, query_apply_doc},
    {"job_info", (PyCFunction)AerospikeClient_JobInfo,
     METH_VARARGS | METH_KEYWORDS, job_info_doc},

    // SCAN OPERATIONS

    {"scan", (PyCFunction)AerospikeClient_Scan, METH_VARARGS | METH_KEYWORDS,
     scan_doc},
    {"scan_apply", (PyCFunction)AerospikeClient_ScanApply,
     METH_VARARGS | METH_KEYWORDS, scan_apply_doc},

    // INFO OPERATIONS

    {"set_xdr_filter", (PyCFunction)AerospikeClient_SetXDRFilter,
     METH_VARARGS | METH_KEYWORDS, set_xdr_filter_doc},
    {"get_expression_base64", (PyCFunction)AerospikeClient_GetExpressionBase64,
     METH_VARARGS | METH_KEYWORDS, get_expression_base64_doc},
    {"info_all", (PyCFunction)AerospikeClient_InfoAll,
     METH_VARARGS | METH_KEYWORDS, info_all_doc},
    {"info_single_node", (PyCFunction)AerospikeClient_InfoSingleNode,
     METH_VARARGS | METH_KEYWORDS, info_single_node_doc},
    {"info_random_node", (PyCFunction)AerospikeClient_InfoRandomNode,
     METH_VARARGS | METH_KEYWORDS, info_random_node_doc},
    {"get_nodes", (PyCFunction)AerospikeClient_GetNodes,
     METH_VARARGS | METH_KEYWORDS, get_nodes_doc},
    {"get_node_names", (PyCFunction)AerospikeClient_GetNodeNames,
     METH_VARARGS | METH_KEYWORDS, get_node_names_doc},
    // UDF OPERATIONS

    {"udf_put", (PyCFunction)AerospikeClient_UDF_Put,
     METH_VARARGS | METH_KEYWORDS, udf_put_doc},
    {"udf_remove", (PyCFunction)AerospikeClient_UDF_Remove,
     METH_VARARGS | METH_KEYWORDS, udf_remove_doc},
    {"udf_list", (PyCFunction)AerospikeClient_UDF_List,
     METH_VARARGS | METH_KEYWORDS, udf_list_doc},
    {"udf_get", (PyCFunction)AerospikeClient_UDF_Get_UDF,
     METH_VARARGS | METH_KEYWORDS, udf_get_doc},

    // SECONDARY INDEX OPERATONS

    {"index_integer_create", (PyCFunction)AerospikeClient_Index_Integer_Create,
     METH_VARARGS | METH_KEYWORDS, index_integer_create_doc},
    {"index_string_create", (PyCFunction)AerospikeClient_Index_String_Create,
     METH_VARARGS | METH_KEYWORDS, index_string_create_doc},
    {"index_blob_create", (PyCFunction)AerospikeClient_Index_Blob_Create,
     METH_VARARGS | METH_KEYWORDS, index_blob_create_doc},
    {"index_cdt_create", (PyCFunction)AerospikeClient_Index_Cdt_Create,
     METH_VARARGS | METH_KEYWORDS, index_cdt_create_doc},
    {"get_cdtctx_base64", (PyCFunction)AerospikeClient_GetCDTCTXBase64,
     METH_VARARGS | METH_KEYWORDS, get_cdtctx_base64_doc},
    {"index_remove", (PyCFunction)AerospikeClient_Index_Remove,
     METH_VARARGS | METH_KEYWORDS, index_remove_doc},
    {"index_list_create", (PyCFunction)AerospikeClient_Index_List_Create,
     METH_VARARGS | METH_KEYWORDS, index_list_create_doc},
    {"index_map_keys_create",
     (PyCFunction)AerospikeClient_Index_Map_Keys_Create,
     METH_VARARGS | METH_KEYWORDS, index_map_keys_create_doc},
    {"index_map_values_create",
     (PyCFunction)AerospikeClient_Index_Map_Values_Create,
     METH_VARARGS | METH_KEYWORDS, index_map_values_create_doc},
    {"index_geo2dsphere_create",
     (PyCFunction)AerospikeClient_Index_2dsphere_Create,
     METH_VARARGS | METH_KEYWORDS, index_geo2dsphere_create_doc},

    // BATCH OPERATIONS

    {"batch_write", (PyCFunction)AerospikeClient_BatchWrite,
     METH_VARARGS | METH_KEYWORDS, batch_write_doc},
    {"batch_operate", (PyCFunction)AerospikeClient_Batch_Operate,
     METH_VARARGS | METH_KEYWORDS, batch_operate_doc},
    {"batch_remove", (PyCFunction)AerospikeClient_Batch_Remove,
     METH_VARARGS | METH_KEYWORDS, batch_remove_doc},
    {"batch_apply", (PyCFunction)AerospikeClient_Batch_Apply,
     METH_VARARGS | METH_KEYWORDS, batch_apply_doc},
    {"batch_read", (PyCFunction)AerospikeClient_BatchRead,
     METH_VARARGS | METH_KEYWORDS, "Read multiple keys."},

    // TRUNCATE OPERATIONS
    {"truncate", (PyCFunction)AerospikeClient_Truncate,
     METH_VARARGS | METH_KEYWORDS, truncate_doc},

    // Multi record transactions
    {"commit", (PyCFunction)AerospikeClient_Commit,
     METH_VARARGS | METH_KEYWORDS},
    {"abort", (PyCFunction)AerospikeClient_Abort, METH_VARARGS | METH_KEYWORDS},

    {NULL}};

/*******************************************************************************
 * PYTHON TYPE HOOKS
 ******************************************************************************/

static PyObject *AerospikeClient_Type_New(PyTypeObject *type, PyObject *args,
                                          PyObject *kwds)
{
    AerospikeClient *self = NULL;

    self = (AerospikeClient *)type->tp_alloc(type, 0);

    return (PyObject *)self;
}

static int AerospikeClient_Type_Init(AerospikeClient *self, PyObject *args,
                                     PyObject *kwds)
{
    PyObject *py_config = NULL;
    int error_code = 0;
    as_error constructor_err;
    as_error_init(&constructor_err);
    static char *kwlist[] = {"config", NULL};

    self->has_connected = false;
    self->use_shared_connection = false;
    self->as = NULL;
    self->send_bool_as = SEND_BOOL_AS_AS_BOOL;

    as_config config;
    as_config_init(&config);

    if (PyArg_ParseTupleAndKeywords(args, kwds, "O:client", kwlist,
                                    &py_config) == false) {
        error_code = INIT_NO_CONFIG_ERR;
        goto CONSTRUCTOR_ERROR;
    }

    if (!PyDict_Check(py_config)) {
        error_code = INIT_CONFIG_TYPE_ERR;
        goto CONSTRUCTOR_ERROR;
    }

    // We create a new class for as_config_provider
    // because dictionaries are meant to have any kind of keys / values
    // whereas classes follow a well defined spec
    PyObject *py_config_provider_option_name =
        PyUnicode_FromString("config_provider");
    if (py_config_provider_option_name == NULL) {
        goto RAISE_EXCEPTION_WITHOUT_AS_ERROR;
    }
    PyObject *py_obj_config_provider =
        PyDict_GetItemWithError(py_config, py_config_provider_option_name);
    Py_DECREF(py_config_provider_option_name);

    PyTypeObject *py_expected_field_type = &AerospikeConfigProvider_Type;
    if (py_obj_config_provider == NULL) {
        if (PyErr_Occurred()) {
            goto RAISE_EXCEPTION_WITHOUT_AS_ERROR;
        }
        // User didn't provide config provider.
        // It is optional so just move on
    }
    else if (Py_TYPE(py_obj_config_provider) != py_expected_field_type) {
        as_error_update(&constructor_err, AEROSPIKE_ERR_PARAM,
                        "config_provider must be an "
                        "aerospike.ConfigProvider class instance. But "
                        "a %s was received instead",
                        py_obj_config_provider->ob_type->tp_name);
        goto RAISE_EXCEPTION_WITH_AS_ERROR;
    }
    else {
        // In Python, users can have their own instance of aerospike.ConfigProvider
        // that lives independently from the client config dictionary.
        // But here, we need to copy over its values into the C client config provider
        // because the latter is embedded inside as_config
        AerospikeConfigProvider *py_config_provider =
            (AerospikeConfigProvider *)py_obj_config_provider;

        config.config_provider.interval = py_config_provider->interval;
        // This method creates a new copy of the string at py_config_provider->provider->path
        // so that the as_config object doesn't depend on the lifetime of the aerospike.ConfigProvider object in Python
        as_config_provider_set_path(&config, py_config_provider->path);
    }

    // Very first thing to check before validating config keys
    PyObject *py_validate_keys_str = PyUnicode_FromString("validate_keys");
    if (py_validate_keys_str == NULL) {
        goto RAISE_EXCEPTION_WITHOUT_AS_ERROR;
    }

    int validate_keys = 0;
    PyObject *py_validate_keys =
        PyDict_GetItemWithError(py_config, py_validate_keys_str);
    Py_DECREF(py_validate_keys_str);
    if (py_validate_keys) {
        if (!PyBool_Check(py_validate_keys)) {
            as_error_update(&constructor_err, AEROSPIKE_ERR_PARAM,
                            "config[\"validate_keys\"] must be a boolean");
            goto RAISE_EXCEPTION_USING_AS_ERROR;
        }
        validate_keys = PyObject_IsTrue(py_validate_keys);
        if (validate_keys == -1) {
            goto RAISE_EXCEPTION_WITHOUT_AS_ERROR;
        }
    }

    if (validate_keys) {
        PyObject *py_aerospike_module_name = PyUnicode_FromString("aerospike");
        if (!py_aerospike_module_name) {
            goto RAISE_EXCEPTION_WITHOUT_AS_ERROR;
        }
        PyObject *py_aerospike_module =
            PyImport_GetModule(py_aerospike_module_name);
        Py_DECREF(py_aerospike_module_name);
        if (py_aerospike_module == NULL) {
            if (PyErr_Occurred()) {
                goto RAISE_EXCEPTION_WITHOUT_AS_ERROR;
            }
            else {
                as_error_update(
                    &constructor_err, AEROSPIKE_ERR_CLIENT,
                    "Unable to check if the client config keys are valid.");
                goto RAISE_EXCEPTION_USING_AS_ERROR;
            }
        }

        // TODO: define constant in a header file
        // TODO: user can delete attribute, breaking this code
        PyObject *py_valid_keys = PyObject_GetAttrString(
            py_aerospike_module, "__client_config_valid_keys");
        Py_DECREF(py_aerospike_module);
        if (py_valid_keys == NULL) {
            goto RAISE_EXCEPTION_WITHOUT_AS_ERROR;
        }

        Py_ssize_t pos = 0;
        PyObject *py_config_key = NULL;
        while (PyDict_Next(py_config, &pos, &py_config_key, NULL)) {
            int res = PySet_Contains(py_valid_keys, py_config_key);
            const char *config_key = PyUnicode_AsUTF8(py_config_key);
            if (res == -1) {
                Py_DECREF(py_valid_keys);
                goto RAISE_EXCEPTION_WITHOUT_AS_ERROR;
            }
            else if (res == 0) {
                as_error_update(
                    &constructor_err, AEROSPIKE_ERR_PARAM,
                    "\"%s\" is an invalid client config dictionary key",
                    config_key);
                goto RAISE_EXCEPTION_USING_AS_ERROR;
            }
            // Config key is valid
        }

        Py_DECREF(py_valid_keys);
    }

    bool lua_user_path = false;
    PyObject *py_lua = PyDict_GetItemString(py_config, "lua");
    if (py_lua && PyDict_Check(py_lua)) {

        PyObject *py_lua_user_path = PyDict_GetItemString(py_lua, "user_path");
        if (py_lua_user_path && PyUnicode_Check(py_lua_user_path)) {
            lua_user_path = true;
            if (strnlen((char *)PyUnicode_AsUTF8(py_lua_user_path),
                        AS_CONFIG_PATH_MAX_SIZE) > AS_CONFIG_PATH_MAX_LEN) {
                error_code = INIT_LUA_USER_ERR;
                goto CONSTRUCTOR_ERROR;
            }
            strcpy(config.lua.user_path,
                   (char *)PyUnicode_AsUTF8(py_lua_user_path));
        }
    }

    if (!lua_user_path) {
        strcpy(config.lua.user_path, ".");
    }
    else {
        struct stat info;
        if (stat(config.lua.user_path, &info) != 0 ||
            !(info.st_mode & S_IFDIR)) {
            strcpy(config.lua.user_path, ".");
        }
    }

    PyObject *py_tls = PyDict_GetItemString(py_config, "tls");
    if (py_tls && PyDict_Check(py_tls)) {
        setup_tls_config(&config, py_tls);
    }

    PyObject *py_hosts = PyDict_GetItemString(py_config, "hosts");
    if (py_hosts && PyList_Check(py_hosts)) {
        int size = (int)PyList_Size(py_hosts);
        if (!size) {
            error_code = INIT_EMPTY_HOSTS_ERR;
            goto CONSTRUCTOR_ERROR;
        }
        for (int i = 0; i < size; i++) {
            char *addr = NULL;
            char *tls_name = NULL;
            uint16_t port = 3000;
            PyObject *py_host = PyList_GetItem(py_hosts, i);
            PyObject *py_addr, *py_port, *py_tls_name;

            if (PyTuple_Check(py_host) && PyTuple_Size(py_host) >= 2 &&
                PyTuple_Size(py_host) <= 3) {

                py_addr = PyTuple_GetItem(py_host, 0);
                if (PyUnicode_Check(py_addr)) {
                    addr = strdup((char *)PyUnicode_AsUTF8(py_addr));
                }
                py_port = PyTuple_GetItem(py_host, 1);
                if (PyLong_Check(py_port)) {
                    port = (uint16_t)PyLong_AsLong(py_port);
                }
                else {
                    port = 0;
                }
                // Set TLS Name if provided
                if (PyTuple_Size(py_host) == 3) {
                    py_tls_name = PyTuple_GetItem(py_host, 2);
                    if (PyUnicode_Check(py_tls_name)) {
                        tls_name =
                            strdup((char *)PyUnicode_AsUTF8(py_tls_name));
                    }
                }
            }
            else if (PyUnicode_Check(py_host)) {
                addr = strdup(strtok((char *)PyUnicode_AsUTF8(py_host), ":"));
                addr = strtok(addr, ":");
                char *temp = strtok(NULL, ":");
                if (NULL != temp) {
                    port = (uint16_t)atoi(temp);
                }
            }
            if (addr) {
                if (tls_name) {
                    as_config_tls_add_host(&config, addr, tls_name, port);
                    free(tls_name);
                }
                else {
                    as_config_add_host(&config, addr, port);
                }
                free(addr);
            }
            else {
                error_code = INIT_INVALID_ADRR_ERR;
                goto CONSTRUCTOR_ERROR;
            }
        }
    }
    else {
        error_code = INIT_HOST_TYPE_ERR;
        goto CONSTRUCTOR_ERROR;
    }

    PyObject *py_shm = PyDict_GetItemString(py_config, "shm");
    if (py_shm && PyDict_Check(py_shm)) {

        config.use_shm = true;

        // This does not match documentation (wrong name and location in dict),
        //  but leave it for now for customers who may be using it
        PyObject *py_shm_max_nodes =
            PyDict_GetItemString(py_shm, "shm_max_nodes");
        if (py_shm_max_nodes && PyLong_Check(py_shm_max_nodes)) {
            config.shm_max_nodes = PyLong_AsLong(py_shm_max_nodes);
        }
        py_shm_max_nodes = PyDict_GetItemString(py_shm, "max_nodes");
        if (py_shm_max_nodes && PyLong_Check(py_shm_max_nodes)) {
            config.shm_max_nodes = PyLong_AsLong(py_shm_max_nodes);
        }

        // This does not match documentation (wrong name and location in dict),
        //  but leave it for now for customers who may be using it
        PyObject *py_shm_max_namespaces =
            PyDict_GetItemString(py_shm, "shm_max_namespaces");
        if (py_shm_max_namespaces && PyLong_Check(py_shm_max_namespaces)) {
            config.shm_max_namespaces = PyLong_AsLong(py_shm_max_namespaces);
        }
        py_shm_max_namespaces = PyDict_GetItemString(py_shm, "max_namespaces");
        if (py_shm_max_namespaces && PyLong_Check(py_shm_max_namespaces)) {
            config.shm_max_namespaces = PyLong_AsLong(py_shm_max_namespaces);
        }

        // This does not match documentation (wrong name and location in dict),
        //  but leave it for now for customers who may be using it
        PyObject *py_shm_takeover_threshold_sec =
            PyDict_GetItemString(py_shm, "shm_takeover_threshold_sec");
        if (py_shm_takeover_threshold_sec &&
            PyLong_Check(py_shm_takeover_threshold_sec)) {
            config.shm_takeover_threshold_sec =
                PyLong_AsLong(py_shm_takeover_threshold_sec);
        }
        py_shm_takeover_threshold_sec =
            PyDict_GetItemString(py_shm, "takeover_threshold_sec");
        if (py_shm_takeover_threshold_sec &&
            PyLong_Check(py_shm_takeover_threshold_sec)) {
            config.shm_takeover_threshold_sec =
                PyLong_AsLong(py_shm_takeover_threshold_sec);
        }

        PyObject *py_shm_cluster_key = PyDict_GetItemString(py_shm, "shm_key");
        if (py_shm_cluster_key && PyLong_Check(py_shm_cluster_key)) {
            user_shm_key = true;
            config.shm_key = PyLong_AsLong(py_shm_cluster_key);
        }
    }

    self->is_client_put_serializer = false;
    self->user_serializer_call_info.callback = NULL;
    self->user_deserializer_call_info.callback = NULL;
    PyObject *py_serializer_option =
        PyDict_GetItemString(py_config, "serialization");
    if (py_serializer_option && PyTuple_Check(py_serializer_option)) {
        PyObject *py_serializer = PyTuple_GetItem(py_serializer_option, 0);
        if (py_serializer && py_serializer != Py_None) {
            if (!PyCallable_Check(py_serializer)) {
                error_code = INIT_SERIALIZE_ERR;
                goto CONSTRUCTOR_ERROR;
            }
            memset(&self->user_serializer_call_info, 0,
                   sizeof(self->user_serializer_call_info));
            self->user_serializer_call_info.callback = py_serializer;
        }
        PyObject *py_deserializer = PyTuple_GetItem(py_serializer_option, 1);
        if (py_deserializer && py_deserializer != Py_None) {
            if (!PyCallable_Check(py_deserializer)) {
                error_code = INIT_DESERIALIZE_ERR;
                goto CONSTRUCTOR_ERROR;
            }
            memset(&self->user_deserializer_call_info, 0,
                   sizeof(self->user_deserializer_call_info));
            self->user_deserializer_call_info.callback = py_deserializer;
        }
    }

    //Set default value of use_batch_direct

    PyObject *py_policies = PyDict_GetItemString(py_config, "policies");
    if (py_policies && PyDict_Check(py_policies)) {
        //global defaults setting
        PyObject *py_key_policy = PyDict_GetItemString(py_policies, "key");
        if (py_key_policy && PyLong_Check(py_key_policy)) {
            long long_key_policy = PyLong_AsLong(py_key_policy);
            config.policies.read.key = long_key_policy;
            config.policies.write.key = long_key_policy;
            config.policies.apply.key = long_key_policy;
            config.policies.operate.key = long_key_policy;
            config.policies.remove.key = long_key_policy;
        }

        PyObject *py_sock_timeout =
            PyDict_GetItemString(py_policies, "socket_timeout");
        if (py_sock_timeout && PyLong_Check(py_sock_timeout)) {
            long long_timeout = PyLong_AsLong(py_sock_timeout);

            config.policies.write.base.socket_timeout = long_timeout;
            config.policies.read.base.socket_timeout = long_timeout;
            config.policies.apply.base.socket_timeout = long_timeout;
            config.policies.operate.base.socket_timeout = long_timeout;
            config.policies.query.base.socket_timeout = long_timeout;
            config.policies.scan.base.socket_timeout = long_timeout;
            config.policies.remove.base.socket_timeout = long_timeout;
            config.policies.batch.base.socket_timeout = long_timeout;
        }

        PyObject *py_total_timeout =
            PyDict_GetItemString(py_policies, "total_timeout");
        if (py_total_timeout && PyLong_Check(py_total_timeout)) {
            long long_total_timeout = PyLong_AsLong(py_total_timeout);

            config.policies.write.base.total_timeout = long_total_timeout;
            config.policies.read.base.total_timeout = long_total_timeout;
            config.policies.apply.base.total_timeout = long_total_timeout;
            config.policies.operate.base.total_timeout = long_total_timeout;
            config.policies.query.base.total_timeout = long_total_timeout;
            config.policies.scan.base.total_timeout = long_total_timeout;
            config.policies.remove.base.total_timeout = long_total_timeout;
            config.policies.batch.base.total_timeout = long_total_timeout;
        }

        PyObject *py_max_retry =
            PyDict_GetItemString(py_policies, "max_retries");
        if (py_max_retry && PyLong_Check(py_max_retry)) {
            long long_max_retries = PyLong_AsLong(py_max_retry);
            config.policies.write.base.max_retries = long_max_retries;
            config.policies.read.base.max_retries = long_max_retries;
            config.policies.apply.base.max_retries = long_max_retries;
            config.policies.operate.base.max_retries = long_max_retries;
            config.policies.query.base.max_retries = long_max_retries;
            config.policies.scan.base.max_retries = long_max_retries;
            config.policies.remove.base.max_retries = long_max_retries;
            config.policies.batch.base.max_retries = long_max_retries;
        }

        PyObject *py_exists = PyDict_GetItemString(py_policies, "exists");
        if (py_exists && PyLong_Check(py_exists)) {
            long long_exists = PyLong_AsLong(py_exists);
            config.policies.write.exists = long_exists;
        }

        PyObject *py_replica = PyDict_GetItemString(py_policies, "replica");
        if (py_replica && PyLong_Check(py_replica)) {
            long long_replica = PyLong_AsLong(py_replica);
            config.policies.read.replica = long_replica;
            config.policies.write.replica = long_replica;
            config.policies.apply.replica = long_replica;
            config.policies.operate.replica = long_replica;
            config.policies.remove.replica = long_replica;
            config.policies.batch.replica = long_replica;
            config.policies.scan.replica = long_replica;
            config.policies.query.replica = long_replica;
        }

        PyObject *py_ap_read_mode =
            PyDict_GetItemString(py_policies, "read_mode_ap");
        if (py_ap_read_mode && PyLong_Check(py_ap_read_mode)) {
            as_policy_read_mode_ap ap_read_mode =
                (as_policy_read_mode_ap)PyLong_AsLong(py_ap_read_mode);
            config.policies.read.read_mode_ap = ap_read_mode;
            config.policies.operate.read_mode_ap = ap_read_mode;
            config.policies.batch.read_mode_ap = ap_read_mode;
        }

        PyObject *py_sc_read_mode =
            PyDict_GetItemString(py_policies, "read_mode_sc");
        if (py_sc_read_mode && PyLong_Check(py_sc_read_mode)) {
            as_policy_read_mode_sc sc_read_mode =
                (as_policy_read_mode_sc)PyLong_AsLong(py_sc_read_mode);
            config.policies.read.read_mode_sc = sc_read_mode;
            config.policies.operate.read_mode_sc = sc_read_mode;
            config.policies.batch.read_mode_sc = sc_read_mode;
        }

        PyObject *py_commit_level =
            PyDict_GetItemString(py_policies, "commit_level");
        if (py_commit_level && PyLong_Check(py_commit_level)) {
            long long_commit_level = PyLong_AsLong(py_commit_level);
            config.policies.write.commit_level = long_commit_level;
            config.policies.apply.commit_level = long_commit_level;
            config.policies.operate.commit_level = long_commit_level;
            config.policies.remove.commit_level = long_commit_level;
        }

        // This does not match documentation (should not be in policies),
        //  but leave it for now for customers who may be using it
        PyObject *py_max_threads =
            PyDict_GetItemString(py_policies, "max_threads");
        if (py_max_threads && PyLong_Check(py_max_threads)) {
            config.max_conns_per_node = PyLong_AsLong(py_max_threads);
        }

        // This does not match documentation (should not be in policies),
        //  but leave it for now for customers who may be using it
        PyObject *py_thread_pool_size =
            PyDict_GetItemString(py_policies, "thread_pool_size");
        if (py_thread_pool_size && PyLong_Check(py_thread_pool_size)) {
            config.thread_pool_size = PyLong_AsLong(py_thread_pool_size);
        }

        /*
		 * Generation policy is removed from constructor.
		 */

        /*
		 * Set individual policy groups, and base policies for each
		 * Set the individual policy groups new in 3.0
		 * */

        if (set_subpolicies(&config, py_policies) != AEROSPIKE_OK) {
            error_code = INIT_POLICY_PARAM_ERR;
            goto CONSTRUCTOR_ERROR;
        }

        // See comment at end of set_subpolicies() for why we process metrics policy here
        PyObject *py_metrics_policy_option_name =
            PyUnicode_FromString("metrics");
        if (py_metrics_policy_option_name == NULL) {
            goto RAISE_EXCEPTION_WITHOUT_AS_ERROR;
        }
        PyObject *py_obj_metrics_policy =
            PyDict_GetItemWithError(py_policies, py_metrics_policy_option_name);
        Py_DECREF(py_metrics_policy_option_name);

        if (py_obj_metrics_policy == NULL) {
            if (PyErr_Occurred()) {
                goto RAISE_EXCEPTION_WITHOUT_AS_ERROR;
            }
            // User didn't provide default metrics policy.
            // It is optional so just move on
        }
        else if (is_pyobj_correct_as_helpers_type(py_obj_metrics_policy,
                                                  "metrics", "MetricsPolicy",
                                                  false) == false) {
            // set_as_metrics_policy_using_pyobject also checks the type of the pyobject
            // But we want to set a different error message here
            as_error_update(
                &constructor_err, AEROSPIKE_ERR_PARAM,
                "metrics must be an "
                "aerospike_helpers.metrics.MetricsPolicy class instance. But "
                "a %s was received instead",
                py_obj_metrics_policy->ob_type->tp_name);
            goto RAISE_EXCEPTION_WITH_AS_ERROR;
        }
        else {
            as_status status = set_as_metrics_policy_using_pyobject(
                &constructor_err, py_obj_metrics_policy,
                &(config.policies.metrics));
            if (status != AEROSPIKE_OK) {
                goto RAISE_EXCEPTION_WITH_AS_ERROR;
            }
        }

        PyObject *py_login_timeout =
            PyDict_GetItemString(py_policies, "login_timeout_ms");
        if (py_login_timeout && PyLong_Check(py_login_timeout)) {
            config.login_timeout_ms = PyLong_AsLong(py_login_timeout);
        }

        PyObject *py_auth_mode = PyDict_GetItemString(py_policies, "auth_mode");
        if (py_auth_mode) {
            if (PyLong_Check(py_auth_mode)) {
                long auth_mode = PyLong_AsLong(py_auth_mode);
                if ((long)AS_AUTH_INTERNAL == auth_mode ||
                    (long)AS_AUTH_EXTERNAL == auth_mode ||
                    (long)AS_AUTH_EXTERNAL_INSECURE == auth_mode ||
                    (long)AS_AUTH_PKI == auth_mode) {
                    config.auth_mode = auth_mode;
                }
                else {
                    error_code = INIT_INVALID_AUTHMODE_ERR;
                    goto CONSTRUCTOR_ERROR;
                }
            }
            else {
                //it may come like auth_mode = None, for those non-integer cases, treat them as non-set
                //error_code = INIT_INVALID_AUTHMODE_ERR;
                //goto CONSTRUCTOR_ERROR;
            }
        }
    }

    // thread_pool_size
    PyObject *py_thread_pool_size =
        PyDict_GetItemString(py_config, "thread_pool_size");
    if (py_thread_pool_size && PyLong_Check(py_thread_pool_size)) {
        config.thread_pool_size = PyLong_AsLong(py_thread_pool_size);
    }

    // max_threads (backward compatibility)
    PyObject *py_max_threads = PyDict_GetItemString(py_config, "max_threads");
    if (py_max_threads && PyLong_Check(py_max_threads)) {
        config.max_conns_per_node = PyLong_AsLong(py_max_threads);
    }

    PyObject *py_min_conns_per_node =
        PyDict_GetItemString(py_config, "min_conns_per_node");
    if (py_min_conns_per_node && PyLong_Check(py_min_conns_per_node)) {
        config.min_conns_per_node = PyLong_AsLong(py_min_conns_per_node);
    }

    // max_conns_per_node
    PyObject *py_max_conns =
        PyDict_GetItemString(py_config, "max_conns_per_node");
    if (py_max_conns && PyLong_Check(py_max_conns)) {
        config.max_conns_per_node = PyLong_AsLong(py_max_conns);
    }

    // max_error_rate
    PyObject *py_max_error_rate =
        PyDict_GetItemString(py_config, "max_error_rate");
    Py_XINCREF(py_max_error_rate);
    if (py_max_error_rate && PyLong_Check(py_max_error_rate)) {
        config.max_error_rate = PyLong_AsLong(py_max_error_rate);
    }
    Py_XDECREF(py_max_error_rate);

    // error_rate_window
    PyObject *py_error_rate_window =
        PyDict_GetItemString(py_config, "error_rate_window");
    Py_XINCREF(py_error_rate_window);
    if (py_error_rate_window && PyLong_Check(py_error_rate_window)) {
        config.error_rate_window = PyLong_AsLong(py_error_rate_window);
    }
    Py_XDECREF(py_error_rate_window);

    //conn_timeout_ms
    PyObject *py_connect_timeout =
        PyDict_GetItemString(py_config, "connect_timeout");
    if (py_connect_timeout && PyLong_Check(py_connect_timeout)) {
        config.conn_timeout_ms = PyLong_AsLong(py_connect_timeout);
    }

    //Whether to utilize shared connection
    PyObject *py_share_connect =
        PyDict_GetItemString(py_config, "use_shared_connection");
    if (py_share_connect) {
        self->use_shared_connection = PyObject_IsTrue(py_share_connect);
    }

    PyObject *py_send_bool_as = PyDict_GetItemString(py_config, "send_bool_as");
    if (py_send_bool_as != NULL && PyLong_Check(py_send_bool_as)) {
        int send_bool_as_temp = PyLong_AsLong(py_send_bool_as);
        if (send_bool_as_temp >= SEND_BOOL_AS_INTEGER &&
            send_bool_as_temp <= SEND_BOOL_AS_AS_BOOL) {
            self->send_bool_as = send_bool_as_temp;
        }
    }

    //compression_threshold
    PyObject *py_compression_threshold =
        PyDict_GetItemString(py_config, "compression_threshold");
    if (py_compression_threshold && PyLong_Check(py_compression_threshold)) {
        int compression_value = PyLong_AsLong(py_compression_threshold);
        if (compression_value >= 0) {
            config.policies.write.compression_threshold = compression_value;
        }
        else {
            error_code = INIT_COMPRESSION_ERR;
            goto CONSTRUCTOR_ERROR;
        }
    }

    PyObject *py_tend_interval =
        PyDict_GetItemString(py_config, "tend_interval");
    if (py_tend_interval && PyLong_Check(py_tend_interval)) {
        config.tender_interval = PyLong_AsLong(py_tend_interval);
    }

    PyObject *py_cluster_name = PyDict_GetItemString(py_config, "cluster_name");
    if (py_cluster_name && PyUnicode_Check(py_cluster_name)) {
        as_config_set_cluster_name(
            &config, strdup((char *)PyUnicode_AsUTF8(py_cluster_name)));
    }

    //strict_types check
    self->strict_types = true;
    PyObject *py_strict_types = PyDict_GetItemString(py_config, "strict_types");
    if (py_strict_types && PyBool_Check(py_strict_types)) {
        if (Py_False == py_strict_types) {
            self->strict_types = false;
        }
    }

    if (set_rack_aware_config(&config, py_config) != INIT_SUCCESS) {
        error_code = INIT_POLICY_PARAM_ERR;
        goto CONSTRUCTOR_ERROR;
    }
    if (set_use_services_alternate(&config, py_config) != INIT_SUCCESS) {
        error_code = INIT_POLICY_PARAM_ERR;
        goto CONSTRUCTOR_ERROR;
    }

    PyObject *py_max_socket_idle = NULL;
    py_max_socket_idle = PyDict_GetItemString(py_config, "max_socket_idle");
    if (py_max_socket_idle && PyLong_Check(py_max_socket_idle)) {
        long max_socket_idle = PyLong_AsLong(py_max_socket_idle);
        if (max_socket_idle >= 0) {
            config.max_socket_idle = (uint32_t)max_socket_idle;
        }
    }

    PyObject *py_fail_if_not_connected =
        PyDict_GetItemString(py_config, "fail_if_not_connected");
    if (py_fail_if_not_connected && PyBool_Check(py_fail_if_not_connected)) {
        config.fail_if_not_connected =
            PyObject_IsTrue(py_fail_if_not_connected);
    }

    PyObject *py_user_name = PyDict_GetItemString(py_config, "user");
    PyObject *py_user_pwd = PyDict_GetItemString(py_config, "password");
    if (py_user_name && PyUnicode_Check(py_user_name) && py_user_pwd &&
        PyUnicode_Check(py_user_pwd)) {
        char *username = (char *)PyUnicode_AsUTF8(py_user_name);
        char *password = (char *)PyUnicode_AsUTF8(py_user_pwd);
        as_config_set_user(&config, username, password);
    }

    self->as = aerospike_new(&config);

    if (AerospikeClientConnect(self) == -1) {
        return -1;
    }

    return 0;

CONSTRUCTOR_ERROR:
    switch (error_code) {
    // 0 Is success
    case 0: {
        // TODO: this is dead code
        // Initialize connection flag
        return 0;
    }
    case INIT_NO_CONFIG_ERR: {
        as_error_update(&constructor_err, AEROSPIKE_ERR_PARAM,
                        "No config argument");
        break;
    }
    case INIT_CONFIG_TYPE_ERR: {
        as_error_update(&constructor_err, AEROSPIKE_ERR_PARAM,
                        "Config must be a dict");
        break;
    }
    case INIT_LUA_USER_ERR: {
        as_error_update(&constructor_err, AEROSPIKE_ERR_PARAM,
                        "Lua user path too long");
        break;
    }
    case INIT_LUA_SYS_ERR: {
        as_error_update(&constructor_err, AEROSPIKE_ERR_PARAM,
                        "Lua system path too long");
        break;
    }
    case INIT_HOST_TYPE_ERR: {
        as_error_update(&constructor_err, AEROSPIKE_ERR_PARAM,
                        "Hosts must be a list");
        break;
    }
    case INIT_EMPTY_HOSTS_ERR: {
        as_error_update(&constructor_err, AEROSPIKE_ERR_PARAM,
                        "Hosts must not be empty");
        break;
    }
    case INIT_INVALID_ADRR_ERR: {
        as_error_update(&constructor_err, AEROSPIKE_ERR_PARAM, "Invalid host");
        break;
    }
    case INIT_SERIALIZE_ERR: {
        as_error_update(&constructor_err, AEROSPIKE_ERR_PARAM,
                        "Serializer must be callable");
        break;
    }
    case INIT_DESERIALIZE_ERR: {
        as_error_update(&constructor_err, AEROSPIKE_ERR_PARAM,
                        "Deserializer must be callable");
        break;
    }
    case INIT_COMPRESSION_ERR: {
        as_error_update(&constructor_err, AEROSPIKE_ERR_PARAM,
                        "Compression value must not be negative");
        break;
    }
    case INIT_POLICY_PARAM_ERR: {
        as_error_update(&constructor_err, AEROSPIKE_ERR_PARAM,
                        "Invalid Policy setting value");
        break;
    }
    case INIT_INVALID_AUTHMODE_ERR: {
        as_error_update(&constructor_err, AEROSPIKE_ERR_PARAM,
                        "Specify valid auth_mode");
        break;
    }
    default:
        // If a generic error was caught during init, use this message
        as_error_update(&constructor_err, AEROSPIKE_ERR_PARAM,
                        "Invalid Parameters");
        break;
    }

<<<<<<< HEAD
RAISE_EXCEPTION_USING_AS_ERROR:
    raise_exception(&constructor_err);
RAISE_EXCEPTION_WITHOUT_AS_ERROR:
=======
RAISE_EXCEPTION_WITH_AS_ERROR:
    raise_exception(&constructor_err);

RAISE_EXCEPTION_WITHOUT_AS_ERROR:
    as_config_destroy(&config);
>>>>>>> d9f93114
    return -1;
}

static int set_rack_aware_config(as_config *conf, PyObject *config_dict)
{
    PyObject *py_config_value;
    long rack_id;
    py_config_value = PyDict_GetItemString(config_dict, "rack_aware");
    if (py_config_value) {
        if (PyBool_Check(py_config_value)) {
            conf->rack_aware = PyObject_IsTrue(py_config_value);
        }
        else {
            return INIT_POLICY_PARAM_ERR; // A non boolean was passed in as the value of rack_aware
        }
    }

    py_config_value = PyDict_GetItemString(config_dict, "rack_id");
    if (py_config_value) {
        if (PyLong_Check(py_config_value)) {
            rack_id = PyLong_AsLong(py_config_value);
        }
        else {
            return INIT_POLICY_PARAM_ERR; // A non integer passed in.
        }
        if (rack_id == -1 && PyErr_Occurred()) {
            return INIT_POLICY_PARAM_ERR; // We had overflow.
        }

        if (rack_id > INT_MAX || rack_id < INT_MIN) {
            return INIT_POLICY_PARAM_ERR; // Magnitude too great for an integer in C.
        }
        conf->rack_id = (int)rack_id;
    }

    PyObject *rack_ids_pylist = PyDict_GetItemString(config_dict, "rack_ids");
    if (rack_ids_pylist == NULL) {
        return INIT_SUCCESS;
    }
    Py_INCREF(rack_ids_pylist);

    if (!PyList_Check(rack_ids_pylist)) {
        goto PARAM_ERROR;
    }

    size_t size = PyList_Size(rack_ids_pylist);

    for (size_t i = 0; i < size; i++) {
        PyObject *rack_id_pyobj = PyList_GetItem(rack_ids_pylist, i);
        if (rack_id_pyobj == NULL) {
            // This shouldn't happen, but just return an error if it does
            goto PARAM_ERROR;
        }

        Py_INCREF(rack_id_pyobj);
        if (PyLong_Check(rack_id_pyobj) == false) {
            Py_DECREF(rack_id_pyobj);
            goto PARAM_ERROR;
        }

        long rack_id = PyLong_AsLong(rack_id_pyobj);
        if (rack_id == -1) {
            // Error occurred
            Py_DECREF(rack_id_pyobj);
            goto PARAM_ERROR;
        }

        as_config_add_rack_id(conf, (int)rack_id);
        Py_DECREF(rack_id_pyobj);
    }

    Py_DECREF(rack_ids_pylist);
    return INIT_SUCCESS;

PARAM_ERROR:
    // In any case param error is thrown
    // rack ids is a PyObject that needs to be freed
    Py_DECREF(rack_ids_pylist);
    return INIT_POLICY_PARAM_ERR;
}

static int set_use_services_alternate(as_config *conf, PyObject *config_dict)
{
    PyObject *py_config_value;
    py_config_value =
        PyDict_GetItemString(config_dict, "use_services_alternate");
    if (py_config_value) {
        if (PyBool_Check(py_config_value)) {
            conf->use_services_alternate = PyObject_IsTrue(py_config_value);
        }
        else {
            return INIT_POLICY_PARAM_ERR; // A non boolean was passed in as the value of use_services_alternate
        }
    }
    return INIT_SUCCESS;
}

static void AerospikeClient_Type_Dealloc(PyObject *self)
{

    as_error err;
    char *alias_to_search = NULL;
    PyObject *py_persistent_item = NULL;
    AerospikeGlobalHosts *global_host = NULL;
    AerospikeClient *client = (AerospikeClient *)self;

    // If the client has never connected
    // It is safe to destroy the aerospike structure
    if (client->as) {
        if (!client->has_connected) {
            aerospike_destroy(client->as);
        }
        else {

            // If the connection is possibly shared, use reference counted deletes
            if (client->use_shared_connection) {
                // If this client was still connected, deal with the global host object
                if (client->is_conn_16) {
                    alias_to_search = return_search_string(client->as);
                    py_persistent_item =
                        PyDict_GetItemString(py_global_hosts, alias_to_search);
                    if (py_persistent_item) {
                        global_host =
                            (AerospikeGlobalHosts *)py_persistent_item;
                        // Only modify the global as object if the client points to it
                        if (client->as == global_host->as) {
                            close_aerospike_object(client->as, &err,
                                                   alias_to_search,
                                                   py_persistent_item, false);
                        }
                    }
                }
                // Connection is not shared, so it is safe to destroy the as object
            }
            else {
                if (client->is_conn_16) {
                    aerospike_close(client->as, &err);
                }
                aerospike_destroy(client->as);
            }
        }
    }
    self->ob_type->tp_free((PyObject *)self);
}

/*******************************************************************************
 * PYTHON TYPE DESCRIPTOR
 ******************************************************************************/

static PyTypeObject AerospikeClient_Type = {
    PyVarObject_HEAD_INIT(NULL, 0)
        FULLY_QUALIFIED_TYPE_NAME("Client"),  // tp_name
    sizeof(AerospikeClient),                  // tp_basicsize
    0,                                        // tp_itemsize
    (destructor)AerospikeClient_Type_Dealloc, // tp_dealloc
    0,                                        // tp_print
    0,                                        // tp_getattr
    0,                                        // tp_setattr
    0,                                        // tp_compare
    0,                                        // tp_repr
    0,                                        // tp_as_number
    0,                                        // tp_as_sequence
    0,                                        // tp_as_mapping
    0,                                        // tp_hash
    0,                                        // tp_call
    0,                                        // tp_str
    0,                                        // tp_getattro
    0,                                        // tp_setattro
    0,                                        // tp_as_buffer
    Py_TPFLAGS_DEFAULT | Py_TPFLAGS_BASETYPE,
    // tp_flags
    "The Client class manages the connections and trasactions against\n"
    "an Aerospike cluster.\n",
    // tp_doc
    0,                            // tp_traverse
    0,                            // tp_clear
    0,                            // tp_richcompare
    0,                            // tp_weaklistoffset
    0,                            // tp_iter
    0,                            // tp_iternext
    AerospikeClient_Type_Methods, // tp_methods
    0,                            // tp_members
    0,                            // tp_getset
    0,                            // tp_base
    0,                            // tp_dict
    0,                            // tp_descr_get
    0,                            // tp_descr_set
    0,                            // tp_dictoffset
    (initproc)AerospikeClient_Type_Init,
    // tp_init
    0,                        // tp_alloc
    AerospikeClient_Type_New, // tp_new
    0,                        // tp_free
    0,                        // tp_is_gc
    0                         // tp_bases
};

/*******************************************************************************
 * PUBLIC FUNCTIONS
 ******************************************************************************/

PyTypeObject *AerospikeClient_Ready()
{
    return PyType_Ready(&AerospikeClient_Type) == 0 ? &AerospikeClient_Type
                                                    : NULL;
}

AerospikeClient *AerospikeClient_New(PyObject *parent, PyObject *args,
                                     PyObject *kwds)
{
    AerospikeClient *self = (AerospikeClient *)AerospikeClient_Type.tp_new(
        &AerospikeClient_Type, args, kwds);

    int return_code =
        AerospikeClient_Type.tp_init((PyObject *)self, args, kwds);
    if (return_code == 0) {
        return self;
    }
    if (PyErr_Occurred()) {
        goto CLEANUP;
    }

    as_error err;
    as_error_init(&err);
    as_error_update(&err, AEROSPIKE_ERR_PARAM, "Failed to construct object");
    raise_exception(&err);

CLEANUP:
    AerospikeClient_Type.tp_dealloc((PyObject *)self);
    return NULL;
}<|MERGE_RESOLUTION|>--- conflicted
+++ resolved
@@ -1262,17 +1262,10 @@
         break;
     }
 
-<<<<<<< HEAD
-RAISE_EXCEPTION_USING_AS_ERROR:
+RAISE_EXCEPTION_WITH_AS_ERROR:
     raise_exception(&constructor_err);
 RAISE_EXCEPTION_WITHOUT_AS_ERROR:
-=======
-RAISE_EXCEPTION_WITH_AS_ERROR:
-    raise_exception(&constructor_err);
-
-RAISE_EXCEPTION_WITHOUT_AS_ERROR:
     as_config_destroy(&config);
->>>>>>> d9f93114
     return -1;
 }
 
