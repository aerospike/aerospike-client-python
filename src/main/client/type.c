/*******************************************************************************
 * Copyright 2013-2014 Aerospike, Inc.
 *
 * Licensed under the Apache License, Version 2.0 (the "License");
 * you may not use this file except in compliance with the License.
 * You may obtain a copy of the License at
 *
 *     http://www.apache.org/licenses/LICENSE-2.0
 *
 * Unless required by applicable law or agreed to in writing, software
 * distributed under the License is distributed on an "AS IS" BASIS,
 * WITHOUT WARRANTIES OR CONDITIONS OF ANY KIND, either express or implied.
 * See the License for the specific language governing permissions and
 * limitations under the License.
 ******************************************************************************/

#include <Python.h>
#include <structmember.h>
#include <stdbool.h>

#include <aerospike/aerospike.h>
#include <aerospike/as_config.h>
#include <aerospike/as_error.h>
#include <aerospike/as_policy.h>

#include "admin.h"
#include "client.h"
#include "policy.h"
#include "conversions.h"

/*******************************************************************************
 * PYTHON TYPE METHODS
 ******************************************************************************/

static PyMethodDef AerospikeClient_Type_Methods[] = {

	// CONNECTION OPERATIONS

	{"connect",
		(PyCFunction) AerospikeClient_Connect, METH_VARARGS | METH_KEYWORDS,
		"Opens connection(s) to the cluster."},
	{"close",
		(PyCFunction) AerospikeClient_Close, METH_VARARGS | METH_KEYWORDS,
		"Close the connection(s) to the cluster."},
	{"isConnected",
		(PyCFunction) AerospikeClient_isConnected, METH_VARARGS | METH_KEYWORDS,
		"Checks current connection state."},

	// ADMIN OPERATIONS

	{"admin_create_user",
		(PyCFunction) AerospikeClient_Admin_Create_User, METH_VARARGS | METH_KEYWORDS,
		"Create a new user."},
	{"admin_drop_user",	(PyCFunction) AerospikeClient_Admin_Drop_User, METH_VARARGS | METH_KEYWORDS,
		"Drop a user."},
	{"admin_set_password",
		(PyCFunction) AerospikeClient_Admin_Set_Password,	METH_VARARGS | METH_KEYWORDS,
		"Set password"},
	{"admin_change_password",
		(PyCFunction) AerospikeClient_Admin_Change_Password, METH_VARARGS | METH_KEYWORDS,
		"Change password."},
	{"admin_grant_roles",
		(PyCFunction) AerospikeClient_Admin_Grant_Roles, METH_VARARGS | METH_KEYWORDS,
		"Grant Roles."},
	{"admin_revoke_roles",
		(PyCFunction) AerospikeClient_Admin_Revoke_Roles,	METH_VARARGS | METH_KEYWORDS,
		"Revoke roles"},
	{"admin_query_user",
		(PyCFunction) AerospikeClient_Admin_Query_User, METH_VARARGS | METH_KEYWORDS,
		"Query a user for roles."},
	{"admin_query_users",	(PyCFunction) AerospikeClient_Admin_Query_Users, METH_VARARGS | METH_KEYWORDS,
		"Query all users for roles."},

	// KVS OPERATIONS

	{"exists",
		(PyCFunction) AerospikeClient_Exists, METH_VARARGS | METH_KEYWORDS,
		"Check the existence of a record in the database."},
	{"get",
		(PyCFunction) AerospikeClient_Get, METH_VARARGS | METH_KEYWORDS,
		"Read a record from the database."},
	{"select",
		(PyCFunction) AerospikeClient_Select, METH_VARARGS | METH_KEYWORDS,
		"Project specific bins of a record from the database."},
	{"put",
		(PyCFunction) AerospikeClient_Put, METH_VARARGS | METH_KEYWORDS,
		"Write a record into the database."},
	{"remove",
		(PyCFunction) AerospikeClient_Remove, METH_VARARGS | METH_KEYWORDS,
		"Remove a record from the database."},
	{"apply",
		(PyCFunction) AerospikeClient_Apply, METH_VARARGS | METH_KEYWORDS,
		"Apply a UDF on a record in the database."},
<<<<<<< HEAD
	{"remove_bin",
		(PyCFunction) AerospikeClient_RemoveBin, METH_VARARGS | METH_KEYWORDS,
		"Remove a bin from the database."},
	{"append",
		(PyCFunction) AerospikeClient_Append, METH_VARARGS | METH_KEYWORDS,
		"Appends a string to the string value in a bin"},
=======
    {"append",
        (PyCFunction) AerospikeClient_Append, METH_VARARGS | METH_KEYWORDS,
        "Appends a string to the string value in a bin"},
>>>>>>> 94730735
	{"prepend",
		(PyCFunction) AerospikeClient_Prepend, METH_VARARGS | METH_KEYWORDS,
		"Prepend a record to the database"},
	{"touch",
		(PyCFunction) AerospikeClient_Touch, METH_VARARGS | METH_KEYWORDS,
		"Touch a record in the database"},
	{"increment",
		(PyCFunction) AerospikeClient_Increment, METH_VARARGS | METH_KEYWORDS,
		"Increments a numeric value in a bin"},
	{"operate",
		(PyCFunction) AerospikeClient_Operate, METH_VARARGS | METH_KEYWORDS,
		"Performs operate operation"},

	// Deprecated key-based API

	{"key",
		(PyCFunction) AerospikeClient_Key, METH_VARARGS | METH_KEYWORDS,
		"**[DEPRECATED]** Create a new Key object for performing key operations."},

	// QUERY OPERATIONS

	{"query",
		(PyCFunction) AerospikeClient_Query, METH_VARARGS | METH_KEYWORDS,
		"Create a new Query object for peforming queries."},

	// SCAN OPERATIONS

	{"scan",
		(PyCFunction) AerospikeClient_Scan, METH_VARARGS | METH_KEYWORDS,
		"Create a new Scan object for performing scans."},
	{"scan_apply",
		(PyCFunction) AerospikeClient_ScanApply, METH_VARARGS | METH_KEYWORDS,
		"Applies Scan object for performing scans."},

	{"scan_info",
		(PyCFunction) AerospikeClient_ScanInfo, METH_VARARGS | METH_KEYWORDS,
		"Gets Scan Info."},

	// INFO OPERATIONS
	{"info",
		(PyCFunction) AerospikeClient_Info, METH_VARARGS | METH_KEYWORDS,
		"Send an info request to the cluster."},
	{"info_node",
		(PyCFunction) AerospikeClient_InfoNode, METH_VARARGS | METH_KEYWORDS,
		"Send an info request to the cluster."},
	{"get_nodes",
		(PyCFunction) AerospikeClient_GetNodes, METH_VARARGS | METH_KEYWORDS,
		"Gets information about the nodes of the cluster."},

	// UDF OPERATIONS

	{"udf_put",
		(PyCFunction)AerospikeClient_UDF_Put,	METH_VARARGS | METH_KEYWORDS,
		"Registers a UDF"},
	{"udf_remove",
		(PyCFunction)AerospikeClient_UDF_Remove, METH_VARARGS | METH_KEYWORDS,
		"De-registers a UDF"},
	{"udf_list",
		(PyCFunction)AerospikeClient_UDF_List, METH_VARARGS | METH_KEYWORDS,
		"Lists the UDFs"},
	{"udf_getRegistered",
		(PyCFunction)AerospikeClient_UDF_Get_Registered_UDF, METH_VARARGS | METH_KEYWORDS,
		"Get Registered UDFs"},

	// SECONDARY INDEX OPERATONS

	{"index_integer_create",
		(PyCFunction)AerospikeClient_Index_Integer_Create, METH_VARARGS | METH_KEYWORDS,
		"Creates a secondary integer index"},
	{"index_string_create",
		(PyCFunction)AerospikeClient_Index_String_Create,	METH_VARARGS | METH_KEYWORDS,
		"Creates a secondary string index"},
	{"index_remove",
		(PyCFunction)AerospikeClient_Index_Remove, METH_VARARGS | METH_KEYWORDS,
		"Remove a secondary index"},
	
    // LSTACK OPERATIONS

	{"lstack",
		(PyCFunction) AerospikeClient_LStack, METH_VARARGS | METH_KEYWORDS,
		"LSTACK operations"},

    // LSET OPERATIONS

	{"lset",
		(PyCFunction) AerospikeClient_LSet, METH_VARARGS | METH_KEYWORDS,
		"LSET operations"},

    // LLIST OPERATIONS

	{"llist",
		(PyCFunction) AerospikeClient_LList, METH_VARARGS | METH_KEYWORDS,
		"LLIST operations"},

    // LMAP OPERATIONS

	{"lmap",
		(PyCFunction) AerospikeClient_LMap, METH_VARARGS | METH_KEYWORDS,
		"LMAP operations"},

	// BATCH OPERATIONS
	{"get_many",
		(PyCFunction)AerospikeClient_Get_Many, METH_VARARGS | METH_KEYWORDS,
		"Get many records at a time."},
	{"exists_many",
		(PyCFunction)AerospikeClient_Exists_Many, METH_VARARGS | METH_KEYWORDS,
		"Get many records at a time."},

	{NULL}
};

/*******************************************************************************
 * PYTHON TYPE HOOKS
 ******************************************************************************/

static PyObject * AerospikeClient_Type_New(PyTypeObject * type, PyObject * args, PyObject * kwds)
{
	AerospikeClient * self = NULL;

	self = (AerospikeClient *) type->tp_alloc(type, 0);

	if ( self == NULL ) {
		return NULL;
	}

	return (PyObject *) self;
}

static int AerospikeClient_Type_Init(AerospikeClient * self, PyObject * args, PyObject * kwds)
{
	PyObject * py_config = NULL;

	static char * kwlist[] = {"config", NULL};

	if ( PyArg_ParseTupleAndKeywords(args, kwds, "O:client", kwlist, &py_config) == false ) {
		return -1;
	}

	if ( ! PyDict_Check(py_config) ) {
		return -1;
	}

	as_config config;
	as_config_init(&config);

	bool lua_system_path = FALSE;
	bool lua_user_path = FALSE;

	PyObject * py_lua = PyDict_GetItemString(py_config, "lua");
	if ( py_lua && PyDict_Check(py_lua) ) {

		PyObject * py_lua_system_path = PyDict_GetItemString(py_lua, "system_path");
		if ( py_lua_system_path && PyString_Check(py_lua_system_path) ) {
			lua_system_path = TRUE;
			memcpy(config.lua.system_path, PyString_AsString(py_lua_system_path), AS_CONFIG_PATH_MAX_LEN);
		}

		PyObject * py_lua_user_path = PyDict_GetItemString(py_lua, "user_path");
		if ( py_lua_user_path && PyString_Check(py_lua_user_path) ) {
			lua_user_path = TRUE;
			memcpy(config.lua.user_path, PyString_AsString(py_lua_user_path), AS_CONFIG_PATH_MAX_LEN);
		}

	}

	if ( ! lua_system_path ) {

		PyObject * py_prefix = PySys_GetObject("prefix");
		if ( py_prefix && PyString_Check(py_prefix) ) {
			char * prefix = PyString_AsString(py_prefix);
			size_t prefix_len = strlen(prefix);

			char system_path[AS_CONFIG_PATH_MAX_LEN] = {0};
			memcpy(system_path, prefix, strlen(prefix));
			memcpy(system_path + prefix_len, "/aerospike/lua", AS_CONFIG_PATH_MAX_LEN - prefix_len);
			system_path[prefix_len + strlen("/aerospike/lua")] = '\0';

			struct stat info;

			if( stat( system_path, &info ) == 0 && (info.st_mode & S_IFDIR) ) {
				memcpy(config.lua.system_path, system_path, AS_CONFIG_PATH_MAX_LEN);
			}
			else {
				memcpy(system_path + prefix_len, "/local/aerospike/lua", AS_CONFIG_PATH_MAX_LEN - prefix_len);
				system_path[prefix_len + strlen("/local/aerospike/lua")] = '\0';

				if( stat( system_path, &info ) == 0 && (info.st_mode & S_IFDIR) ) {
					memcpy(config.lua.system_path, system_path, AS_CONFIG_PATH_MAX_LEN);
				}
				else {
					config.lua.system_path[0] = '\0';
				}
			}
		}
	}

	if ( ! lua_user_path ) {
		memcpy(config.lua.user_path, ".", AS_CONFIG_PATH_MAX_LEN);
	}

	PyObject * py_hosts = PyDict_GetItemString(py_config, "hosts");
	if ( py_hosts && PyList_Check(py_hosts) ) {
		int size = (int) PyList_Size(py_hosts);
		for ( int i = 0; i < size && i < AS_CONFIG_HOSTS_SIZE; i++ ) {
			PyObject * py_host = PyList_GetItem(py_hosts, i);
			if ( PyTuple_Check(py_host) && PyTuple_Size(py_host) == 2 ) {
				PyObject * py_addr = PyTuple_GetItem(py_host,0);
				PyObject * py_port = PyTuple_GetItem(py_host,1);
				if ( PyString_Check(py_addr) ) {
					char * addr = PyString_AsString(py_addr);
					config.hosts[i].addr = addr;
				}
				if ( PyInt_Check(py_port) ) {
					config.hosts[i].port = (uint16_t) PyInt_AsLong(py_port);
				}
				else if ( PyLong_Check(py_port) ) {
					config.hosts[i].port = (uint16_t) PyLong_AsLong(py_port);
				}
			}
			else if ( PyString_Check(py_host) ) {
				char * addr = PyString_AsString(py_host);
				config.hosts[i].addr = addr;
				config.hosts[i].port = 3000;
			}
		}
	}


	as_policies_init(&config.policies);

	self->as = aerospike_new(&config);

	return 0;
}

static void AerospikeClient_Type_Dealloc(PyObject * self)
{
	self->ob_type->tp_free((PyObject *) self);
}

/*******************************************************************************
 * PYTHON TYPE DESCRIPTOR
 ******************************************************************************/

static PyTypeObject AerospikeClient_Type = {
	PyObject_HEAD_INIT(NULL)

		.ob_size			= 0,
	.tp_name			= "aerospike.Client",
	.tp_basicsize		= sizeof(AerospikeClient),
	.tp_itemsize		= 0,
	.tp_dealloc			= (destructor) AerospikeClient_Type_Dealloc,
	.tp_print			= 0,
	.tp_getattr			= 0,
	.tp_setattr			= 0,
	.tp_compare			= 0,
	.tp_repr			= 0,
	.tp_as_number		= 0,
	.tp_as_sequence		= 0,
	.tp_as_mapping		= 0,
	.tp_hash			= 0,
	.tp_call			= 0,
	.tp_str				= 0,
	.tp_getattro		= 0,
	.tp_setattro		= 0,
	.tp_as_buffer		= 0,
	.tp_flags			= Py_TPFLAGS_DEFAULT | Py_TPFLAGS_BASETYPE,
	.tp_doc				=
		"The Client class manages the connections and trasactions against\n"
		"an Aerospike cluster.\n",
	.tp_traverse		= 0,
	.tp_clear			= 0,
	.tp_richcompare		= 0,
	.tp_weaklistoffset	= 0,
	.tp_iter			= 0,
	.tp_iternext		= 0,
	.tp_methods			= AerospikeClient_Type_Methods,
	.tp_members			= 0,
	.tp_getset			= 0,
	.tp_base			= 0,
	.tp_dict			= 0,
	.tp_descr_get		= 0,
	.tp_descr_set		= 0,
	.tp_dictoffset		= 0,
	.tp_init			= (initproc) AerospikeClient_Type_Init,
	.tp_alloc			= 0,
	.tp_new				= AerospikeClient_Type_New
};

/*******************************************************************************
 * PUBLIC FUNCTIONS
 ******************************************************************************/

PyTypeObject * AerospikeClient_Ready()
{
	return PyType_Ready(&AerospikeClient_Type) == 0 ? &AerospikeClient_Type : NULL;
}

AerospikeClient * AerospikeClient_New(PyObject * parent, PyObject * args, PyObject * kwds)
{
	AerospikeClient * self = (AerospikeClient *) AerospikeClient_Type.tp_new(&AerospikeClient_Type, args, kwds);
	if ( AerospikeClient_Type.tp_init((PyObject *) self, args, kwds) == 0 ){
		// Initialize connection flag
		self->is_conn_16 = false;
		return self;
	}
	else {
		as_error err;
		as_error_init(&err);
		as_error_update(&err, AEROSPIKE_ERR, "Parameters are incorrect");
		PyObject * py_err = NULL;
		error_to_pyobject( &err, &py_err);
		PyErr_SetObject( PyExc_Exception, py_err);
		Py_DECREF(py_err);
		return NULL;
	}
}<|MERGE_RESOLUTION|>--- conflicted
+++ resolved
@@ -91,18 +91,12 @@
 	{"apply",
 		(PyCFunction) AerospikeClient_Apply, METH_VARARGS | METH_KEYWORDS,
 		"Apply a UDF on a record in the database."},
-<<<<<<< HEAD
 	{"remove_bin",
 		(PyCFunction) AerospikeClient_RemoveBin, METH_VARARGS | METH_KEYWORDS,
 		"Remove a bin from the database."},
 	{"append",
 		(PyCFunction) AerospikeClient_Append, METH_VARARGS | METH_KEYWORDS,
 		"Appends a string to the string value in a bin"},
-=======
-    {"append",
-        (PyCFunction) AerospikeClient_Append, METH_VARARGS | METH_KEYWORDS,
-        "Appends a string to the string value in a bin"},
->>>>>>> 94730735
 	{"prepend",
 		(PyCFunction) AerospikeClient_Prepend, METH_VARARGS | METH_KEYWORDS,
 		"Prepend a record to the database"},
