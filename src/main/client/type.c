--- conflicted
+++ resolved
@@ -51,10 +51,7 @@
     INIT_COMPRESSION_ERR,
     INIT_POLICY_PARAM_ERR,
     INIT_INVALID_AUTHMODE_ERR,
-<<<<<<< HEAD
     INIT_CONFIG_VALUE_TYPE_ERR
-=======
->>>>>>> 5a7a7fcd
 };
 
 /*******************************************************************************
@@ -1265,22 +1262,19 @@
     }
 
     PyObject *py_cluster_name = PyDict_GetItemString(py_config, "cluster_name");
-<<<<<<< HEAD
     if (py_cluster_name) {
-        if (!PyUnicode_Check(py_cluster_name)) {
+        if (PyUnicode_Check(py_cluster_name)) {
             initialize_config_value_type_err(config_value_type_error_msg,
-                                             "[\"cluster_name\"]", "str",
-                                             &error_code);
-            goto CONSTRUCTOR_ERROR;
-        }
-        as_config_set_cluster_name(
-            &config, strdup((char *)PyUnicode_AsUTF8(py_cluster_name)));
-=======
-    if (py_cluster_name && PyUnicode_Check(py_cluster_name)) {
+                                           "[\"cluster_name\"]", "str",
+                                           &error_code);
+            goto CONSTRUCTOR_ERROR;
+        }
+
         const char *cluster_name = PyUnicode_AsUTF8(py_cluster_name);
         if (!cluster_name) {
             goto RAISE_EXCEPTION_WITHOUT_AS_ERROR;
         }
+
         as_config_set_cluster_name(&config, cluster_name);
     }
 
@@ -1297,7 +1291,6 @@
     }
     else if (retval == -1) {
         goto RAISE_EXCEPTION_WITHOUT_AS_ERROR;
->>>>>>> 5a7a7fcd
     }
 
     //strict_types check
