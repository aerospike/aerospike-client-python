/*******************************************************************************
 * Copyright 2013-2021 Aerospike, Inc.
 *
 * Licensed under the Apache License, Version 2.0 (the "License");
 * you may not use this file except in compliance with the License.
 * You may obtain a copy of the License at
 *
 *     http://www.apache.org/licenses/LICENSE-2.0
 *
 * Unless required by applicable law or agreed to in writing, software
 * distributed under the License is distributed on an "AS IS" BASIS,
 * WITHOUT WARRANTIES OR CONDITIONS OF ANY KIND, either express or implied.
 * See the License for the specific language governing permissions and
 * limitations under the License.
 ******************************************************************************/

#include <Python.h>
#include <structmember.h>
#include <stdbool.h>

#include <aerospike/aerospike.h>
#include <aerospike/as_config.h>
#include <aerospike/as_error.h>
#include <aerospike/as_policy.h>
#include <aerospike/as_vector.h>

#include "pythoncapi_compat.h"
#include "admin.h"
#include "client.h"
#include "policy.h"
#include "conversions.h"
#include "exceptions.h"
#include "tls_config.h"
#include "policy_config.h"
#include "metrics.h"

static int set_rack_aware_config(as_config *conf, PyObject *config_dict);
static int set_use_services_alternate(as_config *conf, PyObject *config_dict);

enum {
    INIT_SUCCESS,
    INIT_NO_CONFIG_ERR,
    INIT_CONFIG_TYPE_ERR,
    INIT_LUA_USER_ERR,
    INIT_LUA_SYS_ERR,
    INIT_HOST_TYPE_ERR,
    INIT_EMPTY_HOSTS_ERR,
    INIT_INVALID_ADRR_ERR,
    INIT_SERIALIZE_ERR,
    INIT_DESERIALIZE_ERR,
    INIT_COMPRESSION_ERR,
    INIT_POLICY_PARAM_ERR,
    INIT_INVALID_AUTHMODE_ERR,
};

/*******************************************************************************
 * PYTHON DOC METHODS
 ******************************************************************************/

PyDoc_STRVAR(connect_doc, "connect([username, password])\n\
\n\
Connect to the cluster. The optional username and password only apply when \
connecting to the Enterprise Edition of Aerospike.");

PyDoc_STRVAR(exists_doc, "exists(key[, policy]) -> (key, meta)\n\
\n\
Check if a record with a given key exists in the cluster and return the record \
as a tuple() consisting of key and meta. If the record does not exist the meta data will be None.");

PyDoc_STRVAR(get_doc, "get(key[, policy]) -> (key, meta, bins)\n\
\n\
Read a record with a given key, and return the record as a tuple() consisting of key, meta and bins.");

PyDoc_STRVAR(select_doc, "select(key, bins[, policy]) -> (key, meta, bins)\n\
\n\
Read a record with a given key, and return the record as a tuple() consisting of key, meta and bins, \
with the specified bins projected. \
Prior to Aerospike server 3.6.0, if a selected bin does not exist its value will be None. \
Starting with 3.6.0, if a bin does not exist it will not be present in the returned Record Tuple.");

PyDoc_STRVAR(put_doc, "put(key, bins[, meta[, policy[, serializer]]])\n\
\n\
Write a record with a given key to the cluster.");

PyDoc_STRVAR(remove_doc, "remove(key[, policy])\n\
\n\
Remove a record matching the key from the cluster.");

PyDoc_STRVAR(apply_doc, "apply(key, module, function, args[, policy])\n\
\n\
Apply a registered (see udf_put()) record UDF to a particular record.");

PyDoc_STRVAR(remove_bin_doc, "remove_bin(key, list[, meta[, policy]])\n\
\n\
Remove a list of bins from a record with a given key. \
Equivalent to setting those bins to aerospike.null() with a put().");

PyDoc_STRVAR(append_doc, "append(key, bin, val[, meta[, policy]])\n\
\n\
Append the string val to the string value in bin.");

PyDoc_STRVAR(prepend_doc, "prepend(key, bin, val[, meta[, policy]])\n\
\n\
Prepend the string value in bin with the string val.");

PyDoc_STRVAR(touch_doc, "touch(key[, val=0[, meta[, policy]]])\n\
\n\
Touch the given record, resetting its time-to-live and incrementing its generation.");

PyDoc_STRVAR(increment_doc, "increment(key, bin, offset[, meta[, policy]])\n\
\n\
Increment the integer value in bin by the integer val.");

PyDoc_STRVAR(operate_doc,
             "operate(key, list[, meta[, policy]]) -> (key, meta, bins)\n\
\n\
Perform multiple bin operations on a record with a given key, In Aerospike server versions prior to 3.6.0, \
non-existent bins being read will have a None value. \
Starting with 3.6.0 non-existent bins will not be present in the returned Record Tuple. \
The returned record tuple will only contain one entry per bin, \
even if multiple operations were performed on the bin.");

PyDoc_STRVAR(
    operate_ordered_doc,
    "operate_ordered(key, list[, meta[, policy]]) -> (key, meta, bins)\n\
\n\
Perform multiple bin operations on a record with the results being returned as a list of (bin-name, result) tuples. \
The order of the elements in the list will correspond to the order of the operations from the input parameters.");

PyDoc_STRVAR(query_doc, "query(namespace[, set]) -> Query\n\
\n\
Return a `aerospike.Query` object to be used for executing queries over a specified set \
(which can be omitted or None) in a namespace. \
A query with a None set returns records which are not in any named set. \
This is different than the meaning of a None set in a scan.");

PyDoc_STRVAR(
    query_apply_doc,
    "query_apply(ns, set, predicate, module, function[, args[, policy]]) -> int\n\
\n\
Initiate a background query and apply a record UDF to each record matched by the query.");

PyDoc_STRVAR(job_info_doc, "job_info(job_id, module[, policy]) -> dict\n\
\n\
Return the status of a job running in the background.");

PyDoc_STRVAR(scan_doc, "scan(namespace[, set]) -> Scan\n\
\n\
Return a `aerospike.Scan` object to be used for executing scans over a specified set \
(which can be omitted or None) in a namespace. A scan with a None set returns all the records in the namespace.");

PyDoc_STRVAR(
    scan_apply_doc,
    "scan_apply(ns, set, module, function[, args[, policy[, options,[ block]]]]) -> int\n\
\n\
Initiate a background scan and apply a record UDF to each record matched by the scan.");

PyDoc_STRVAR(
    set_xdr_filter_doc,
    "set_xdr_filter(data_center, namespace, expression_filter[, policy]) -> {}\n\
\n\
Set cluster xdr filter.");

PyDoc_STRVAR(get_expression_base64_doc,
             "get_expression_base64(compiled_expression: list) -> str\n\
\n\
Get the base64 representation of a compiled aerospike expression.");

PyDoc_STRVAR(info_all_doc, "info_all(command[, policy]]) -> {}\n\
\n\
Send an info *command* to all nodes in the cluster to which the client is connected.\n\
If any of the individual requests fail, this will raise an exception.");

PyDoc_STRVAR(info_single_node_doc,
             "info_single_node(command, host[, policy]) -> str\n\
\n\
Send an info command to a single node specified by host.");

PyDoc_STRVAR(info_random_node_doc,
             "info_random_node(command, [policy]) -> str\n\
\n\
Send an info command to a single random node.");

PyDoc_STRVAR(get_nodes_doc, "get_nodes() -> []\n\
\n\
Return the list of hosts present in a connected cluster.");

PyDoc_STRVAR(get_node_names_doc, "get_node_names() -> []\n\
\n\
Return the list of hosts, including node names, present in a connected cluster.");

PyDoc_STRVAR(udf_put_doc, "udf_put(filename[, udf_type[, policy]])\n\
\n\
Register a UDF module with the cluster.");

PyDoc_STRVAR(udf_remove_doc, "udf_remove(module[, policy])\n\
\n\
Remove a  previously registered UDF module from the cluster.");

PyDoc_STRVAR(udf_list_doc, "udf_list([policy]) -> []\n\
\n\
Return the list of UDF modules registered with the cluster.");

PyDoc_STRVAR(udf_get_doc, "udf_get(module[, language[, policy]]) -> str\n\
\n\
Return the content of a UDF module which is registered with the cluster.");

PyDoc_STRVAR(index_integer_create_doc,
             "index_integer_create(ns, set, bin, index_name[, policy])\n\
\n\
Create an integer index with index_name on the bin in the specified ns, set.");

PyDoc_STRVAR(index_string_create_doc,
             "index_string_create(ns, set, bin, index_name[, policy])\n\
\n\
Create a string index with index_name on the bin in the specified ns, set.");

PyDoc_STRVAR(index_blob_create_doc,
             "index_blob_create(ns, set, bin, index_name[, policy])\n\
\n\
Create a blob index with index_name on the bin in the specified ns, set.");

PyDoc_STRVAR(
    index_cdt_create_doc,
    "index_cdt_create(ns, set, bin,  index_type, index_datatype, index_name, ctx, [, policy])\n\
\n\
Create an cdt index named index_name for list, map keys or map values (as defined by index_type) and for \
numeric, string or GeoJSON values (as defined by index_datatype) \
on records of the specified ns, set whose bin is a list or map.");

PyDoc_STRVAR(get_cdtctx_base64_doc,
             "get_cdtctx_base64(compiled_cdtctx: list) -> str\n\
\n\
Get the base64 representation of a compiled aerospike CDT ctx.");

PyDoc_STRVAR(index_remove_doc, "index_remove(ns, index_name[, policy])\n\
\n\
Remove the index with index_name from the namespace.");

PyDoc_STRVAR(
    index_list_create_doc,
    "index_list_create(ns, set, bin, index_datatype, index_name[, policy])\n\
\n\
Create an index named index_name for numeric, string or GeoJSON values (as defined by index_datatype) \
on records of the specified ns, set whose bin is a list.");

PyDoc_STRVAR(
    index_map_keys_create_doc,
    "index_map_keys_create(ns, set, bin, index_datatype, index_name[, policy])\n\
\n\
Create an index named index_name for numeric, string or GeoJSON values (as defined by index_datatype) \
on records of the specified ns, set whose bin is a map. The index will include the keys of the map.");

PyDoc_STRVAR(
    index_map_values_create_doc,
    "index_map_values_create(ns, set, bin, index_datatype, index_name[, policy])\n\
\n\
Create an index named index_name for numeric, string or GeoJSON values (as defined by index_datatype) \
on records of the specified ns, set whose bin is a map. The index will include the values of the map.");

PyDoc_STRVAR(index_geo2dsphere_create_doc,
             "index_geo2dsphere_create(ns, set, bin, index_name[, policy])\n\
\n\
Create a geospatial 2D spherical index with index_name on the bin in the specified ns, set.");

PyDoc_STRVAR(batch_write_doc, "batch_write(batch_records, policy) -> None\n\
\n\
Read/Write multiple records for specified batch keys in one batch call. \
This method allows different sub-commands for each key in the batch. \
The returned records are located in the same list. \
Requires server version 6.0+");

PyDoc_STRVAR(
    batch_operate_doc,
    "batch_operate([keys], [ops], policy_batch, policy_batch_write) -> BatchRecords\n\
\n\
Perform read/write operations on multiple keys. \
Requires server version 6.0+");

PyDoc_STRVAR(
    batch_remove_doc,
    "batch_remove([keys], policy_batch, policy_batch_remove) -> BatchRecords\n\
\n\
Remove multiple records by key. \
Requires server version 6.0+");

PyDoc_STRVAR(
    batch_apply_doc,
    "batch_apply([keys], module, function, [args], policy_batch, policy_batch_apply) -> BatchRecords\n\
\n\
Apply a user defined function (UDF) to multiple keys. \
Requires server version 6.0+");

PyDoc_STRVAR(get_key_partition_id_doc,
             "get_key_partition_id(ns, set, key) -> int\n\
\n\
Gets the partition ID of given key. See: Key Tuple.");

PyDoc_STRVAR(truncate_doc, "truncate(namespace, set, nanos[, policy])\n\
\n\
Remove records in specified namespace/set efficiently. \
This method is many orders of magnitude faster than deleting records one at a time. \
Works with Aerospike Server versions >= 3.12.\n\
\n\
This asynchronous server call may return before the truncation is complete. \
The user can still write new records after the server returns because new records will have \
last update times greater than the truncate cutoff (set at the time of truncate call)");

/*******************************************************************************
 * PYTHON TYPE METHODS
 ******************************************************************************/

static PyMethodDef AerospikeClient_Type_Methods[] = {

    // CONNECTION OPERATIONS

    {"connect", (PyCFunction)AerospikeClient_Connect,
     METH_VARARGS | METH_KEYWORDS, connect_doc},
    {"close", (PyCFunction)AerospikeClient_Close, METH_VARARGS | METH_KEYWORDS,
     "Close the connection(s) to the cluster."},
    {"is_connected", (PyCFunction)AerospikeClient_is_connected,
     METH_VARARGS | METH_KEYWORDS, "Checks current connection state."},
    {"shm_key", (PyCFunction)AerospikeClient_shm_key,
     METH_VARARGS | METH_KEYWORDS, "Get the shm key of the cluster"},

    {"get_stats", (PyCFunction)AerospikeClient_GetStats, METH_NOARGS, NULL},

    // METRICS

    {"enable_metrics", (PyCFunction)AerospikeClient_EnableMetrics,
     METH_VARARGS | METH_KEYWORDS, NULL},
    {"disable_metrics", (PyCFunction)AerospikeClient_DisableMetrics,
     METH_NOARGS, NULL},

    // ADMIN OPERATIONS

    {"admin_create_pki_user",
     (PyCFunction)AerospikeClient_Admin_Create_PKI_User,
     METH_VARARGS | METH_KEYWORDS, "Create a new pki user."},
    {"admin_create_user", (PyCFunction)AerospikeClient_Admin_Create_User,
     METH_VARARGS | METH_KEYWORDS, "Create a new user."},
    {"admin_drop_user", (PyCFunction)AerospikeClient_Admin_Drop_User,
     METH_VARARGS | METH_KEYWORDS, "Drop a user."},
    {"admin_set_password", (PyCFunction)AerospikeClient_Admin_Set_Password,
     METH_VARARGS | METH_KEYWORDS, "Set password"},
    {"admin_change_password",
     (PyCFunction)AerospikeClient_Admin_Change_Password,
     METH_VARARGS | METH_KEYWORDS, "Change password."},
    {"admin_grant_roles", (PyCFunction)AerospikeClient_Admin_Grant_Roles,
     METH_VARARGS | METH_KEYWORDS, "Grant Roles."},
    {"admin_revoke_roles", (PyCFunction)AerospikeClient_Admin_Revoke_Roles,
     METH_VARARGS | METH_KEYWORDS, "Revoke roles"},
    {"admin_query_user_info",
     (PyCFunction)AerospikeClient_Admin_Query_User_Info,
     METH_VARARGS | METH_KEYWORDS,
     "Query a user for read/write info, connections-in-use and roles."},
    {"admin_query_users_info",
     (PyCFunction)AerospikeClient_Admin_Query_Users_Info,
     METH_VARARGS | METH_KEYWORDS,
     "Query all users for read/write info, connections-in-use and roles."},
    {"admin_create_role", (PyCFunction)AerospikeClient_Admin_Create_Role,
     METH_VARARGS | METH_KEYWORDS, "Create a new role."},
    {"admin_drop_role", (PyCFunction)AerospikeClient_Admin_Drop_Role,
     METH_VARARGS | METH_KEYWORDS, "Drop a new role."},
    {"admin_grant_privileges",
     (PyCFunction)AerospikeClient_Admin_Grant_Privileges,
     METH_VARARGS | METH_KEYWORDS, "Grant privileges to a user defined role."},
    {"admin_revoke_privileges",
     (PyCFunction)AerospikeClient_Admin_Revoke_Privileges,
     METH_VARARGS | METH_KEYWORDS,
     "Revoke privileges from a user defined role."},
    {"admin_query_role", (PyCFunction)AerospikeClient_Admin_Query_Role,
     METH_VARARGS | METH_KEYWORDS, "DEPRECATED Query a user defined role."},
    {"admin_query_roles", (PyCFunction)AerospikeClient_Admin_Query_Roles,
     METH_VARARGS | METH_KEYWORDS, "DEPRECATED Query all user defined roles."},
    {"admin_get_role", (PyCFunction)AerospikeClient_Admin_Get_Role,
     METH_VARARGS | METH_KEYWORDS, "Get a user defined role."},
    {"admin_get_roles", (PyCFunction)AerospikeClient_Admin_Get_Roles,
     METH_VARARGS | METH_KEYWORDS, "Get all user defined roles."},
    {"admin_set_quotas", (PyCFunction)AerospikeClient_Admin_Set_Quotas,
     METH_VARARGS | METH_KEYWORDS,
     "Set read and write quotas for a user defined role."},
    {"admin_set_whitelist", (PyCFunction)AerospikeClient_Admin_Set_Whitelist,
     METH_VARARGS | METH_KEYWORDS, "Set IP whitelist for a user defined role."},

    // KVS OPERATIONS

    {"exists", (PyCFunction)AerospikeClient_Exists,
     METH_VARARGS | METH_KEYWORDS, exists_doc},
    {"get", (PyCFunction)AerospikeClient_Get, METH_VARARGS | METH_KEYWORDS,
     get_doc},
    {"select", (PyCFunction)AerospikeClient_Select,
     METH_VARARGS | METH_KEYWORDS, select_doc},
    {"put", (PyCFunction)AerospikeClient_Put, METH_VARARGS | METH_KEYWORDS,
     put_doc},
    {"get_key_partition_id", (PyCFunction)AerospikeClient_Get_Key_PartitionID,
     METH_VARARGS | METH_KEYWORDS, get_key_partition_id_doc},
    {"remove", (PyCFunction)AerospikeClient_Remove,
     METH_VARARGS | METH_KEYWORDS, remove_doc},
    {"apply", (PyCFunction)AerospikeClient_Apply, METH_VARARGS | METH_KEYWORDS,
     apply_doc},
    {"remove_bin", (PyCFunction)AerospikeClient_RemoveBin,
     METH_VARARGS | METH_KEYWORDS, remove_bin_doc},
    {"append", (PyCFunction)AerospikeClient_Append,
     METH_VARARGS | METH_KEYWORDS, append_doc},
    {"prepend", (PyCFunction)AerospikeClient_Prepend,
     METH_VARARGS | METH_KEYWORDS, prepend_doc},
    {"touch", (PyCFunction)AerospikeClient_Touch, METH_VARARGS | METH_KEYWORDS,
     touch_doc},
    {"increment", (PyCFunction)AerospikeClient_Increment,
     METH_VARARGS | METH_KEYWORDS, increment_doc},
    {"operate", (PyCFunction)AerospikeClient_Operate,
     METH_VARARGS | METH_KEYWORDS, operate_doc},
    {"operate_ordered", (PyCFunction)AerospikeClient_OperateOrdered,
     METH_VARARGS | METH_KEYWORDS, operate_ordered_doc},

    // QUERY OPERATIONS

    {"query", (PyCFunction)AerospikeClient_Query, METH_VARARGS | METH_KEYWORDS,
     query_doc},
    {"query_apply", (PyCFunction)AerospikeClient_QueryApply,
     METH_VARARGS | METH_KEYWORDS, query_apply_doc},
    {"job_info", (PyCFunction)AerospikeClient_JobInfo,
     METH_VARARGS | METH_KEYWORDS, job_info_doc},

    // SCAN OPERATIONS

    {"scan", (PyCFunction)AerospikeClient_Scan, METH_VARARGS | METH_KEYWORDS,
     scan_doc},
    {"scan_apply", (PyCFunction)AerospikeClient_ScanApply,
     METH_VARARGS | METH_KEYWORDS, scan_apply_doc},

    // INFO OPERATIONS

    {"set_xdr_filter", (PyCFunction)AerospikeClient_SetXDRFilter,
     METH_VARARGS | METH_KEYWORDS, set_xdr_filter_doc},
    {"get_expression_base64", (PyCFunction)AerospikeClient_GetExpressionBase64,
     METH_VARARGS | METH_KEYWORDS, get_expression_base64_doc},
    {"info_all", (PyCFunction)AerospikeClient_InfoAll,
     METH_VARARGS | METH_KEYWORDS, info_all_doc},
    {"info_single_node", (PyCFunction)AerospikeClient_InfoSingleNode,
     METH_VARARGS | METH_KEYWORDS, info_single_node_doc},
    {"info_random_node", (PyCFunction)AerospikeClient_InfoRandomNode,
     METH_VARARGS | METH_KEYWORDS, info_random_node_doc},
    {"get_nodes", (PyCFunction)AerospikeClient_GetNodes,
     METH_VARARGS | METH_KEYWORDS, get_nodes_doc},
    {"get_node_names", (PyCFunction)AerospikeClient_GetNodeNames,
     METH_VARARGS | METH_KEYWORDS, get_node_names_doc},
    // UDF OPERATIONS

    {"udf_put", (PyCFunction)AerospikeClient_UDF_Put,
     METH_VARARGS | METH_KEYWORDS, udf_put_doc},
    {"udf_remove", (PyCFunction)AerospikeClient_UDF_Remove,
     METH_VARARGS | METH_KEYWORDS, udf_remove_doc},
    {"udf_list", (PyCFunction)AerospikeClient_UDF_List,
     METH_VARARGS | METH_KEYWORDS, udf_list_doc},
    {"udf_get", (PyCFunction)AerospikeClient_UDF_Get_UDF,
     METH_VARARGS | METH_KEYWORDS, udf_get_doc},

    // SECONDARY INDEX OPERATONS

    {"index_integer_create", (PyCFunction)AerospikeClient_Index_Integer_Create,
     METH_VARARGS | METH_KEYWORDS, index_integer_create_doc},
    {"index_string_create", (PyCFunction)AerospikeClient_Index_String_Create,
     METH_VARARGS | METH_KEYWORDS, index_string_create_doc},
    {"index_blob_create", (PyCFunction)AerospikeClient_Index_Blob_Create,
     METH_VARARGS | METH_KEYWORDS, index_blob_create_doc},
    {"index_cdt_create", (PyCFunction)AerospikeClient_Index_Cdt_Create,
     METH_VARARGS | METH_KEYWORDS, index_cdt_create_doc},
    {"index_expr_create", (PyCFunction)AerospikeClient_Index_Expr_Create,
     METH_VARARGS | METH_KEYWORDS, ""},
    {"get_cdtctx_base64", (PyCFunction)AerospikeClient_GetCDTCTXBase64,
     METH_VARARGS | METH_KEYWORDS, get_cdtctx_base64_doc},
    {"index_remove", (PyCFunction)AerospikeClient_Index_Remove,
     METH_VARARGS | METH_KEYWORDS, index_remove_doc},
    {"index_list_create", (PyCFunction)AerospikeClient_Index_List_Create,
     METH_VARARGS | METH_KEYWORDS, index_list_create_doc},
    {"index_map_keys_create",
     (PyCFunction)AerospikeClient_Index_Map_Keys_Create,
     METH_VARARGS | METH_KEYWORDS, index_map_keys_create_doc},
    {"index_map_values_create",
     (PyCFunction)AerospikeClient_Index_Map_Values_Create,
     METH_VARARGS | METH_KEYWORDS, index_map_values_create_doc},
    {"index_geo2dsphere_create",
     (PyCFunction)AerospikeClient_Index_2dsphere_Create,
     METH_VARARGS | METH_KEYWORDS, index_geo2dsphere_create_doc},

    // BATCH OPERATIONS

    {"batch_write", (PyCFunction)AerospikeClient_BatchWrite,
     METH_VARARGS | METH_KEYWORDS, batch_write_doc},
    {"batch_operate", (PyCFunction)AerospikeClient_Batch_Operate,
     METH_VARARGS | METH_KEYWORDS, batch_operate_doc},
    {"batch_remove", (PyCFunction)AerospikeClient_Batch_Remove,
     METH_VARARGS | METH_KEYWORDS, batch_remove_doc},
    {"batch_apply", (PyCFunction)AerospikeClient_Batch_Apply,
     METH_VARARGS | METH_KEYWORDS, batch_apply_doc},
    {"batch_read", (PyCFunction)AerospikeClient_BatchRead,
     METH_VARARGS | METH_KEYWORDS, "Read multiple keys."},

    // TRUNCATE OPERATIONS
    {"truncate", (PyCFunction)AerospikeClient_Truncate,
     METH_VARARGS | METH_KEYWORDS, truncate_doc},

    // Multi record transactions
    {"commit", (PyCFunction)AerospikeClient_Commit,
     METH_VARARGS | METH_KEYWORDS},
    {"abort", (PyCFunction)AerospikeClient_Abort, METH_VARARGS | METH_KEYWORDS},

    {NULL}};

/*******************************************************************************
 * PYTHON TYPE HOOKS
 ******************************************************************************/

static PyObject *AerospikeClient_Type_New(PyTypeObject *type, PyObject *args,
                                          PyObject *kwds)
{
    AerospikeClient *self = NULL;

    self = (AerospikeClient *)type->tp_alloc(type, 0);

    return (PyObject *)self;
}

static int AerospikeClient_Type_Init(AerospikeClient *self, PyObject *args,
                                     PyObject *kwds)
{
    PyObject *py_config = NULL;
    int error_code = 0;
    as_error constructor_err;
    as_error_init(&constructor_err);
    static char *kwlist[] = {"config", NULL};

    self->has_connected = false;
    self->use_shared_connection = false;
    self->as = NULL;
    self->send_bool_as = SEND_BOOL_AS_AS_BOOL;

    as_config config;
    as_config_init(&config);

    if (PyArg_ParseTupleAndKeywords(args, kwds, "O:client", kwlist,
                                    &py_config) == false) {
        error_code = INIT_NO_CONFIG_ERR;
        goto CONSTRUCTOR_ERROR;
    }

    if (!PyDict_Check(py_config)) {
        error_code = INIT_CONFIG_TYPE_ERR;
        goto CONSTRUCTOR_ERROR;
    }

    // We create a new class for as_config_provider
    // because dictionaries are meant to have any kind of keys / values
    // whereas classes follow a well defined spec
    PyObject *py_config_provider_option_name =
        PyUnicode_FromString("config_provider");
    if (py_config_provider_option_name == NULL) {
        goto RAISE_EXCEPTION_WITHOUT_AS_ERROR;
    }
    PyObject *py_obj_config_provider =
        PyDict_GetItemWithError(py_config, py_config_provider_option_name);
    Py_DECREF(py_config_provider_option_name);

    PyTypeObject *py_expected_field_type = &AerospikeConfigProvider_Type;
    if (py_obj_config_provider == NULL) {
        if (PyErr_Occurred()) {
            goto RAISE_EXCEPTION_WITHOUT_AS_ERROR;
        }
        // User didn't provide config provider.
        // It is optional so just move on
    }
    else if (Py_TYPE(py_obj_config_provider) != py_expected_field_type) {
        as_error_update(&constructor_err, AEROSPIKE_ERR_PARAM,
                        "config_provider must be an "
                        "aerospike.ConfigProvider class instance. But "
                        "a %s was received instead",
                        py_obj_config_provider->ob_type->tp_name);
        goto RAISE_EXCEPTION_WITH_AS_ERROR;
    }
    else {
        // In Python, users can have their own instance of aerospike.ConfigProvider
        // that lives independently from the client config dictionary.
        // But here, we need to copy over its values into the C client config provider
        // because the latter is embedded inside as_config
        AerospikeConfigProvider *py_config_provider =
            (AerospikeConfigProvider *)py_obj_config_provider;

        config.config_provider.interval = py_config_provider->interval;
        // This method creates a new copy of the string at py_config_provider->provider->path
        // so that the as_config object doesn't depend on the lifetime of the aerospike.ConfigProvider object in Python
        as_config_provider_set_path(&config, py_config_provider->path);
    }

    bool lua_user_path = false;

    PyObject *py_lua = PyDict_GetItemString(py_config, "lua");
    if (py_lua && PyDict_Check(py_lua)) {

        PyObject *py_lua_user_path = PyDict_GetItemString(py_lua, "user_path");
        if (py_lua_user_path && PyUnicode_Check(py_lua_user_path)) {
            lua_user_path = true;
            if (strnlen((char *)PyUnicode_AsUTF8(py_lua_user_path),
                        AS_CONFIG_PATH_MAX_SIZE) > AS_CONFIG_PATH_MAX_LEN) {
                error_code = INIT_LUA_USER_ERR;
                goto CONSTRUCTOR_ERROR;
            }
            strcpy(config.lua.user_path,
                   (char *)PyUnicode_AsUTF8(py_lua_user_path));
        }
    }

    if (!lua_user_path) {
        strcpy(config.lua.user_path, ".");
    }
    else {
        struct stat info;
        if (stat(config.lua.user_path, &info) != 0 ||
            !(info.st_mode & S_IFDIR)) {
            strcpy(config.lua.user_path, ".");
        }
    }

    PyObject *py_tls = PyDict_GetItemString(py_config, "tls");
    if (py_tls && PyDict_Check(py_tls)) {
        setup_tls_config(&config, py_tls);
    }

    PyObject *py_hosts = PyDict_GetItemString(py_config, "hosts");
    if (py_hosts && PyList_Check(py_hosts)) {
        int size = (int)PyList_Size(py_hosts);
        if (!size) {
            error_code = INIT_EMPTY_HOSTS_ERR;
            goto CONSTRUCTOR_ERROR;
        }
        for (int i = 0; i < size; i++) {
            char *addr = NULL;
            char *tls_name = NULL;
            uint16_t port = 3000;
            PyObject *py_host = PyList_GetItem(py_hosts, i);
            PyObject *py_addr, *py_port, *py_tls_name;

            if (PyTuple_Check(py_host) && PyTuple_Size(py_host) >= 2 &&
                PyTuple_Size(py_host) <= 3) {

                py_addr = PyTuple_GetItem(py_host, 0);
                if (PyUnicode_Check(py_addr)) {
                    addr = strdup((char *)PyUnicode_AsUTF8(py_addr));
                }
                py_port = PyTuple_GetItem(py_host, 1);
                if (PyLong_Check(py_port)) {
                    port = (uint16_t)PyLong_AsLong(py_port);
                }
                else {
                    port = 0;
                }
                // Set TLS Name if provided
                if (PyTuple_Size(py_host) == 3) {
                    py_tls_name = PyTuple_GetItem(py_host, 2);
                    if (PyUnicode_Check(py_tls_name)) {
                        tls_name =
                            strdup((char *)PyUnicode_AsUTF8(py_tls_name));
                    }
                }
            }
            else if (PyUnicode_Check(py_host)) {
                addr = strdup(strtok((char *)PyUnicode_AsUTF8(py_host), ":"));
                addr = strtok(addr, ":");
                char *temp = strtok(NULL, ":");
                if (NULL != temp) {
                    port = (uint16_t)atoi(temp);
                }
            }
            if (addr) {
                if (tls_name) {
                    as_config_tls_add_host(&config, addr, tls_name, port);
                    free(tls_name);
                }
                else {
                    as_config_add_host(&config, addr, port);
                }
                free(addr);
            }
            else {
                error_code = INIT_INVALID_ADRR_ERR;
                goto CONSTRUCTOR_ERROR;
            }
        }
    }
    else {
        error_code = INIT_HOST_TYPE_ERR;
        goto CONSTRUCTOR_ERROR;
    }

    PyObject *py_shm = PyDict_GetItemString(py_config, "shm");
    if (py_shm && PyDict_Check(py_shm)) {

        config.use_shm = true;

        // This does not match documentation (wrong name and location in dict),
        //  but leave it for now for customers who may be using it
        PyObject *py_shm_max_nodes =
            PyDict_GetItemString(py_shm, "shm_max_nodes");
        if (py_shm_max_nodes && PyLong_Check(py_shm_max_nodes)) {
            config.shm_max_nodes = PyLong_AsLong(py_shm_max_nodes);
        }
        py_shm_max_nodes = PyDict_GetItemString(py_shm, "max_nodes");
        if (py_shm_max_nodes && PyLong_Check(py_shm_max_nodes)) {
            config.shm_max_nodes = PyLong_AsLong(py_shm_max_nodes);
        }

        // This does not match documentation (wrong name and location in dict),
        //  but leave it for now for customers who may be using it
        PyObject *py_shm_max_namespaces =
            PyDict_GetItemString(py_shm, "shm_max_namespaces");
        if (py_shm_max_namespaces && PyLong_Check(py_shm_max_namespaces)) {
            config.shm_max_namespaces = PyLong_AsLong(py_shm_max_namespaces);
        }
        py_shm_max_namespaces = PyDict_GetItemString(py_shm, "max_namespaces");
        if (py_shm_max_namespaces && PyLong_Check(py_shm_max_namespaces)) {
            config.shm_max_namespaces = PyLong_AsLong(py_shm_max_namespaces);
        }

        // This does not match documentation (wrong name and location in dict),
        //  but leave it for now for customers who may be using it
        PyObject *py_shm_takeover_threshold_sec =
            PyDict_GetItemString(py_shm, "shm_takeover_threshold_sec");
        if (py_shm_takeover_threshold_sec &&
            PyLong_Check(py_shm_takeover_threshold_sec)) {
            config.shm_takeover_threshold_sec =
                PyLong_AsLong(py_shm_takeover_threshold_sec);
        }
        py_shm_takeover_threshold_sec =
            PyDict_GetItemString(py_shm, "takeover_threshold_sec");
        if (py_shm_takeover_threshold_sec &&
            PyLong_Check(py_shm_takeover_threshold_sec)) {
            config.shm_takeover_threshold_sec =
                PyLong_AsLong(py_shm_takeover_threshold_sec);
        }

        PyObject *py_shm_cluster_key = PyDict_GetItemString(py_shm, "shm_key");
        if (py_shm_cluster_key && PyLong_Check(py_shm_cluster_key)) {
            user_shm_key = true;
            config.shm_key = PyLong_AsLong(py_shm_cluster_key);
        }
    }

    self->is_client_put_serializer = false;
    self->user_serializer_call_info.callback = NULL;
    self->user_deserializer_call_info.callback = NULL;
    PyObject *py_serializer_option =
        PyDict_GetItemString(py_config, "serialization");
    if (py_serializer_option && PyTuple_Check(py_serializer_option)) {
        PyObject *py_serializer = PyTuple_GetItem(py_serializer_option, 0);
        if (py_serializer && py_serializer != Py_None) {
            if (!PyCallable_Check(py_serializer)) {
                error_code = INIT_SERIALIZE_ERR;
                goto CONSTRUCTOR_ERROR;
            }
            memset(&self->user_serializer_call_info, 0,
                   sizeof(self->user_serializer_call_info));
            self->user_serializer_call_info.callback = py_serializer;
        }
        PyObject *py_deserializer = PyTuple_GetItem(py_serializer_option, 1);
        if (py_deserializer && py_deserializer != Py_None) {
            if (!PyCallable_Check(py_deserializer)) {
                error_code = INIT_DESERIALIZE_ERR;
                goto CONSTRUCTOR_ERROR;
            }
            memset(&self->user_deserializer_call_info, 0,
                   sizeof(self->user_deserializer_call_info));
            self->user_deserializer_call_info.callback = py_deserializer;
        }
    }

    //Set default value of use_batch_direct

    PyObject *py_policies = PyDict_GetItemString(py_config, "policies");
    if (py_policies && PyDict_Check(py_policies)) {
        //global defaults setting
        PyObject *py_key_policy = PyDict_GetItemString(py_policies, "key");
        if (py_key_policy && PyLong_Check(py_key_policy)) {
            long long_key_policy = PyLong_AsLong(py_key_policy);
            config.policies.read.key = long_key_policy;
            config.policies.write.key = long_key_policy;
            config.policies.apply.key = long_key_policy;
            config.policies.operate.key = long_key_policy;
            config.policies.remove.key = long_key_policy;
        }

        PyObject *py_sock_timeout =
            PyDict_GetItemString(py_policies, "socket_timeout");
        if (py_sock_timeout && PyLong_Check(py_sock_timeout)) {
            long long_timeout = PyLong_AsLong(py_sock_timeout);

            config.policies.write.base.socket_timeout = long_timeout;
            config.policies.read.base.socket_timeout = long_timeout;
            config.policies.apply.base.socket_timeout = long_timeout;
            config.policies.operate.base.socket_timeout = long_timeout;
            config.policies.query.base.socket_timeout = long_timeout;
            config.policies.scan.base.socket_timeout = long_timeout;
            config.policies.remove.base.socket_timeout = long_timeout;
            config.policies.batch.base.socket_timeout = long_timeout;
        }

        PyObject *py_total_timeout =
            PyDict_GetItemString(py_policies, "total_timeout");
        if (py_total_timeout && PyLong_Check(py_total_timeout)) {
            long long_total_timeout = PyLong_AsLong(py_total_timeout);

            config.policies.write.base.total_timeout = long_total_timeout;
            config.policies.read.base.total_timeout = long_total_timeout;
            config.policies.apply.base.total_timeout = long_total_timeout;
            config.policies.operate.base.total_timeout = long_total_timeout;
            config.policies.query.base.total_timeout = long_total_timeout;
            config.policies.scan.base.total_timeout = long_total_timeout;
            config.policies.remove.base.total_timeout = long_total_timeout;
            config.policies.batch.base.total_timeout = long_total_timeout;
        }

        PyObject *py_max_retry =
            PyDict_GetItemString(py_policies, "max_retries");
        if (py_max_retry && PyLong_Check(py_max_retry)) {
            long long_max_retries = PyLong_AsLong(py_max_retry);
            config.policies.write.base.max_retries = long_max_retries;
            config.policies.read.base.max_retries = long_max_retries;
            config.policies.apply.base.max_retries = long_max_retries;
            config.policies.operate.base.max_retries = long_max_retries;
            config.policies.query.base.max_retries = long_max_retries;
            config.policies.scan.base.max_retries = long_max_retries;
            config.policies.remove.base.max_retries = long_max_retries;
            config.policies.batch.base.max_retries = long_max_retries;
        }

        PyObject *py_exists = PyDict_GetItemString(py_policies, "exists");
        if (py_exists && PyLong_Check(py_exists)) {
            long long_exists = PyLong_AsLong(py_exists);
            config.policies.write.exists = long_exists;
        }

        PyObject *py_replica = PyDict_GetItemString(py_policies, "replica");
        if (py_replica && PyLong_Check(py_replica)) {
            long long_replica = PyLong_AsLong(py_replica);
            config.policies.read.replica = long_replica;
            config.policies.write.replica = long_replica;
            config.policies.apply.replica = long_replica;
            config.policies.operate.replica = long_replica;
            config.policies.remove.replica = long_replica;
            config.policies.batch.replica = long_replica;
            config.policies.scan.replica = long_replica;
            config.policies.query.replica = long_replica;
        }

        PyObject *py_ap_read_mode =
            PyDict_GetItemString(py_policies, "read_mode_ap");
        if (py_ap_read_mode && PyLong_Check(py_ap_read_mode)) {
            as_policy_read_mode_ap ap_read_mode =
                (as_policy_read_mode_ap)PyLong_AsLong(py_ap_read_mode);
            config.policies.read.read_mode_ap = ap_read_mode;
            config.policies.operate.read_mode_ap = ap_read_mode;
            config.policies.batch.read_mode_ap = ap_read_mode;
        }

        PyObject *py_sc_read_mode =
            PyDict_GetItemString(py_policies, "read_mode_sc");
        if (py_sc_read_mode && PyLong_Check(py_sc_read_mode)) {
            as_policy_read_mode_sc sc_read_mode =
                (as_policy_read_mode_sc)PyLong_AsLong(py_sc_read_mode);
            config.policies.read.read_mode_sc = sc_read_mode;
            config.policies.operate.read_mode_sc = sc_read_mode;
            config.policies.batch.read_mode_sc = sc_read_mode;
        }

        PyObject *py_commit_level =
            PyDict_GetItemString(py_policies, "commit_level");
        if (py_commit_level && PyLong_Check(py_commit_level)) {
            long long_commit_level = PyLong_AsLong(py_commit_level);
            config.policies.write.commit_level = long_commit_level;
            config.policies.apply.commit_level = long_commit_level;
            config.policies.operate.commit_level = long_commit_level;
            config.policies.remove.commit_level = long_commit_level;
        }

        // This does not match documentation (should not be in policies),
        //  but leave it for now for customers who may be using it
        PyObject *py_max_threads =
            PyDict_GetItemString(py_policies, "max_threads");
        if (py_max_threads && PyLong_Check(py_max_threads)) {
            config.max_conns_per_node = PyLong_AsLong(py_max_threads);
        }

        // This does not match documentation (should not be in policies),
        //  but leave it for now for customers who may be using it
        PyObject *py_thread_pool_size =
            PyDict_GetItemString(py_policies, "thread_pool_size");
        if (py_thread_pool_size && PyLong_Check(py_thread_pool_size)) {
            config.thread_pool_size = PyLong_AsLong(py_thread_pool_size);
        }

        /*
		 * Generation policy is removed from constructor.
		 */

        /*
		 * Set individual policy groups, and base policies for each
		 * Set the individual policy groups new in 3.0
		 * */

        if (set_subpolicies(&config, py_policies) != AEROSPIKE_OK) {
            error_code = INIT_POLICY_PARAM_ERR;
            goto CONSTRUCTOR_ERROR;
        }

        // See comment at end of set_subpolicies() for why we process metrics policy here
        PyObject *py_metrics_policy_option_name =
            PyUnicode_FromString("metrics");
        if (py_metrics_policy_option_name == NULL) {
            goto RAISE_EXCEPTION_WITHOUT_AS_ERROR;
        }
        PyObject *py_obj_metrics_policy =
            PyDict_GetItemWithError(py_policies, py_metrics_policy_option_name);
        Py_DECREF(py_metrics_policy_option_name);

        if (py_obj_metrics_policy == NULL) {
            if (PyErr_Occurred()) {
                goto RAISE_EXCEPTION_WITHOUT_AS_ERROR;
            }
            // User didn't provide default metrics policy.
            // It is optional so just move on
        }
        else if (is_pyobj_correct_as_helpers_type(py_obj_metrics_policy,
                                                  "metrics", "MetricsPolicy",
                                                  false) == false) {
            // set_as_metrics_policy_using_pyobject also checks the type of the pyobject
            // But we want to set a different error message here
            as_error_update(
                &constructor_err, AEROSPIKE_ERR_PARAM,
                "metrics must be an "
                "aerospike_helpers.metrics.MetricsPolicy class instance. But "
                "a %s was received instead",
                py_obj_metrics_policy->ob_type->tp_name);
            goto RAISE_EXCEPTION_WITH_AS_ERROR;
        }
        else {
            int retval = set_as_metrics_policy_using_pyobject(
                &constructor_err, py_obj_metrics_policy,
                &(config.policies.metrics));
            if (retval != AEROSPIKE_OK) {
                goto RAISE_EXCEPTION_WITH_AS_ERROR;
            }
        }

        PyObject *py_login_timeout =
            PyDict_GetItemString(py_policies, "login_timeout_ms");
        if (py_login_timeout && PyLong_Check(py_login_timeout)) {
            config.login_timeout_ms = PyLong_AsLong(py_login_timeout);
        }

        PyObject *py_auth_mode = PyDict_GetItemString(py_policies, "auth_mode");
        if (py_auth_mode) {
            if (PyLong_Check(py_auth_mode)) {
                long auth_mode = PyLong_AsLong(py_auth_mode);
                if ((long)AS_AUTH_INTERNAL == auth_mode ||
                    (long)AS_AUTH_EXTERNAL == auth_mode ||
                    (long)AS_AUTH_EXTERNAL_INSECURE == auth_mode ||
                    (long)AS_AUTH_PKI == auth_mode) {
                    config.auth_mode = auth_mode;
                }
                else {
                    error_code = INIT_INVALID_AUTHMODE_ERR;
                    goto CONSTRUCTOR_ERROR;
                }
            }
            else {
                //it may come like auth_mode = None, for those non-integer cases, treat them as non-set
                //error_code = INIT_INVALID_AUTHMODE_ERR;
                //goto CONSTRUCTOR_ERROR;
            }
        }
    }

    // thread_pool_size
    PyObject *py_thread_pool_size =
        PyDict_GetItemString(py_config, "thread_pool_size");
    if (py_thread_pool_size && PyLong_Check(py_thread_pool_size)) {
        config.thread_pool_size = PyLong_AsLong(py_thread_pool_size);
    }

    // max_threads (backward compatibility)
    PyObject *py_max_threads = PyDict_GetItemString(py_config, "max_threads");
    if (py_max_threads && PyLong_Check(py_max_threads)) {
        config.max_conns_per_node = PyLong_AsLong(py_max_threads);
    }

    PyObject *py_min_conns_per_node =
        PyDict_GetItemString(py_config, "min_conns_per_node");
    if (py_min_conns_per_node && PyLong_Check(py_min_conns_per_node)) {
        config.min_conns_per_node = PyLong_AsLong(py_min_conns_per_node);
    }

    // max_conns_per_node
    PyObject *py_max_conns =
        PyDict_GetItemString(py_config, "max_conns_per_node");
    if (py_max_conns && PyLong_Check(py_max_conns)) {
        config.max_conns_per_node = PyLong_AsLong(py_max_conns);
    }

    // max_error_rate
    PyObject *py_max_error_rate =
        PyDict_GetItemString(py_config, "max_error_rate");
    Py_XINCREF(py_max_error_rate);
    if (py_max_error_rate && PyLong_Check(py_max_error_rate)) {
        config.max_error_rate = PyLong_AsLong(py_max_error_rate);
    }
    Py_XDECREF(py_max_error_rate);

    // error_rate_window
    PyObject *py_error_rate_window =
        PyDict_GetItemString(py_config, "error_rate_window");
    Py_XINCREF(py_error_rate_window);
    if (py_error_rate_window && PyLong_Check(py_error_rate_window)) {
        config.error_rate_window = PyLong_AsLong(py_error_rate_window);
    }
    Py_XDECREF(py_error_rate_window);

    //conn_timeout_ms
    PyObject *py_connect_timeout =
        PyDict_GetItemString(py_config, "connect_timeout");
    if (py_connect_timeout && PyLong_Check(py_connect_timeout)) {
        config.conn_timeout_ms = PyLong_AsLong(py_connect_timeout);
    }

    //Whether to utilize shared connection
    PyObject *py_share_connect =
        PyDict_GetItemString(py_config, "use_shared_connection");
    if (py_share_connect) {
        self->use_shared_connection = PyObject_IsTrue(py_share_connect);
    }

    PyObject *py_send_bool_as = PyDict_GetItemString(py_config, "send_bool_as");
    if (py_send_bool_as != NULL && PyLong_Check(py_send_bool_as)) {
        int send_bool_as_temp = PyLong_AsLong(py_send_bool_as);
        if (send_bool_as_temp >= SEND_BOOL_AS_INTEGER &&
            send_bool_as_temp <= SEND_BOOL_AS_AS_BOOL) {
            self->send_bool_as = send_bool_as_temp;
        }
    }

    //compression_threshold
    PyObject *py_compression_threshold =
        PyDict_GetItemString(py_config, "compression_threshold");
    if (py_compression_threshold && PyLong_Check(py_compression_threshold)) {
        int compression_value = PyLong_AsLong(py_compression_threshold);
        if (compression_value >= 0) {
            config.policies.write.compression_threshold = compression_value;
        }
        else {
            error_code = INIT_COMPRESSION_ERR;
            goto CONSTRUCTOR_ERROR;
        }
    }

    PyObject *py_tend_interval =
        PyDict_GetItemString(py_config, "tend_interval");
    if (py_tend_interval && PyLong_Check(py_tend_interval)) {
        config.tender_interval = PyLong_AsLong(py_tend_interval);
    }

    PyObject *py_cluster_name = PyDict_GetItemString(py_config, "cluster_name");
    if (py_cluster_name && PyUnicode_Check(py_cluster_name)) {
        const char *cluster_name = PyUnicode_AsUTF8(py_cluster_name);
        if (!cluster_name) {
            goto RAISE_EXCEPTION_WITHOUT_AS_ERROR;
        }
        as_config_set_cluster_name(&config, cluster_name);
    }

    PyObject *py_app_id = NULL;
    int retval = PyDict_GetItemStringRef(py_config, "app_id", &py_app_id);
    if (retval == 1) {
        const char *str = convert_pyobject_to_str(py_app_id);
        if (!str) {
            Py_DECREF(py_app_id);
            goto RAISE_EXCEPTION_WITHOUT_AS_ERROR;
        }
        as_config_set_app_id(&config, str);
        Py_DECREF(py_app_id);
    }
    else if (retval == -1) {
        goto RAISE_EXCEPTION_WITHOUT_AS_ERROR;
    }

    //strict_types check
    self->strict_types = true;
    PyObject *py_strict_types = PyDict_GetItemString(py_config, "strict_types");
    if (py_strict_types && PyBool_Check(py_strict_types)) {
        if (Py_False == py_strict_types) {
            self->strict_types = false;
        }
    }

    if (set_rack_aware_config(&config, py_config) != INIT_SUCCESS) {
        error_code = INIT_POLICY_PARAM_ERR;
        goto CONSTRUCTOR_ERROR;
    }
    if (set_use_services_alternate(&config, py_config) != INIT_SUCCESS) {
        error_code = INIT_POLICY_PARAM_ERR;
        goto CONSTRUCTOR_ERROR;
    }

    PyObject *py_max_socket_idle = NULL;
    py_max_socket_idle = PyDict_GetItemString(py_config, "max_socket_idle");
    if (py_max_socket_idle && PyLong_Check(py_max_socket_idle)) {
        long max_socket_idle = PyLong_AsLong(py_max_socket_idle);
        if (max_socket_idle >= 0) {
            config.max_socket_idle = (uint32_t)max_socket_idle;
        }
    }

    bool *bool_config_refs[] = {&config.force_single_node,
                                &config.fail_if_not_connected};
    const char *bool_config_name[] = {"force_single_node",
                                      "fail_if_not_connected"};

    // TODO: needs better input validation.
    // i.e throw an exception if value is not a bool type
    for (unsigned long i = 0;
         i < sizeof(bool_config_name) / sizeof(bool_config_name[0]); i++) {
        PyObject *py_bool_value =
            PyDict_GetItemString(py_config, bool_config_name[i]);
        if (py_bool_value && PyBool_Check(py_bool_value)) {
            int retval = PyObject_IsTrue(py_bool_value);
            if (retval == -1) {
                goto RAISE_EXCEPTION_WITHOUT_AS_ERROR;
            }
            *bool_config_refs[i] = (bool)retval;
        }
    }

    PyObject *py_user_name = PyDict_GetItemString(py_config, "user");
    PyObject *py_user_pwd = PyDict_GetItemString(py_config, "password");
    if (py_user_name && PyUnicode_Check(py_user_name) && py_user_pwd &&
        PyUnicode_Check(py_user_pwd)) {
        char *username = (char *)PyUnicode_AsUTF8(py_user_name);
        char *password = (char *)PyUnicode_AsUTF8(py_user_pwd);
        as_config_set_user(&config, username, password);
    }

    self->as = aerospike_new(&config);

    if (AerospikeClientConnect(self) == -1) {
        return -1;
    }

    return 0;

CONSTRUCTOR_ERROR:
    switch (error_code) {
    // 0 Is success
    case 0: {
        // TODO: this is dead code
        // Initialize connection flag
        return 0;
    }
    case INIT_NO_CONFIG_ERR: {
        as_error_update(&constructor_err, AEROSPIKE_ERR_PARAM,
                        "No config argument");
        break;
    }
    case INIT_CONFIG_TYPE_ERR: {
        as_error_update(&constructor_err, AEROSPIKE_ERR_PARAM,
                        "Config must be a dict");
        break;
    }
    case INIT_LUA_USER_ERR: {
        as_error_update(&constructor_err, AEROSPIKE_ERR_PARAM,
                        "Lua user path too long");
        break;
    }
    case INIT_LUA_SYS_ERR: {
        as_error_update(&constructor_err, AEROSPIKE_ERR_PARAM,
                        "Lua system path too long");
        break;
    }
    case INIT_HOST_TYPE_ERR: {
        as_error_update(&constructor_err, AEROSPIKE_ERR_PARAM,
                        "Hosts must be a list");
        break;
    }
    case INIT_EMPTY_HOSTS_ERR: {
        as_error_update(&constructor_err, AEROSPIKE_ERR_PARAM,
                        "Hosts must not be empty");
        break;
    }
    case INIT_INVALID_ADRR_ERR: {
        as_error_update(&constructor_err, AEROSPIKE_ERR_PARAM, "Invalid host");
        break;
    }
    case INIT_SERIALIZE_ERR: {
        as_error_update(&constructor_err, AEROSPIKE_ERR_PARAM,
                        "Serializer must be callable");
        break;
    }
    case INIT_DESERIALIZE_ERR: {
        as_error_update(&constructor_err, AEROSPIKE_ERR_PARAM,
                        "Deserializer must be callable");
        break;
    }
    case INIT_COMPRESSION_ERR: {
        as_error_update(&constructor_err, AEROSPIKE_ERR_PARAM,
                        "Compression value must not be negative");
        break;
    }
    case INIT_POLICY_PARAM_ERR: {
        as_error_update(&constructor_err, AEROSPIKE_ERR_PARAM,
                        "Invalid Policy setting value");
        break;
    }
    case INIT_INVALID_AUTHMODE_ERR: {
        as_error_update(&constructor_err, AEROSPIKE_ERR_PARAM,
                        "Specify valid auth_mode");
        break;
    }
    default:
        // If a generic error was caught during init, use this message
        as_error_update(&constructor_err, AEROSPIKE_ERR_PARAM,
                        "Invalid Parameters");
        break;
    }

RAISE_EXCEPTION_WITH_AS_ERROR:
    raise_exception(&constructor_err);
<<<<<<< HEAD
RAISE_EXCEPTION_WITHOUT_AS_ERROR:
=======

RAISE_EXCEPTION_WITHOUT_AS_ERROR:
    as_config_destroy(&config);
>>>>>>> 051d6192
    return -1;
}

static int set_rack_aware_config(as_config *conf, PyObject *config_dict)
{
    PyObject *py_config_value;
    long rack_id;
    py_config_value = PyDict_GetItemString(config_dict, "rack_aware");
    if (py_config_value) {
        if (PyBool_Check(py_config_value)) {
            conf->rack_aware = PyObject_IsTrue(py_config_value);
        }
        else {
            return INIT_POLICY_PARAM_ERR; // A non boolean was passed in as the value of rack_aware
        }
    }

    py_config_value = PyDict_GetItemString(config_dict, "rack_id");
    if (py_config_value) {
        if (PyLong_Check(py_config_value)) {
            rack_id = PyLong_AsLong(py_config_value);
        }
        else {
            return INIT_POLICY_PARAM_ERR; // A non integer passed in.
        }
        if (rack_id == -1 && PyErr_Occurred()) {
            return INIT_POLICY_PARAM_ERR; // We had overflow.
        }

        if (rack_id > INT_MAX || rack_id < INT_MIN) {
            return INIT_POLICY_PARAM_ERR; // Magnitude too great for an integer in C.
        }
        conf->rack_id = (int)rack_id;
    }

    PyObject *rack_ids_pylist = PyDict_GetItemString(config_dict, "rack_ids");
    if (rack_ids_pylist == NULL) {
        return INIT_SUCCESS;
    }
    Py_INCREF(rack_ids_pylist);

    if (!PyList_Check(rack_ids_pylist)) {
        goto PARAM_ERROR;
    }

    size_t size = PyList_Size(rack_ids_pylist);

    for (size_t i = 0; i < size; i++) {
        PyObject *rack_id_pyobj = PyList_GetItem(rack_ids_pylist, i);
        if (rack_id_pyobj == NULL) {
            // This shouldn't happen, but just return an error if it does
            goto PARAM_ERROR;
        }

        Py_INCREF(rack_id_pyobj);
        if (PyLong_Check(rack_id_pyobj) == false) {
            Py_DECREF(rack_id_pyobj);
            goto PARAM_ERROR;
        }

        long rack_id = PyLong_AsLong(rack_id_pyobj);
        if (rack_id == -1) {
            // Error occurred
            Py_DECREF(rack_id_pyobj);
            goto PARAM_ERROR;
        }

        as_config_add_rack_id(conf, (int)rack_id);
        Py_DECREF(rack_id_pyobj);
    }

    Py_DECREF(rack_ids_pylist);
    return INIT_SUCCESS;

PARAM_ERROR:
    // In any case param error is thrown
    // rack ids is a PyObject that needs to be freed
    Py_DECREF(rack_ids_pylist);
    return INIT_POLICY_PARAM_ERR;
}

static int set_use_services_alternate(as_config *conf, PyObject *config_dict)
{
    PyObject *py_config_value;
    py_config_value =
        PyDict_GetItemString(config_dict, "use_services_alternate");
    if (py_config_value) {
        if (PyBool_Check(py_config_value)) {
            conf->use_services_alternate = PyObject_IsTrue(py_config_value);
        }
        else {
            return INIT_POLICY_PARAM_ERR; // A non boolean was passed in as the value of use_services_alternate
        }
    }
    return INIT_SUCCESS;
}

static void AerospikeClient_Type_Dealloc(PyObject *self)
{

    as_error err;
    char *alias_to_search = NULL;
    PyObject *py_persistent_item = NULL;
    AerospikeGlobalHosts *global_host = NULL;
    AerospikeClient *client = (AerospikeClient *)self;

    // If the client has never connected
    // It is safe to destroy the aerospike structure
    if (client->as) {
        if (!client->has_connected) {
            aerospike_destroy(client->as);
        }
        else {

            // If the connection is possibly shared, use reference counted deletes
            if (client->use_shared_connection) {
                // If this client was still connected, deal with the global host object
                if (client->is_conn_16) {
                    alias_to_search = return_search_string(client->as);
                    py_persistent_item =
                        PyDict_GetItemString(py_global_hosts, alias_to_search);
                    if (py_persistent_item) {
                        global_host =
                            (AerospikeGlobalHosts *)py_persistent_item;
                        // Only modify the global as object if the client points to it
                        if (client->as == global_host->as) {
                            close_aerospike_object(client->as, &err,
                                                   alias_to_search,
                                                   py_persistent_item, false);
                        }
                    }
                }
                // Connection is not shared, so it is safe to destroy the as object
            }
            else {
                if (client->is_conn_16) {
                    aerospike_close(client->as, &err);
                }
                aerospike_destroy(client->as);
            }
        }
    }
    self->ob_type->tp_free((PyObject *)self);
}

/*******************************************************************************
 * PYTHON TYPE DESCRIPTOR
 ******************************************************************************/

static PyTypeObject AerospikeClient_Type = {
    PyVarObject_HEAD_INIT(NULL, 0)
        FULLY_QUALIFIED_TYPE_NAME("Client"),  // tp_name
    sizeof(AerospikeClient),                  // tp_basicsize
    0,                                        // tp_itemsize
    (destructor)AerospikeClient_Type_Dealloc, // tp_dealloc
    0,                                        // tp_print
    0,                                        // tp_getattr
    0,                                        // tp_setattr
    0,                                        // tp_compare
    0,                                        // tp_repr
    0,                                        // tp_as_number
    0,                                        // tp_as_sequence
    0,                                        // tp_as_mapping
    0,                                        // tp_hash
    0,                                        // tp_call
    0,                                        // tp_str
    0,                                        // tp_getattro
    0,                                        // tp_setattro
    0,                                        // tp_as_buffer
    Py_TPFLAGS_DEFAULT | Py_TPFLAGS_BASETYPE,
    // tp_flags
    "The Client class manages the connections and trasactions against\n"
    "an Aerospike cluster.\n",
    // tp_doc
    0,                            // tp_traverse
    0,                            // tp_clear
    0,                            // tp_richcompare
    0,                            // tp_weaklistoffset
    0,                            // tp_iter
    0,                            // tp_iternext
    AerospikeClient_Type_Methods, // tp_methods
    0,                            // tp_members
    0,                            // tp_getset
    0,                            // tp_base
    0,                            // tp_dict
    0,                            // tp_descr_get
    0,                            // tp_descr_set
    0,                            // tp_dictoffset
    (initproc)AerospikeClient_Type_Init,
    // tp_init
    0,                        // tp_alloc
    AerospikeClient_Type_New, // tp_new
    0,                        // tp_free
    0,                        // tp_is_gc
    0                         // tp_bases
};

/*******************************************************************************
 * PUBLIC FUNCTIONS
 ******************************************************************************/

PyTypeObject *AerospikeClient_Ready()
{
    return PyType_Ready(&AerospikeClient_Type) == 0 ? &AerospikeClient_Type
                                                    : NULL;
}

AerospikeClient *AerospikeClient_New(PyObject *parent, PyObject *args,
                                     PyObject *kwds)
{
    AerospikeClient *self = (AerospikeClient *)AerospikeClient_Type.tp_new(
        &AerospikeClient_Type, args, kwds);

    int return_code =
        AerospikeClient_Type.tp_init((PyObject *)self, args, kwds);
    if (return_code == 0) {
        return self;
    }
    if (PyErr_Occurred()) {
        goto CLEANUP;
    }

    as_error err;
    as_error_init(&err);
    as_error_update(&err, AEROSPIKE_ERR_PARAM, "Failed to construct object");
    raise_exception(&err);

CLEANUP:
    AerospikeClient_Type.tp_dealloc((PyObject *)self);
    return NULL;
}<|MERGE_RESOLUTION|>--- conflicted
+++ resolved
@@ -1231,13 +1231,9 @@
 
 RAISE_EXCEPTION_WITH_AS_ERROR:
     raise_exception(&constructor_err);
-<<<<<<< HEAD
-RAISE_EXCEPTION_WITHOUT_AS_ERROR:
-=======
 
 RAISE_EXCEPTION_WITHOUT_AS_ERROR:
     as_config_destroy(&config);
->>>>>>> 051d6192
     return -1;
 }
 
