/*******************************************************************************
 * Copyright 2013-2014 Aerospike, Inc.
 *
 * Licensed under the Apache License, Version 2.0 (the "License");
 * you may not use this file except in compliance with the License.
 * You may obtain a copy of the License at
 *
 *     http://www.apache.org/licenses/LICENSE-2.0
 *
 * Unless required by applicable law or agreed to in writing, software
 * distributed under the License is distributed on an "AS IS" BASIS,
 * WITHOUT WARRANTIES OR CONDITIONS OF ANY KIND, either express or implied.
 * See the License for the specific language governing permissions and
 * limitations under the License.
 ******************************************************************************/

#include <Python.h>
#include <stdbool.h>

#include <aerospike/aerospike_info.h>
#include <aerospike/as_key.h>
#include <aerospike/as_error.h>
#include <aerospike/as_node.h>
#include <aerospike/as_record.h>
#include <aerospike/as_config.h>

#include "client.h"
#include "conversions.h"
#include "policy.h"
#include <arpa/inet.h>

typedef struct foreach_callback_info_udata_t {
	PyObject       *udata_p;
	PyObject       *host_lookup_p;
	as_error 		error;
} foreach_callback_info_udata;

#define INET_ADDRSTRLEN 16
#define INET6_ADDRSTRLEN 46
#define INET_PORT 5
#define IP_PORT_SEPARATOR_LEN 1
#define IP_PORT_MAX_LEN INET6_ADDRSTRLEN + INET_PORT + IP_PORT_SEPARATOR_LEN

static bool AerospikeClient_Info_each(const as_error * err, const as_node * node, const char * req, char * res, void * udata)
{
	PyObject * py_err = NULL;
	PyObject * py_ustr = NULL;
	PyObject * py_out = NULL;
	foreach_callback_info_udata*        udata_ptr = (foreach_callback_info_udata *) udata;
	struct sockaddr_in*                 addr = NULL;


	if ( err && err->code != AEROSPIKE_OK ) {
		error_to_pyobject(err, &py_err);
	}
	else if ( res != NULL ) {
		char * out = strchr(res,'\t');
		if ( out != NULL ) {
			out++;
			py_out = PyString_FromString(out);
		}
		else {
			py_out = PyString_FromString(res);
		}
	}

	if ( py_err == NULL ) {
		Py_INCREF(Py_None);
		py_err = Py_None;
	}

	if ( py_out == NULL ) {
		Py_INCREF(Py_None);
		py_out = Py_None;
	}

	PyObject * py_res = PyTuple_New(2);
	PyTuple_SetItem(py_res, 0, py_err);
	PyTuple_SetItem(py_res, 1, py_out);

	if(udata_ptr->host_lookup_p) {
		PyObject * py_hosts = (PyObject *)udata_ptr->host_lookup_p;
		if ( py_hosts && PyList_Check(py_hosts) ) {
			addr = as_node_get_address((as_node *)node);
			int size = (int) PyList_Size(py_hosts);
			for ( int i = 0; i < size && i < AS_CONFIG_HOSTS_SIZE; i++ ) {
				char * host_addr = NULL;
				int port = -1;
				PyObject * py_host = PyList_GetItem(py_hosts, i);
				if ( PyTuple_Check(py_host) && PyTuple_Size(py_host) == 2 ) {
					PyObject * py_addr = PyTuple_GetItem(py_host,0);
					PyObject * py_port = PyTuple_GetItem(py_host,1);
					if (PyUnicode_Check(py_addr)) {
						py_ustr = PyUnicode_AsUTF8String(py_addr);
						host_addr = PyString_AsString(py_ustr);
					} else if ( PyString_Check(py_addr) ) {
						host_addr = PyString_AsString(py_addr);
					} else {
						as_error_update(&udata_ptr->error, AEROSPIKE_ERR_PARAM, "Host address is of type incorrect");
						if (py_res) {
							Py_DECREF(py_res);
						}
						return false;
					}
					if ( PyInt_Check(py_port) ) {
						port = (uint16_t) PyInt_AsLong(py_port);
					}
					else if ( PyLong_Check(py_port) ) {
						port = (uint16_t) PyLong_AsLong(py_port);
					} else {
						break;
					}
					char ip_port[IP_PORT_MAX_LEN];
					inet_ntop(addr->sin_family, &(addr->sin_addr), ip_port, INET_ADDRSTRLEN);
					if( (!strcmp(host_addr,ip_port)) && (port
						== ntohs(addr->sin_port))) {
						PyObject * py_nodes = (PyObject *) udata_ptr->udata_p;
						PyDict_SetItemString(py_nodes, node->name, py_res);
					}
					/*if ( PyString_Check(py_addr) ) {
						host_addr = PyString_AsString(py_addr);
						if ( PyInt_Check(py_port) ) {
							port = (uint16_t) PyInt_AsLong(py_port);
						}
						else if ( PyLong_Check(py_port) ) {
							port = (uint16_t) PyLong_AsLong(py_port);
						} else {
							break;
						}
						char ip_port[IP_PORT_MAX_LEN];
						inet_ntop(addr->sin_family, &(addr->sin_addr), ip_port, INET_ADDRSTRLEN);
						if( (!strcmp(host_addr,ip_port)) && (port
									== ntohs(addr->sin_port))) {
							PyObject * py_nodes = (PyObject *) udata_ptr->udata_p;
							PyDict_SetItemString(py_nodes, node->name, py_res);
						}
					}*/
				}
			}
		} else if ( !PyList_Check( py_hosts )){
			as_error_update(&udata_ptr->error, AEROSPIKE_ERR_PARAM, "Hosts should be specified in a list.");
			goto CLEANUP;
		}
	} else {
		PyObject * py_nodes = (PyObject *) udata_ptr->udata_p;
		PyDict_SetItemString(py_nodes, node->name, py_res);
	}
	Py_DECREF(py_res);
CLEANUP:
	if ( udata_ptr->error.code != AEROSPIKE_OK ) {
		PyObject * py_err = NULL;
		error_to_pyobject( &udata_ptr->error, &py_err);
		PyErr_SetObject(PyExc_Exception, py_err);
		Py_DECREF(py_err);
		return NULL;
	}
	if ( err->code != AEROSPIKE_OK ) {
		PyObject * py_err = NULL;
		error_to_pyobject(err, &py_err);
		PyErr_SetObject(PyExc_Exception, py_err);
		Py_DECREF(py_err);
		return NULL;
	}
	return true;
}

PyObject * AerospikeClient_Info(AerospikeClient * self, PyObject * args, PyObject * kwds)
{
	PyObject * py_req = NULL;
	PyObject * py_policy = NULL;
	PyObject * py_hosts = NULL;
	PyObject * py_nodes = NULL;
	PyObject * py_ustr = NULL;
	foreach_callback_info_udata info_callback_udata;

	static char * kwlist[] = {"command", "hosts", "policy", NULL};

	if ( PyArg_ParseTupleAndKeywords(args, kwds, "O|OO:info", kwlist, &py_req, &py_hosts, &py_policy) == false ) {
		return NULL;
	}

	as_error err;
	as_error_init(&err);

	as_policy_info info_policy;
	as_policy_info* info_policy_p = NULL;
	py_nodes = PyDict_New();
	info_callback_udata.udata_p = py_nodes;
	info_callback_udata.host_lookup_p = py_hosts;
	as_error_init(&info_callback_udata.error);
	if (!self || !self->as) {
		as_error_update(&err, AEROSPIKE_ERR_PARAM, "Invalid aerospike object");
		goto CLEANUP;
	}
<<<<<<< HEAD
=======

>>>>>>> 2fd42898
	if (!self->is_conn_16) {
		as_error_update(&err, AEROSPIKE_ERR_CLUSTER, "No connection to aerospike cluster");
		goto CLEANUP;
	}
<<<<<<< HEAD
=======

>>>>>>> 2fd42898
	// Convert python policy object to as_policy_info
	pyobject_to_policy_info(&err, py_policy, &info_policy, &info_policy_p,
	&self->as->config.policies.info);
	if ( err.code != AEROSPIKE_OK ) {
		goto CLEANUP;
	}
	/*if( PyString_Check(py_req) ) {
		char * req = PyString_AsString(py_req);

		py_nodes = PyDict_New();

		info_callback_udata.udata_p = py_nodes;
		info_callback_udata.host_lookup_p = py_config;

		aerospike_info_foreach(self->as, &err, NULL, req, AerospikeClient_Info_each, &info_callback_udata);
	} else {
		as_error_update(&err, AEROSPIKE_ERR_PARAM, "Request must be a string");
	}

	if ( err.code != AEROSPIKE_OK ) {
		PyObject * py_err = NULL;
		error_to_pyobject(&err, &py_err);
		PyErr_SetObject(PyExc_Exception, py_err);
		Py_DECREF(py_err);
		if (py_nodes)
			Py_DECREF(py_nodes);
		return NULL;
	}*/
	char * req = NULL;
	if ( PyUnicode_Check(py_req)) {
		py_ustr = PyUnicode_AsUTF8String(py_req);
		req = PyString_AsString(py_ustr);
	} else if( PyString_Check(py_req) ) {
		req = PyString_AsString(py_req);
	} else {
		as_error_update(&err, AEROSPIKE_ERR_PARAM, "Request must be a string");
		goto CLEANUP;
	}
	aerospike_info_foreach(self->as, &err, info_policy_p, req,
		(aerospike_info_foreach_callback)AerospikeClient_Info_each,
		&info_callback_udata);

	if (&info_callback_udata.error.code != AEROSPIKE_OK) {
		goto CLEANUP;
	}
CLEANUP:
	if (py_ustr) {
		Py_DECREF(py_ustr);
	}
	if ( info_callback_udata.error.code != AEROSPIKE_OK ) {
		PyObject * py_err = NULL;
		error_to_pyobject(&info_callback_udata.error, &py_err);
		PyErr_SetObject(PyExc_Exception, py_err);
		Py_DECREF(py_err);
		if (py_nodes) {
			Py_DECREF(py_nodes);
		}
		return NULL;
	}
	if ( err.code != AEROSPIKE_OK ) {
		PyObject * py_err = NULL;
		error_to_pyobject(&err, &py_err);
		PyErr_SetObject(PyExc_Exception, py_err);
		Py_DECREF(py_err);
		if (py_nodes) {
			Py_DECREF(py_nodes);
		}
		return NULL;
	}

	return info_callback_udata.udata_p;
}<|MERGE_RESOLUTION|>--- conflicted
+++ resolved
@@ -117,24 +117,6 @@
 						PyObject * py_nodes = (PyObject *) udata_ptr->udata_p;
 						PyDict_SetItemString(py_nodes, node->name, py_res);
 					}
-					/*if ( PyString_Check(py_addr) ) {
-						host_addr = PyString_AsString(py_addr);
-						if ( PyInt_Check(py_port) ) {
-							port = (uint16_t) PyInt_AsLong(py_port);
-						}
-						else if ( PyLong_Check(py_port) ) {
-							port = (uint16_t) PyLong_AsLong(py_port);
-						} else {
-							break;
-						}
-						char ip_port[IP_PORT_MAX_LEN];
-						inet_ntop(addr->sin_family, &(addr->sin_addr), ip_port, INET_ADDRSTRLEN);
-						if( (!strcmp(host_addr,ip_port)) && (port
-									== ntohs(addr->sin_port))) {
-							PyObject * py_nodes = (PyObject *) udata_ptr->udata_p;
-							PyDict_SetItemString(py_nodes, node->name, py_res);
-						}
-					}*/
 				}
 			}
 		} else if ( !PyList_Check( py_hosts )){
@@ -188,50 +170,22 @@
 	info_callback_udata.udata_p = py_nodes;
 	info_callback_udata.host_lookup_p = py_hosts;
 	as_error_init(&info_callback_udata.error);
+
 	if (!self || !self->as) {
 		as_error_update(&err, AEROSPIKE_ERR_PARAM, "Invalid aerospike object");
 		goto CLEANUP;
 	}
-<<<<<<< HEAD
-=======
-
->>>>>>> 2fd42898
 	if (!self->is_conn_16) {
 		as_error_update(&err, AEROSPIKE_ERR_CLUSTER, "No connection to aerospike cluster");
 		goto CLEANUP;
 	}
-<<<<<<< HEAD
-=======
-
->>>>>>> 2fd42898
+
 	// Convert python policy object to as_policy_info
 	pyobject_to_policy_info(&err, py_policy, &info_policy, &info_policy_p,
 	&self->as->config.policies.info);
 	if ( err.code != AEROSPIKE_OK ) {
 		goto CLEANUP;
 	}
-	/*if( PyString_Check(py_req) ) {
-		char * req = PyString_AsString(py_req);
-
-		py_nodes = PyDict_New();
-
-		info_callback_udata.udata_p = py_nodes;
-		info_callback_udata.host_lookup_p = py_config;
-
-		aerospike_info_foreach(self->as, &err, NULL, req, AerospikeClient_Info_each, &info_callback_udata);
-	} else {
-		as_error_update(&err, AEROSPIKE_ERR_PARAM, "Request must be a string");
-	}
-
-	if ( err.code != AEROSPIKE_OK ) {
-		PyObject * py_err = NULL;
-		error_to_pyobject(&err, &py_err);
-		PyErr_SetObject(PyExc_Exception, py_err);
-		Py_DECREF(py_err);
-		if (py_nodes)
-			Py_DECREF(py_nodes);
-		return NULL;
-	}*/
 	char * req = NULL;
 	if ( PyUnicode_Check(py_req)) {
 		py_ustr = PyUnicode_AsUTF8String(py_req);
