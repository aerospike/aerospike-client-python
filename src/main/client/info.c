/*******************************************************************************
 * Copyright 2013-2021 Aerospike, Inc.
 *
 * Licensed under the Apache License, Version 2.0 (the "License");
 * you may not use this file except in compliance with the License.
 * You may obtain a copy of the License at
 *
 *     http://www.apache.org/licenses/LICENSE-2.0
 *
 * Unless required by applicable law or agreed to in writing, software
 * distributed under the License is distributed on an "AS IS" BASIS,
 * WITHOUT WARRANTIES OR CONDITIONS OF ANY KIND, either express or implied.
 * See the License for the specific language governing permissions and
 * limitations under the License.
 ******************************************************************************/

#include <Python.h>
#include <stdbool.h>

#include <aerospike/aerospike_info.h>
#include <aerospike/aerospike_key.h>
#include <aerospike/as_key.h>
#include <aerospike/as_error.h>
#include <aerospike/as_node.h>
#include <aerospike/as_record.h>
#include <aerospike/as_config.h>

#include "client.h"
#include "policy.h"
#include "conversions.h"
#include "exceptions.h"

typedef struct foreach_callback_info_udata_t {
    PyObject *udata_p;
    PyObject *host_lookup_p;
    as_error error;
} foreach_callback_info_udata;

static PyObject *AerospikeClient_InfoAll_Invoke(AerospikeClient *self,
                                                PyObject *py_request,
                                                PyObject *py_policy);

static PyObject *get_formatted_info_response(const char *response);

/**
 *******************************************************************************************************
 * Callback for as_info_foreach(). Used by aerospike.info_all
 *
 * @param err                   The as_error to be populated by the function
 *                              with the encountered error if any.
 * @param node                  The current as_node object for which the
 *                              callback is fired by c client.
 * @param req                   The info request string.
 * @param res                   The info response string for current node.
 * @pram udata                  Data containing an err entry, and a dictionary to be filled with respones
 *                              an entry for current node's info response with
 *                              the node's ID as the key.
 *
 * Returns true if callback is successful, Otherwise false.
 *******************************************************************************************************
 */

static bool AerospikeClient_InfoAll_each(as_error *err, const as_node *node,
                                         const char *req, char *res,
                                         void *udata)
{
    PyObject *py_err = NULL;
    PyObject *py_out = NULL;
    foreach_callback_info_udata *udata_ptr =
        (foreach_callback_info_udata *)udata;

    // Need to make sure we have the GIL since we're back in python land now
    PyGILState_STATE gil_state = PyGILState_Ensure();

    if (err && err->code != AEROSPIKE_OK) {
        as_error_update(err, err->code, NULL);
        goto CLEANUP;
    }

    py_out = get_formatted_info_response(res);
    /* Since this is called from aerospike_info_foreach, we do not own res, so there is no need to free it */

    if (!py_err) {
        Py_INCREF(Py_None);
        py_err = Py_None;
    }

    PyObject *py_res = PyTuple_New(2);
    PyTuple_SetItem(py_res, 0, py_err);
    PyTuple_SetItem(py_res, 1, py_out);

    PyObject *py_nodes = (PyObject *)udata_ptr->udata_p;
    PyDict_SetItemString(py_nodes, node->name, py_res);

    Py_DECREF(py_res);

CLEANUP:
<<<<<<< HEAD
    bool result = true;
    if (udata_ptr->error.code != AEROSPIKE_OK || err->code != AEROSPIKE_OK) {
        as_error *error;
        if (udata_ptr->error.code != AEROSPIKE_OK) {
            error = &udata_ptr->error;
        }
        else {
            error = err;
        }
        raise_exception(error);
        result = false;
=======
    if (udata_ptr->error.code != AEROSPIKE_OK) {
        raise_exception(&udata_ptr->error);
        PyGILState_Release(gil_state);
        return false;
    }
    if (err->code != AEROSPIKE_OK) {
        raise_exception(err);
        PyGILState_Release(gil_state);
        return false;
>>>>>>> c1e550b8
    }

    PyGILState_Release(gil_state);
    return result;
}

/**
 *******************************************************************************************************
 * Sends an info request to all the nodes in a cluster.
 *
 * @param self                  AerospikeClient object
 * @param args                  The args is a tuple object containing an argument
 *                              list passed from Python to a C function
 * @param kwds                  Dictionary of keywords
 *
 * Returns a server response for the particular request string.
 * In case of error,appropriate exceptions will be raised.
 * py_hosts should be null at this point
 *******************************************************************************************************
 */
PyObject *AerospikeClient_InfoAll(AerospikeClient *self, PyObject *args,
                                  PyObject *kwds)
{
    PyObject *py_req = NULL;
    PyObject *py_policy = NULL;

    static char *kwlist[] = {"command", "policy", NULL};

    if (PyArg_ParseTupleAndKeywords(args, kwds, "O|O:info_all", kwlist, &py_req,
                                    &py_policy) == false) {
        return NULL;
    }

    return AerospikeClient_InfoAll_Invoke(self, py_req, py_policy);
}

static PyObject *AerospikeClient_InfoAll_Invoke(AerospikeClient *self,
                                                PyObject *py_request,
                                                PyObject *py_policy)
{
    PyObject *py_nodes = NULL;
    PyObject *py_ustr = NULL;
    foreach_callback_info_udata info_callback_udata;

    as_error err;
    as_error_init(&err);

    as_policy_info info_policy;
    as_policy_info *info_policy_p = NULL;
    py_nodes = PyDict_New();
    info_callback_udata.udata_p = py_nodes;
    info_callback_udata.host_lookup_p = NULL;
    as_error_init(&info_callback_udata.error);

    if (!self || !self->as) {
        as_error_update(&err, AEROSPIKE_ERR_PARAM, "Invalid aerospike object");
        goto CLEANUP;
    }
    if (!self->is_conn_16) {
        as_error_update(&err, AEROSPIKE_ERR_CLUSTER,
                        "No connection to aerospike cluster");
        goto CLEANUP;
    }

    // Convert python policy object to as_policy_info
    pyobject_to_policy_info(&err, py_policy, &info_policy, &info_policy_p,
                            &self->as->config.policies.info);
    if (err.code != AEROSPIKE_OK) {
        goto CLEANUP;
    }

    char *request = NULL;
    if (PyUnicode_Check(py_request)) {
        py_ustr = PyUnicode_AsUTF8String(py_request);
        request = PyBytes_AsString(py_ustr);
    }
    else {
        as_error_update(&err, AEROSPIKE_ERR_PARAM, "Request must be a string");
        goto CLEANUP;
    }

    Py_BEGIN_ALLOW_THREADS
    aerospike_info_foreach(
        self->as, &err, info_policy_p, request,
        (aerospike_info_foreach_callback)AerospikeClient_InfoAll_each,
        &info_callback_udata);
    Py_END_ALLOW_THREADS

    if (info_callback_udata.error.code != AEROSPIKE_OK) {
        as_error_update(&err, err.code, NULL);
        goto CLEANUP;
    }
CLEANUP:
    if (py_ustr) {
        Py_DECREF(py_ustr);
    }
    if (info_callback_udata.error.code != AEROSPIKE_OK) {
        raise_exception(&info_callback_udata.error);
        if (py_nodes) {
            Py_DECREF(py_nodes);
        }
        return NULL;
    }
    if (err.code != AEROSPIKE_OK) {
        raise_exception(&err);
        if (py_nodes) {
            Py_DECREF(py_nodes);
        }
        return NULL;
    }

    return info_callback_udata.udata_p;
}

/*
 * Generally a response is of the form: request\tresponse
 * this returns the response portion only. If response is null, returns Py_None
 * This returns either a new reference, or Py_None with Py_None's reference count increased by 1
 */
static PyObject *get_formatted_info_response(const char *response)
{
    PyObject *py_response = NULL;
    char *formatted_output = NULL;

    if (response) {
        /* Remove the echoed request from the start of the response */
        formatted_output = strchr(response, '\t');
        if (formatted_output) {
            /* Advance one character past the '\t' */
            formatted_output++;
            py_response = PyUnicode_FromString(formatted_output);
        }
        else {
            py_response = PyUnicode_FromString(response);
        }
    }
    else {
        Py_INCREF(Py_None);
        py_response = Py_None;
    }

    return py_response;
}<|MERGE_RESOLUTION|>--- conflicted
+++ resolved
@@ -95,19 +95,6 @@
     Py_DECREF(py_res);
 
 CLEANUP:
-<<<<<<< HEAD
-    bool result = true;
-    if (udata_ptr->error.code != AEROSPIKE_OK || err->code != AEROSPIKE_OK) {
-        as_error *error;
-        if (udata_ptr->error.code != AEROSPIKE_OK) {
-            error = &udata_ptr->error;
-        }
-        else {
-            error = err;
-        }
-        raise_exception(error);
-        result = false;
-=======
     if (udata_ptr->error.code != AEROSPIKE_OK) {
         raise_exception(&udata_ptr->error);
         PyGILState_Release(gil_state);
@@ -117,7 +104,6 @@
         raise_exception(err);
         PyGILState_Release(gil_state);
         return false;
->>>>>>> c1e550b8
     }
 
     PyGILState_Release(gil_state);
