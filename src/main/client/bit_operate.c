--- conflicted
+++ resolved
@@ -62,13 +62,8 @@
                                    as_operations *ops);
 
 static as_status add_op_bit_set(AerospikeClient *self, as_error *err, char *bin,
-<<<<<<< HEAD
-                                PyObject *op_dict, as_operations *ops);
-=======
                                 PyObject *op_dict, as_operations *ops,
-                                as_static_pool *static_pool,
-                                int serializer_type, long operation_code);
->>>>>>> d7ee35d2
+                                long operation_code);
 
 static as_status add_op_bit_remove(AerospikeClient *self, as_error *err,
                                    char *bin, PyObject *op_dict,
@@ -141,13 +136,8 @@
     case OP_BIT_RESIZE:
         return add_op_bit_resize(self, err, bin, op_dict, ops);
     case OP_BIT_SET:
-<<<<<<< HEAD
-        return add_op_bit_set(self, err, bin, op_dict, ops);
-=======
     case OP_BIT_SET_INT:
-        return add_op_bit_set(self, err, bin, op_dict, ops, static_pool,
-                              serializer_type, operation_code);
->>>>>>> d7ee35d2
+        return add_op_bit_set(self, err, bin, op_dict, ops, operation_code);
     case OP_BIT_REMOVE:
         return add_op_bit_remove(self, err, bin, op_dict, ops);
     case OP_BIT_COUNT:
@@ -219,13 +209,7 @@
 }
 
 static as_status add_op_bit_set(AerospikeClient *self, as_error *err, char *bin,
-<<<<<<< HEAD
-                                PyObject *op_dict, as_operations *ops)
-=======
-                                PyObject *op_dict, as_operations *ops,
-                                as_static_pool *static_pool,
-                                int serializer_type, long operation_code)
->>>>>>> d7ee35d2
+                                PyObject *op_dict, as_operations *ops, long operation_code)
 {
     as_bit_policy bit_policy;
     int64_t bit_offset = 0;
