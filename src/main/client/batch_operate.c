--- conflicted
+++ resolved
@@ -387,16 +387,12 @@
         goto error;
     }
 
-<<<<<<< HEAD
-    if (py_ttl && !Py_IsNone(py_ttl) && !PyLong_Check(py_ttl)) {
-=======
-    if (py_policy_batch == Py_None) {
+    if (Py_IsNone(py_policy_batch)) {
         // Let C client choose the client config policy to use
         py_policy_batch = NULL;
     }
 
     if (py_ttl && py_ttl != Py_None && !PyLong_Check(py_ttl)) {
->>>>>>> d9f93114
         as_error_update(&err, AEROSPIKE_ERR_PARAM, "ttl should be an integer");
         goto error;
     }
