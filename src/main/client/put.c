--- conflicted
+++ resolved
@@ -93,13 +93,9 @@
     key_initialised = true;
 
     // Convert python bins and metadata objects to as_record
-<<<<<<< HEAD
-    pyobject_to_record(self, &err, py_bins, py_meta, &rec, serializer_option,
-                       &dynamic_pool);
-=======
     as_record_init_from_pyobject(self, &err, py_bins, py_meta, &rec,
-                                 serializer_option, &static_pool);
->>>>>>> 6906070a
+                                 serializer_option, &dynamic_pool);
+
     if (err.code != AEROSPIKE_OK) {
         goto CLEANUP;
     }
