--- conflicted
+++ resolved
@@ -2713,15 +2713,11 @@
                       PyObject *op_dict, bool *ctx_in_use,
                       as_static_pool *static_pool, int serializer_type)
 {
-<<<<<<< HEAD
-    PyObject *py_ctx = PyDict_GetItemString(op_dict, CTX_KEY);
-=======
     PyObject *py_ctx_list = PyDict_GetItemString(op_dict, CTX_KEY);
 
     if (!py_ctx_list) {
         return AEROSPIKE_OK;
     }
->>>>>>> 81c201e4
 
     long int_val = 0;
     as_val *val = NULL;
