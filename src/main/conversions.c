/*******************************************************************************
 * Copyright 2013-2021 Aerospike, Inc.
 *
 * Licensed under the Apache License, Version 2.0 (the "License");
 * you may not use this file except in compliance with the License.
 * You may obtain a copy of the License at
 *
 *     http://www.apache.org/licenses/LICENSE-2.0
 *
 * Unless required by applicable law or agreed to in writing, software
 * distributed under the License is distributed on an "AS IS" BASIS,
 * WITHOUT WARRANTIES OR CONDITIONS OF ANY KIND, either express or implied.
 * See the License for the specific language governing permissions and
 * limitations under the License.
 ******************************************************************************/

#include <Python.h>
#include <stdbool.h>

#include <aerospike/as_address.h>
#include <aerospike/as_admin.h>
#include <aerospike/as_error.h>
#include <aerospike/as_key.h>
#include <aerospike/aerospike_key.h>
#include <aerospike/as_record.h>
#include <aerospike/as_geojson.h>

#include <aerospike/as_arraylist.h>
#include <aerospike/as_hashmap.h>
#include <aerospike/as_list.h>
#include <aerospike/as_map.h>
#include <aerospike/as_nil.h>
#include <aerospike/as_policy.h>
#include <aerospike/as_operations.h>
#include <aerospike/as_boolean.h>
#include <aerospike/as_bytes.h>
#include <aerospike/as_double.h>
#include <aerospike/as_record_iterator.h>
#include <aerospike/as_msgpack_ext.h>
#include <aerospike/as_cluster.h>

#include "pythoncapi_compat.h"
#include "conversions.h"
#include "geo.h"
#include "policy.h"
#include "serializer.h"
#include "exceptions.h"
#include "cdt_types.h"
#include "cdt_operation_utils.h"
#include "key_ordered_dict.h"

#define PY_KEYT_NAMESPACE 0
#define PY_KEYT_SET 1
#define PY_KEYT_KEY 2
#define PY_KEYT_DIGEST 3

#define PY_EXCEPTION_CODE 0
#define PY_EXCEPTION_MSG 1
#define PY_EXCEPTION_FILE 2
#define PY_EXCEPTION_LINE 3
#define AS_PY_EXCEPTION_IN_DOUBT 4

#define CTX_KEY "ctx"
#define CDT_CTX_ORDER_KEY "order_key"
#define CDT_CTX_PAD_KEY "pad_key"

static bool requires_int(uint64_t op);

static as_status as_integer_new_from_py_bool(as_error *err, PyObject *py_bool,
                                             as_integer **target);
static as_status as_bool_new_from_py_bool(as_error *err, PyObject *py_bool,
                                          as_boolean **target);

as_status as_udf_file_to_pyobject(as_error *err, as_udf_file *entry,
                                  PyObject **py_file)
{
    as_error_reset(err);

    *py_file = PyDict_New();

    PyObject *py_name = PyUnicode_FromString(entry->name);
    PyDict_SetItemString(*py_file, "name", py_name);
    Py_DECREF(py_name);

    PyObject *py_hash = PyByteArray_FromStringAndSize((char *)entry->hash,
                                                      AS_UDF_FILE_HASH_SIZE);
    PyDict_SetItemString(*py_file, "hash", py_hash);
    Py_DECREF(py_hash);

    PyObject *py_type = PyLong_FromLong(entry->type);
    PyDict_SetItemString(*py_file, "type", py_type);
    Py_DECREF(py_type);

    PyObject *py_content = PyByteArray_FromStringAndSize(
        (char *)entry->content.bytes, entry->content.size);
    PyDict_SetItemString(*py_file, "content", py_content);
    Py_DECREF(py_content);

    return err->code;
}

as_status as_udf_files_to_pyobject(as_error *err, as_udf_files *files,
                                   PyObject **py_files)
{
    as_error_reset(err);

    *py_files = PyList_New(0);

    for (uint32_t i = 0; i < files->size; i++) {

        PyObject *py_file;
        as_udf_file_to_pyobject(err, &((files->entries)[i]), &py_file);
        if (err->code != AEROSPIKE_OK) {
            goto END;
        }

        PyList_Append(*py_files, py_file);
        Py_DECREF(py_file);
    }

END:
    return err->code;
}

as_status char_double_ptr_to_py_list(as_error *err, int num_elements,
                                     int element_size, char **str_array_ptr,
                                     PyObject *py_list)
{
    as_error_reset(err);

    char *str;

    for (int i = 0; i < num_elements; i++) {
        str = str_array_ptr[i];
        PyObject *py_str = Py_BuildValue("s", str);
        if (py_str == NULL) {
            as_error_update(err, AEROSPIKE_ERR_CLIENT,
                            "Unable to build string value from %s.", str);
            break;
        }

        PyList_Append(py_list, py_str);
        Py_DECREF(py_str);
    }

    return err->code;
}

as_status str_array_of_roles_to_py_list(as_error *err, int num_elements,
                                        char str_array_ptr[][AS_ROLE_SIZE],
                                        PyObject *py_list)
{
    as_error_reset(err);

    char *str;

    for (int i = 0; i < num_elements; i++) {
        str = str_array_ptr[i];
        PyObject *py_str = Py_BuildValue("s", str);
        if (py_str == NULL) {
            as_error_update(err, AEROSPIKE_ERR_CLIENT,
                            "Unable to build string value from %s.", str);
            break;
        }

        PyList_Append(py_list, py_str);
        Py_DECREF(py_str);
    }

    return err->code;
}

as_status as_user_info_array_to_pyobject(as_error *err, as_user **users,
                                         PyObject **py_as_users, int users_size)
{
    as_error_reset(err);
    int i;

    PyObject *py_users = PyDict_New();
    for (i = 0; i < users_size; i++) {

        PyObject *py_as_user = NULL;

        as_user_info_to_pyobject(err, users[i], &py_as_user);
        if (err->code != AEROSPIKE_OK) {
            break;
        }
        if (PyDict_SetItemString(py_users, users[i]->name, py_as_user) == -1) {
            Py_DECREF(py_as_user);
            as_error_update(err, AEROSPIKE_ERR_CLIENT,
                            "Failed to set user info in users.");
            break;
        }
        Py_DECREF(py_as_user);
    }

    if (err->code != AEROSPIKE_OK) {
        Py_DECREF(py_users);
        py_users = NULL;
    }

    *py_as_users = py_users;

    return err->code;
}

/**
 *******************************************************************************************************
 * Convert a PyObject list of privilege dicts to an array of as_privilege.
 *
 * @param err                   (as_error) Updated to indicate result status, is AERROSPIKE_OK on success.
 * @param py_privileges         (PyObject*) Pointer to list of privilege dicts.
 * @param privileges            (as_privilege**) Array of pointers to as_privilege structs.
 * @param privileges_size       (int) Number of privilege dicts in py_privileges.
 *
 * Returns an as_status. AERROSPIKE_OK(0) is success value.
 * In case of error, appropriate as_status will be returned.
 *******************************************************************************************************
 */
as_status pyobject_to_as_privileges(as_error *err, PyObject *py_privileges,
                                    as_privilege **privileges,
                                    int privileges_size)
{
    as_error_reset(err);
    for (int i = 0; i < privileges_size; i++) {
        PyObject *py_val = PyList_GetItem(py_privileges, i);
        if (PyDict_Check(py_val)) {
            PyObject *py_dict_key = PyUnicode_FromString("code");
            if (PyDict_Contains(py_val, py_dict_key)) {
                PyObject *py_code = NULL;
                py_code = PyDict_GetItemString(py_val, "code");
                privileges[i]->code = PyLong_AsLong(py_code);
            }
            else {
                as_error_update(
                    err, AEROSPIKE_ERR_PARAM,
                    "Code is a compulsory parameter in privileges dictionary");
                break;
            }
            Py_DECREF(py_dict_key);
            py_dict_key = PyUnicode_FromString("ns");
            if (PyDict_Contains(py_val, py_dict_key)) {
                PyObject *py_ns = PyDict_GetItemString(py_val, "ns");
                strcpy(privileges[i]->ns, (char *)PyUnicode_AsUTF8(py_ns));
            }
            else {
                strcpy(privileges[i]->ns, "");
            }
            Py_DECREF(py_dict_key);
            py_dict_key = PyUnicode_FromString("set");
            if (PyDict_Contains(py_val, py_dict_key)) {
                PyObject *py_set = PyDict_GetItemString(py_val, "set");
                strcpy(privileges[i]->set, (char *)PyUnicode_AsUTF8(py_set));
            }
            else {
                strcpy(privileges[i]->set, "");
            }
            Py_DECREF(py_dict_key);
        }
    }
    return err->code;
}

as_status as_role_array_to_pyobject_old(as_error *err, as_role **roles,
                                        PyObject **py_as_roles, int roles_size)
{
    as_error_reset(err);
    int i;

    PyObject *py_roles = PyDict_New();
    for (i = 0; i < roles_size; i++) {

        PyObject *py_role = PyUnicode_FromString(roles[i]->name);
        PyObject *py_privileges = PyList_New(0);

        as_privilege_to_pyobject(err, roles[i]->privileges, py_privileges,
                                 roles[i]->privileges_size);
        if (err->code != AEROSPIKE_OK) {
            Py_DECREF(py_role);
            Py_DECREF(py_privileges);
            break;
        }

        PyDict_SetItem(py_roles, py_role, py_privileges);

        Py_DECREF(py_role);
        Py_DECREF(py_privileges);
    }
    *py_as_roles = py_roles;

    return err->code;
}

as_status as_role_array_to_pyobject(as_error *err, as_role **roles,
                                    PyObject **py_as_roles, int roles_size)
{
    as_error_reset(err);
    int i;

    PyObject *py_roles = PyDict_New();
    for (i = 0; i < roles_size; i++) {

        const char *py_role_name = roles[i]->name;
        PyObject *py_role = PyDict_New();

        as_role_to_pyobject(err, roles[i], py_role);
        if (err->code != AEROSPIKE_OK) {
            break;
        }

        PyDict_SetItemString(py_roles, py_role_name, py_role);

        Py_DECREF(py_role);
    }
    *py_as_roles = py_roles;

    return err->code;
}

// creates a python tuple from an as_partition_status
// EX: (id, init, done, digest, bval)
as_status as_partition_status_to_pyobject(
    as_error *err, const as_partition_status *part_status, PyObject **py_tuple)
{
    as_error_reset(err);

    int PARTITION_TUPLE_STATUS_SIZE = 5;
    PyObject *new_tuple = PyTuple_New((Py_ssize_t)PARTITION_TUPLE_STATUS_SIZE);
    if (new_tuple == NULL) {
        as_error_update(err, AEROSPIKE_ERR_CLIENT, "failed to create py_tuple");
        goto END;
    }

    PyObject *py_id =
        PyLong_FromUnsignedLong((unsigned long)part_status->part_id);
    PyTuple_SetItem(new_tuple, 0, py_id);

    PyObject *py_init = PyBool_FromLong((long)part_status->digest.init);
    PyTuple_SetItem(new_tuple, 1, py_init);

    PyObject *py_retry = PyBool_FromLong((long)part_status->retry);
    PyTuple_SetItem(new_tuple, 2, py_retry);

    PyObject *py_digest =
        PyByteArray_FromStringAndSize((const char *)&part_status->digest.value,
                                      (Py_ssize_t)AS_DIGEST_VALUE_SIZE);
    PyTuple_SetItem(new_tuple, 3, py_digest);

    PyObject *py_bval =
        PyLong_FromUnsignedLongLong((unsigned long long)part_status->bval);
    PyTuple_SetItem(new_tuple, 4, py_bval);

    *py_tuple = new_tuple;

END:
    return err->code;
}

// creates a python dict of tuples from an as_partitions_status
// EX: {id:(id, init, done, digest, bval) for id in range (1000, 1004,1)}
// returns and empty dict if parts_status == NULL
as_status as_partitions_status_to_pyobject(
    as_error *err, const as_partitions_status *parts_status, PyObject **py_dict)
{
    as_error_reset(err);

    PyObject *new_dict = PyDict_New();
    if (new_dict == NULL) {
        as_error_update(err, AEROSPIKE_ERR_CLIENT, "failed to create new_dict");
        goto END;
    }

    if (parts_status == NULL) {
        // If parts_status is NULL return an empty dict because
        // the query/scan is not tracking its partitions.
        *py_dict = new_dict;
        goto END;
    }

    PyObject *py_done = PyBool_FromLong(parts_status->done);
    PyDict_SetItemString(new_dict, PARTITIONS_STATUS_KEY_DONE, py_done);
    Py_DECREF(py_done);

    PyObject *py_retry = PyBool_FromLong(parts_status->retry);
    PyDict_SetItemString(new_dict, PARTITIONS_STATUS_KEY_RETRY, py_retry);
    Py_DECREF(py_retry);

    for (int i = 0; i < parts_status->part_count; ++i) {

        const as_partition_status *part = &parts_status->parts[i];

        PyObject *new_py_tuple = NULL;
        if (as_partition_status_to_pyobject(err, part, &new_py_tuple) !=
            AEROSPIKE_OK) {
            Py_DECREF(new_dict);
            goto END;
        }

        PyObject *py_id = PyLong_FromUnsignedLong((unsigned long)part->part_id);

        if (PyDict_SetItem(new_dict, py_id, new_py_tuple) != 0) {
            as_error_update(err, AEROSPIKE_ERR_CLIENT,
                            "failed set item in new_dict");
            Py_DECREF(new_dict);
            Py_DECREF(new_py_tuple);
            Py_XDECREF(py_id);
            goto END;
        }
        Py_DECREF(py_id);
    }

    *py_dict = new_dict;

END:
    return err->code;
}

as_status as_user_info_to_pyobject(as_error *err, as_user *user,
                                   PyObject **py_as_user)
{
    as_error_reset(err);

    PyObject *py_info = PyDict_New();
    PyObject *py_roles = PyList_New(0);

    str_array_of_roles_to_py_list(err, user->roles_size, user->roles, py_roles);
    if (err->code != AEROSPIKE_OK) {
        Py_DECREF(py_roles);
        Py_DECREF(py_info);
        goto END;
    }

    if (PyDict_SetItemString(
            py_info, "read_info",
            Py_BuildValue("i", (user->read_info ? *(user->read_info) : 0))) ==
        -1) {
        as_error_update(err, AEROSPIKE_ERR_CLIENT,
                        "Failed to set %s in py_info.", "read_info");
        Py_DECREF(py_roles);
        Py_DECREF(py_info);
        goto END;
    }
    if (PyDict_SetItemString(
            py_info, "write_info",
            Py_BuildValue("i", (user->write_info ? *(user->write_info) : 0))) ==
        -1) {
        as_error_update(err, AEROSPIKE_ERR_CLIENT,
                        "Failed to set %s in py_info.", "write_info");
        Py_DECREF(py_roles);
        Py_DECREF(py_info);
        goto END;
    }
    if (PyDict_SetItemString(py_info, "conns_in_use",
                             Py_BuildValue("i", user->conns_in_use)) == -1) {
        as_error_update(err, AEROSPIKE_ERR_CLIENT,
                        "Failed to set %s in py_info.", "conns_in_use");
        Py_DECREF(py_roles);
        Py_DECREF(py_info);
        goto END;
    }
    if (PyDict_SetItemString(py_info, "roles", py_roles) == -1) {
        as_error_update(err, AEROSPIKE_ERR_CLIENT,
                        "Failed to set %s in py_info.", "roles");
        Py_DECREF(py_roles);
        Py_DECREF(py_info);
        goto END;
    }

    Py_DECREF(py_roles);

    *py_as_user = py_info;

END:
    return err->code;
}

as_status as_role_to_pyobject_old(as_error *err, as_role *role,
                                  PyObject **py_as_role)
{
    as_error_reset(err);

    PyObject *py_privileges = PyList_New(0);

    as_privilege_to_pyobject(err, role->privileges, py_privileges,
                             role->privileges_size);
    if (err->code != AEROSPIKE_OK) {
        goto END;
    }

    *py_as_role = py_privileges;

END:
    return err->code;
}

/*
 * as_role_to_pyobject assumes py_as_role_dict is a python list.
 */
as_status as_role_to_pyobject(as_error *err, as_role *role,
                              PyObject *py_as_role_dict)
{
    as_error_reset(err);

    const char *privelege_key = "privileges";
    const char *whitelist_key = "whitelist";
    const char *read_quota_key = "read_quota";
    const char *write_quota_key = "write_quota";

    PyObject *py_read_quota = NULL;
    PyObject *py_write_quota = NULL;

    PyObject *py_privileges = PyList_New(0);
    PyObject *py_whitelist = PyList_New(0);

    if (py_privileges == NULL || py_whitelist == NULL) {
        as_error_update(err, AEROSPIKE_ERR_CLIENT,
                        "Failed to create py_as_role_dict, py_privileges, or "
                        "py_whitelist.");
        goto END;
    }

    as_privilege_to_pyobject(err, role->privileges, py_privileges,
                             role->privileges_size);
    if (err->code != AEROSPIKE_OK) {
        goto END;
    }

    if (PyDict_SetItemString(py_as_role_dict, privelege_key, py_privileges) ==
        -1) {
        as_error_update(err, AEROSPIKE_ERR_CLIENT,
                        "Failed to set %s in py_as_role_dict.", privelege_key);
        goto END;
    }

    if (char_double_ptr_to_py_list(err, role->whitelist_size,
                                   AS_IP_ADDRESS_SIZE, role->whitelist,
                                   py_whitelist) != AEROSPIKE_OK) {
        goto END;
    }

    if (PyDict_SetItemString(py_as_role_dict, whitelist_key, py_whitelist) ==
        -1) {
        as_error_update(err, AEROSPIKE_ERR_CLIENT,
                        "Failed to set %s in py_as_role_dict.", whitelist_key);
        goto END;
    }

    py_read_quota = Py_BuildValue("i", role->read_quota);
    py_write_quota = Py_BuildValue("i", role->write_quota);
    if (py_read_quota == NULL || py_write_quota == NULL) {
        as_error_update(err, AEROSPIKE_ERR_CLIENT,
                        "Failed to create py_read_quota or py_write_quota.");
        goto END;
    }

    if (PyDict_SetItemString(py_as_role_dict, read_quota_key, py_read_quota) ==
        -1) {
        as_error_update(err, AEROSPIKE_ERR_CLIENT,
                        "Failed to set %s in py_as_role_dict.", read_quota_key);
        goto END;
    }

    if (PyDict_SetItemString(py_as_role_dict, write_quota_key,
                             py_write_quota) == -1) {
        as_error_update(err, AEROSPIKE_ERR_CLIENT,
                        "Failed to set %s in py_as_role_dict.",
                        write_quota_key);
        goto END;
    }

END:
    Py_XDECREF(py_privileges);
    Py_XDECREF(py_whitelist);
    Py_XDECREF(py_read_quota);
    Py_XDECREF(py_write_quota);
    return err->code;
}

as_status as_privilege_to_pyobject(as_error *err, as_privilege privileges[],
                                   PyObject *py_as_privilege,
                                   int privilege_size)
{
    as_error_reset(err);

    PyObject *py_ns = NULL;
    PyObject *py_set = NULL;
    PyObject *py_code = NULL;
    for (int i = 0; i < privilege_size; i++) {
        py_ns = PyUnicode_FromString(privileges[i].ns);
        py_set = PyUnicode_FromString(privileges[i].set);
        py_code = PyLong_FromLong(privileges[i].code);

        PyObject *py_privilege = PyDict_New();
        PyDict_SetItemString(py_privilege, "ns", py_ns);
        PyDict_SetItemString(py_privilege, "set", py_set);
        PyDict_SetItemString(py_privilege, "code", py_code);

        Py_DECREF(py_ns);
        Py_DECREF(py_set);
        Py_DECREF(py_code);

        PyList_Append(py_as_privilege, py_privilege);

        Py_DECREF(py_privilege);
    }

    return err->code;
}

as_status pyobject_to_strArray(as_error *err, PyObject *py_list, char **arr,
                               uint32_t max_len)
{

    as_error_reset(err);

    // Long term TODO: duplicate check in admin_create_user_helper before this is called
    if (!PyList_Check(py_list)) {
        return as_error_update(err, AEROSPIKE_ERR_CLIENT, "not a list");
    }

    // TODO: same as above
    Py_ssize_t size = PyList_Size(py_list);
    if (PyErr_Occurred()) {
        return as_error_update(err, AEROSPIKE_ERR_CLIENT,
                               "Failed to get list size");
    }

    const char *str = NULL;
    for (int i = 0; i < size; i++) {
        PyObject *py_val = PyList_GetItem(py_list, i);
        if (!py_val) {
            return as_error_update(err, AEROSPIKE_ERR_CLIENT,
                                   "Unable to get list item.");
        }

        str = convert_pyobject_to_str(py_val);
        if (!str) {
            return as_error_update(
                err, AEROSPIKE_ERR_CLIENT,
                "Unable to convert unicode object to C string");
        }
        if (strlen(str) >= max_len) {
            as_error_update(err, AEROSPIKE_ERR_CLIENT,
                            "String exceeds max length");
            return err->code;
        }
        strcpy(arr[i], str);
    }

    return err->code;
}

as_status pyobject_to_list(AerospikeClient *self, as_error *err,
                           PyObject *py_list, as_list **list,
                           as_dynamic_pool *dynamic_pool, int serializer_type,
                           bool destroy_buffers)
{
    as_error_reset(err);

    Py_ssize_t size = PyList_Size(py_list);

    if (*list == NULL) {
        *list = (as_list *)as_arraylist_new((uint32_t)size, 0);
    }

    for (int i = 0; i < size; i++) {
        PyObject *py_val = PyList_GetItem(py_list, i);
        as_val *val = NULL;
        as_val_new_from_pyobject(self, err, py_val, &val, dynamic_pool,
                                 serializer_type, destroy_buffers);
        if (err->code != AEROSPIKE_OK) {
            break;
        }
        as_list_append(*list, val);
    }

    if (err->code != AEROSPIKE_OK) {
        as_list_destroy(*list);
    }

    return err->code;
}

as_status pyobject_to_map(AerospikeClient *self, as_error *err,
                          PyObject *py_dict, as_map **map,
                          as_dynamic_pool *dynamic_pool, int serializer_type,
                          bool destroy_buffers)
{
    as_error_reset(err);

    PyObject *py_key = NULL;
    PyObject *py_val = NULL;
    Py_ssize_t pos = 0;
    Py_ssize_t size = PyDict_Size(py_dict);

    if (*map == NULL) {
        int is_pydict_keyordered =
            PyObject_IsInstance(py_dict, AerospikeKeyOrderedDict_Get_Type());
        if (PyErr_Occurred()) {
            return as_error_update(
                err, AEROSPIKE_ERR_CLIENT,
                "Unable to check if dictionary is key ordered or not");
        }

        if (is_pydict_keyordered) {
            *map = (as_map *)as_orderedmap_new((uint32_t)size);
        }
        else {
            // Create unordered dict
            *map = (as_map *)as_hashmap_new((uint32_t)size);
        }
    }

    while (PyDict_Next(py_dict, &pos, &py_key, &py_val)) {
        as_val *key = NULL;
        as_val *val = NULL;
        as_val_new_from_pyobject(self, err, py_key, &key, dynamic_pool,
                                 serializer_type, destroy_buffers);
        if (err->code != AEROSPIKE_OK) {
            break;
        }
        as_val_new_from_pyobject(self, err, py_val, &val, dynamic_pool,
                                 serializer_type, destroy_buffers);
        if (err->code != AEROSPIKE_OK) {
            if (key) {
                as_val_destroy(key);
            }
            break;
        }
        as_map_set(*map, key, val);
    }

    if (err->code != AEROSPIKE_OK) {
        as_map_destroy(*map);
    }

    return err->code;
}

// Creates and returns a Python client ConnectionStats object from a C client's as_conn_stats struct
// If an error occurs here, return NULL
PyObject *create_py_conn_stats_from_as_conn_stats(as_error *error_p,
                                                  struct as_conn_stats_s *stats)
{
    PyObject *py_conn_stats = create_class_instance_from_module(
        error_p, "aerospike_helpers.metrics", "ConnectionStats", NULL);
    if (!py_conn_stats) {
        return NULL;
    }

    const char *field_names[] = {"in_use", "in_pool",   "opened",
                                 "closed", "recovered", "aborted"};
    uint32_t conn_stats[] = {stats->in_use, stats->in_pool,   stats->opened,
                             stats->closed, stats->recovered, stats->aborted};
    for (unsigned long i = 0; i < sizeof(field_names) / sizeof(field_names[0]);
         i++) {
        PyObject *py_value = PyLong_FromLong(conn_stats[i]);
        if (!py_value) {
            as_error_update(error_p, AEROSPIKE_ERR,
                            "Unable to get ConnectionStats field %s",
                            field_names[i]);
            goto error;
        }
        int result =
            PyObject_SetAttrString(py_conn_stats, field_names[i], py_value);
        // Either way if call succeeded or failed, we don't need py_value anymore
        Py_DECREF(py_value);
        if (result == -1) {
            as_error_update(error_p, AEROSPIKE_ERR,
                            "Unable to set ConnectionStats field %s",
                            field_names[i]);
            goto error;
        }
    }

    return py_conn_stats;

error:
    Py_DECREF(py_conn_stats);
    return NULL;
}

// latency_type is for error reporting purposes
static inline PyObject *create_py_list_of_buckets_from_as_latency_list(
    as_error *error_p, const char *latency_type, as_latency *buckets)
{
    PyObject *py_retval = NULL;

    // Dynamic config allows users to resize the number of latency buckets
    // so they can delete buckets.
    // We want to make sure the latency buckets aren't being deleted while we are
    // reading from them.
    as_latency_reserve(buckets);

    // Python list of integer values
    // Each "bucket" is an integer
    PyObject *py_list_of_buckets = PyList_New(buckets->size);
    if (!py_list_of_buckets) {
        as_error_update(error_p, AEROSPIKE_ERR,
                        "Failed to create list of buckets for %s",
                        latency_type);
        goto AS_LATENCY_RELEASE_ON_ERROR;
    }

    // Append each bucket to a list of buckets
    uint32_t bucket_max = buckets->size;
    for (uint32_t i = 0; i < bucket_max; i++) {
        uint64_t bucket = as_latency_get_bucket(buckets, i);
        PyObject *py_bucket = PyLong_FromUnsignedLongLong(bucket);
        if (!py_bucket) {
            as_error_update(error_p, AEROSPIKE_ERR,
                            "Failed to create bucket at index %d for %s", i,
                            latency_type);
            goto CLEANUP_PY_LIST_OF_BUCKETS_ON_ERROR;
        }

        int result = PyList_SetItem(py_list_of_buckets, i, py_bucket);
        if (result == -1) {
            as_error_update(error_p, AEROSPIKE_ERR,
                            "Failed to append bucket at index %d for %s", i,
                            latency_type);
            goto CLEANUP_PY_LIST_OF_BUCKETS_ON_ERROR;
        }

        continue;

    CLEANUP_PY_LIST_OF_BUCKETS_ON_ERROR:
        Py_DECREF(py_list_of_buckets);
        goto AS_LATENCY_RELEASE_ON_ERROR;
    }

    py_retval = py_list_of_buckets;

AS_LATENCY_RELEASE_ON_ERROR:
    as_latency_release(buckets);
    return py_retval;
}

// Creates and returns a Python client NamespaceMetrics object from a C client's as_ns_metrics struct
// If an error occurs here, return NULL
PyObject *create_py_ns_metrics_from_as_ns_metrics(as_error *error_p,
                                                  as_ns_metrics *ns_metrics)
{
    PyObject *py_ns_metrics = create_class_instance_from_module(
        error_p, "aerospike_helpers.metrics", "NamespaceMetrics", NULL);
    if (!py_ns_metrics) {
        return NULL;
    }

    PyObject *py_ns = PyUnicode_FromString(ns_metrics->ns);
    if (py_ns == NULL) {
        goto CLEANUP_PY_NS_METRICS_ON_ERROR;
    }
    int retval = PyObject_SetAttrString(py_ns_metrics, "ns", py_ns);
    Py_DECREF(py_ns);
    if (retval == -1) {
        goto CLEANUP_PY_NS_METRICS_ON_ERROR;
    }

    const char *uint64_fields[] = {"bytes_in", "bytes_out", "error_count",
                                   "timeout_count", "key_busy_count"};
    uint64_t field_vals[] = {ns_metrics->bytes_in, ns_metrics->bytes_out,
                             ns_metrics->error_count, ns_metrics->timeout_count,
                             ns_metrics->key_busy_count};
    for (unsigned long i = 0;
         i < sizeof(uint64_fields) / sizeof(uint64_fields[0]); i++) {
        PyObject *py_field_val = PyLong_FromUnsignedLongLong(field_vals[i]);
        if (!py_field_val) {
            goto CLEANUP_PY_NS_METRICS_ON_ERROR;
        }

        int retval = PyObject_SetAttrString(py_ns_metrics, uint64_fields[i],
                                            py_field_val);
        Py_DECREF(py_field_val);
        if (retval == -1) {
            goto CLEANUP_PY_NS_METRICS_ON_ERROR;
        }
    }

    // These fields must be ordered in the same way as the AS_LATENCY_TYPE_* macros
    const char *latency_types[] = {"conn_latency", "write_latency",
                                   "read_latency", "batch_latency",
                                   "query_latency"};
    for (uint32_t i = 0; i < AS_LATENCY_TYPE_MAX; i++) {
        PyObject *py_buckets = create_py_list_of_buckets_from_as_latency_list(
            error_p, latency_types[i], ns_metrics->latency[i]);
        if (!py_buckets) {
            goto CLEANUP_PY_NS_METRICS_ON_ERROR;
        }

        int result =
            PyObject_SetAttrString(py_ns_metrics, latency_types[i], py_buckets);
        Py_DECREF(py_buckets);
        if (result == -1) {
            as_error_update(error_p, AEROSPIKE_ERR,
                            "Unable to set list of bucket for %s",
                            latency_types[i]);
            goto CLEANUP_PY_NS_METRICS_ON_ERROR;
        }
    }

    return py_ns_metrics;

CLEANUP_PY_NS_METRICS_ON_ERROR:
    Py_DECREF(py_ns_metrics);
    return NULL;
}

// These fields need to be set for both Node and NodeStats class instances
static inline bool py_obj_set_common_attrs_from_as_node(PyObject *py_obj,
                                                        as_node *node)
{
    // Get address short name (reused code from C client's metrics writer code)
    as_address *address = as_node_get_address(node);
    struct sockaddr *addr = (struct sockaddr *)&address->addr;
    char address_name[AS_IP_ADDRESS_SIZE];
    as_address_short_name(addr, address_name, sizeof(address_name));

    const char *str_attr_names[] = {"name", "address"};
    const char *str_attr_values[] = {node->name, address_name};
    for (unsigned long i = 0;
         i < sizeof(str_attr_names) / sizeof(str_attr_names[0]); i++) {
        PyObject *py_attr_value = PyUnicode_FromString(str_attr_values[i]);
        if (py_attr_value == NULL) {
            goto error;
        }
        int retval =
            PyObject_SetAttrString(py_obj, str_attr_names[i], py_attr_value);
        Py_DECREF(py_attr_value);
        if (retval == -1) {
            goto error;
        }
    }

    uint16_t port = as_address_port(addr);
    PyObject *py_port = PyLong_FromUnsignedLong(port);
    if (!py_port) {
        goto error;
    }
    int retval = PyObject_SetAttrString(py_obj, "port", py_port);
    Py_DECREF(py_port);
    if (retval == -1) {
        goto error;
    }

    return true;

error:
    return false;
}

// This field need to be set for both Node and NodeStats class instances
static inline bool
py_obj_set_common_attrs_from_as_node_stats(as_error *error_p, PyObject *py_obj,
                                           as_node_stats *node_stats)
{
    as_conn_stats *sync = &node_stats->sync;
    PyObject *py_conn_stats =
        create_py_conn_stats_from_as_conn_stats(error_p, sync);
    if (py_conn_stats == NULL) {
        goto error;
    }
    int retval = PyObject_SetAttrString(py_obj, "conns", py_conn_stats);
    Py_DECREF(py_conn_stats);
    if (retval == -1) {
        goto error;
    }

    return true;

error:
    return false;
}

// Creates and returns a Python client Node object from a C client's as_node_s struct
// If an error occurs here, return NULL
PyObject *create_py_node_from_as_node(as_error *error_p, struct as_node_s *node)
{
    PyObject *py_node = create_class_instance_from_module(
        error_p, "aerospike_helpers.metrics", "Node", NULL);
    if (!py_node) {
        goto error;
    }

    bool success = py_obj_set_common_attrs_from_as_node(py_node, node);
    if (!success) {
        goto error;
    }

    as_node_stats node_stats;
    aerospike_node_stats(node, &node_stats);

    success = py_obj_set_common_attrs_from_as_node_stats(error_p, py_node,
                                                         &node_stats);
    aerospike_node_stats_destroy(&node_stats);
    if (!success) {
        goto error;
    }

    as_ns_metrics **ns_metrics = node->metrics;
    PyObject *py_ns_metrics_list = PyList_New(node->metrics_size);
    if (py_ns_metrics_list == NULL) {
        goto error;
    }
    for (uint8_t i = 0; i < node->metrics_size; i++) {
        PyObject *py_ns_metrics =
            create_py_ns_metrics_from_as_ns_metrics(error_p, ns_metrics[i]);
        if (!py_ns_metrics) {
            goto loop_error;
        }

        int retval = PyList_SetItem(py_ns_metrics_list, i, py_ns_metrics);
        if (retval == -1) {
            goto loop_error;
        }
        continue;

    loop_error:
        Py_DECREF(py_ns_metrics_list);
        goto error;
    }

    int retval = PyObject_SetAttrString(py_node, "metrics", py_ns_metrics_list);
    Py_DECREF(py_ns_metrics_list);
    if (retval == -1) {
        goto error;
    }

    return py_node;

error:
    Py_XDECREF(py_node);
    return NULL;
}

// Creates and returns a Python client Cluster object from a C client's as_cluster_s struct
// If an error occurs here, return NULL
PyObject *create_py_cluster_from_as_cluster(as_error *error_p,
                                            struct as_cluster_s *cluster)
{
    PyObject *py_cluster = create_class_instance_from_module(
        error_p, "aerospike_helpers.metrics", "Cluster", NULL);
    if (!py_cluster) {
        return NULL;
    }

    // Cluster name is optional (declared in client config)
    if (cluster->cluster_name) {
        PyObject *py_cluster_name = PyUnicode_FromString(cluster->cluster_name);
        PyObject_SetAttrString(py_cluster, "cluster_name", py_cluster_name);
        Py_DECREF(py_cluster_name);
    }
    else {
        PyObject_SetAttrString(py_cluster, "cluster_name", Py_None);
    }

    PyObject *py_invalid_node_count =
        PyLong_FromUnsignedLong(cluster->invalid_node_count);
    PyObject_SetAttrString(py_cluster, "invalid_node_count",
                           py_invalid_node_count);
    Py_DECREF(py_invalid_node_count);

    PyObject *py_command_count =
        PyLong_FromUnsignedLongLong(cluster->command_count);
    PyObject_SetAttrString(py_cluster, "command_count", py_command_count);
    Py_DECREF(py_command_count);

    PyObject *py_retry_count =
        PyLong_FromUnsignedLongLong(cluster->retry_count);
    PyObject_SetAttrString(py_cluster, "retry_count", py_retry_count);
    Py_DECREF(py_retry_count);

    PyObject *py_node_list = PyList_New(cluster->nodes->size);
    if (!py_node_list) {
        goto error;
    }
    for (uint32_t i = 0; i < cluster->nodes->size; i++) {
        PyObject *py_node =
            create_py_node_from_as_node(error_p, cluster->nodes->array[i]);
        if (!py_node) {
            Py_DECREF(py_node_list);
            goto error;
        }
        int result = PyList_SetItem(py_node_list, i, py_node);
        if (result == -1) {
            PyErr_Clear();
            Py_DECREF(py_node);
            Py_DECREF(py_node_list);
            goto error;
        }
    }
    PyObject_SetAttrString(py_cluster, "nodes", py_node_list);
    Py_DECREF(py_node_list);

    return py_cluster;

error:
    Py_DECREF(py_cluster);
    return NULL;
}

// Does not steal a reference to py_arg
PyObject *create_class_instance_from_module(as_error *error_p,
                                            const char *module_name,
                                            const char *class_name,
                                            PyObject *py_arg)
{
    PyObject *py_instance = NULL;
    PyObject *py_module = PyImport_ImportModule(module_name);
    if (py_module == NULL) {
        as_error_update(error_p, AEROSPIKE_ERR_CLIENT,
                        "Unable to import %s module", module_name);
        return NULL;
    }

    PyObject *py_class = PyObject_GetAttrString(py_module, class_name);
    if (py_class == NULL) {
        as_error_update(error_p, AEROSPIKE_ERR,
                        "Unable to import %s class from "
                        "%s module",
                        class_name, module_name);
        goto CLEANUP1;
    }

    if (!PyCallable_Check(py_class)) {
        as_error_update(error_p, AEROSPIKE_ERR,
                        "Unable to create %s instance; "
                        "%s class is not callable",
                        class_name, class_name);
        goto CLEANUP2;
    }

    py_instance = PyObject_CallFunctionObjArgs(py_class, py_arg, NULL);
    if (py_instance == NULL) {
        // An exception has been thrown by calling the constructor
        // We want to show the original exception instead of throwing our own exception
        goto CLEANUP2;
    }

CLEANUP2:
    Py_DECREF(py_class);
CLEANUP1:
    Py_DECREF(py_module);

    return py_instance;
}

bool is_pyobj_correct_as_helpers_type(PyObject *obj,
                                      const char *expected_submodule_name,
                                      const char *expected_type_name,
                                      bool is_subclass_instance)
{
    if (obj->ob_type->tp_dict == NULL) {
        // Unable to get type's __module__ attribute.
        // In Python 3.12+, this would happen if obj was a native Python type
        // https://docs.python.org/3.12/c-api/typeobj.html#c.PyTypeObject.tp_dict
        // so the object would not be the correct type, anyways
        return false;
    }

    PyObject *py_module_name =
        PyDict_GetItemString(obj->ob_type->tp_dict, "__module__");
    if (!py_module_name) {
        // Class does not belong to any module
        return false;
    }

    bool retval = true;

    Py_INCREF(py_module_name);
    if (!PyUnicode_Check(py_module_name)) {
        // Invalid module name
        retval = false;
        goto CLEANUP1;
    }

    const char *module_name = PyUnicode_AsUTF8(py_module_name);
    char *module_name_cpy = strdup(module_name);
    const char *delimiters = ".";
    char *pyobj_parent_module = strtok(module_name_cpy, delimiters);
    if (strcmp(pyobj_parent_module, "aerospike_helpers")) {
        // Class does not belong in aerospike_helpers or any of its submodules
        retval = false;
        goto CLEANUP2;
    }
    // Get rest of submodule after parent aerospike_helpers package
    char *pyobj_submodule = strchr(module_name, '.');
    if (pyobj_submodule) {
        // Python object belongs in a aerospike_helpers submodule
        if (!expected_submodule_name) {
            // But it is expected to only belong in the parent package
            retval = false;
            goto CLEANUP2;
        }
        // We want the string after the .
        else if (strcmp(pyobj_submodule + 1, expected_submodule_name)) {
            // But it doesn't match the expected submodule
            retval = false;
            goto CLEANUP2;
        }
    }
    else {
        // Python object belongs in the aerospike_helpers parent module
        if (expected_submodule_name) {
            // But it is expected to belong to an aerospike_helpers submodule
            retval = false;
            goto CLEANUP2;
        }
    }

    if (!is_subclass_instance) {
        if (strcmp(obj->ob_type->tp_name, expected_type_name)) {
            // object's class does not match expected class
            retval = false;
        }
    }
    else {
        if (strcmp(obj->ob_type->tp_base->tp_name, expected_type_name)) {
            // object's parent class does not match expected class
            retval = false;
        }
    }

CLEANUP2:
    free(module_name_cpy);
CLEANUP1:
    Py_DECREF(py_module_name);
    return retval;
}

as_status as_val_new_from_pyobject(AerospikeClient *self, as_error *err,
                                   PyObject *py_obj, as_val **val,
                                   as_dynamic_pool *dynamic_pool,
                                   int serializer_type, bool destroy_buffers)
{
    as_error_reset(err);

    if (!py_obj) {
        // this should never happen, but if it did...
        return as_error_update(err, AEROSPIKE_ERR_CLIENT, "value is null");
    }
    else if (
        PyBool_Check(
            py_obj)) { //TODO Change to true bool support post jump version.
        switch (self->send_bool_as) {
        case SEND_BOOL_AS_AS_BOOL:;
            as_boolean *converted_bool = NULL;
            if (as_bool_new_from_py_bool(err, py_obj, &converted_bool) !=
                AEROSPIKE_OK) {
                return err->code;
            }
            *val = (as_val *)converted_bool;
            break;
        case SEND_BOOL_AS_INTEGER:;
            as_integer *converted_integer = NULL;
            if (as_integer_new_from_py_bool(err, py_obj, &converted_integer) !=
                AEROSPIKE_OK) {
                return err->code;
            }
            *val = (as_val *)converted_integer;
            break;
        default:
            return as_error_update(err, AEROSPIKE_ERR_CLIENT,
                                   "Unknown value for send_bool_as.");
        }
    }
    else if (PyLong_Check(py_obj)) {
        int64_t i = (int64_t)PyLong_AsLongLong(py_obj);
        if (i == -1 && PyErr_Occurred()) {
            if (PyErr_ExceptionMatches(PyExc_OverflowError)) {
                return as_error_update(err, AEROSPIKE_ERR_PARAM,
                                       "integer value exceeds sys.maxsize");
            }
        }
        *val = (as_val *)as_integer_new(i);
    }
    else if (PyUnicode_Check(py_obj)) {
        PyObject *py_ustr = PyUnicode_AsUTF8String(py_obj);
        if (!py_ustr) {
            return as_error_update(err, AEROSPIKE_ERR_CLIENT,
                                   "Unicode value not encoded in utf-8.");
        }
        char *str = PyBytes_AsString(py_ustr);
        *val = (as_val *)as_string_new(strdup(str), true);
        Py_DECREF(py_ustr);
    }
    else if (PyBytes_Check(py_obj)) {
        as_bytes *bytes = GET_BYTES_POOL(dynamic_pool, err);

        if (err->code == AEROSPIKE_OK) {
            uint32_t b_len = (uint32_t)PyBytes_Size(py_obj);
            uint8_t *b = (uint8_t *)PyBytes_AsString(py_obj);
            if (destroy_buffers) {
                uint8_t *heap_b = (uint8_t *)malloc(b_len);
                memcpy(heap_b, b, b_len);
                as_bytes_init_wrap(bytes, heap_b, b_len, destroy_buffers);
            }
            else {
                as_bytes_init_wrap(bytes, b, b_len, destroy_buffers);
            }

            if (is_pyobj_correct_as_helpers_type(py_obj, NULL, "HyperLogLog",
                                                 false)) {
                bytes->type = AS_BYTES_HLL;
            }
            *val = (as_val *)bytes;
        }
    }
    else if (!strcmp(py_obj->ob_type->tp_name, "aerospike.Geospatial")) {
        PyObject *py_parameter = PyUnicode_FromString("geo_data");
        PyObject *py_data = PyObject_GenericGetAttr(py_obj, py_parameter);
        Py_DECREF(py_parameter);

        PyObject *geospatial_dump = AerospikeGeospatial_DoDumps(py_data, err);
        const char *geo_value = PyUnicode_AsUTF8(geospatial_dump);
        char *geo_value_cpy = strdup(geo_value);

        Py_DECREF(py_data);
        Py_DECREF(geospatial_dump);

        *val = (as_val *)as_geojson_new(geo_value_cpy, true);
    }
    else if (PyByteArray_Check(py_obj)) {
        as_bytes *bytes = GET_BYTES_POOL(dynamic_pool, err);

        if (err->code == AEROSPIKE_OK) {
            uint8_t *str = (uint8_t *)PyByteArray_AsString(py_obj);
            uint32_t str_len = (uint32_t)PyByteArray_Size(py_obj);
            if (destroy_buffers) {
                uint8_t *heap_b = (uint8_t *)malloc(str_len);
                memcpy(heap_b, str, str_len);
                as_bytes_init_wrap(bytes, heap_b, str_len, destroy_buffers);
            }
            else {
                as_bytes_init_wrap(bytes, str, str_len, destroy_buffers);
            }

            if (is_pyobj_correct_as_helpers_type(py_obj, NULL, "HyperLogLog",
                                                 false)) {
                bytes->type = AS_BYTES_HLL;
            }
            *val = (as_val *)bytes;
        }
    }
    else if (PyList_Check(py_obj)) {
        as_list *list = NULL;
        pyobject_to_list(self, err, py_obj, &list, dynamic_pool,
                         serializer_type, destroy_buffers);
        if (err->code == AEROSPIKE_OK) {
            *val = (as_val *)list;
        }
    }
    else if (PyDict_Check(py_obj)) {
        as_map *map = NULL;
        pyobject_to_map(self, err, py_obj, &map, dynamic_pool, serializer_type,
                        destroy_buffers);
        if (err->code == AEROSPIKE_OK) {
            *val = (as_val *)map;
        }
    }
    else if (Py_None == py_obj) {
        *val = as_val_reserve(&as_nil);
    }
    else if (!strcmp(py_obj->ob_type->tp_name, "aerospike.null")) {
        *val = (as_val *)as_val_reserve(&as_nil);
    }
    else if (AS_Matches_Classname(py_obj, AS_CDT_WILDCARD_NAME)) {
        *val = (as_val *)as_val_reserve(&as_cmp_wildcard);
    }
    else if (AS_Matches_Classname(py_obj, AS_CDT_INFINITE_NAME)) {
        *val = (as_val *)as_val_reserve(&as_cmp_inf);
    }
    else {
        if (PyFloat_Check(py_obj)) {
            double d = PyFloat_AsDouble(py_obj);
            *val = (as_val *)as_double_new(d);
        }
        else {
            as_bytes *bytes;
            if (err->code == AEROSPIKE_OK) {
                if (serialize_based_on_serializer_policy(
                        self, serializer_type, &bytes, dynamic_pool, py_obj,
                        err) != AEROSPIKE_OK) {
                    return err->code;
                }
                *val = (as_val *)bytes;
            }
        }
    }

    return err->code;
}

/**
 * Converts a PyObject into an as_record.
 * Returns AEROSPIKE_OK on success. On error, the err argument is populated.
 */
as_status as_record_init_from_pyobject(AerospikeClient *self, as_error *err,
                                       PyObject *py_bins_dict,
                                       PyObject *py_meta, as_record *rec,
                                       int serializer_type,
                                       as_dynamic_pool *dynamic_pool)
{
    as_error_reset(err);

    // We don't want to allocate buffers unless we have to use the serializer.
    bool destroy_buffers = false;

    if (!py_bins_dict) {
        // this should never happen, but if it did...
        return as_error_update(err, AEROSPIKE_ERR_CLIENT, "record is null");
    }
<<<<<<< HEAD
    else if (PyDict_Check(py_bins_dict)) {
        PyObject *py_bin_name = NULL, *py_bin_value = NULL;
        Py_ssize_t pos = 0;
        Py_ssize_t size = PyDict_Size(py_bins_dict);

        const char *name;

        as_record_init(rec, size);

        while (PyDict_Next(py_bins_dict, &pos, &py_bin_name, &py_bin_value)) {

            if (!PyUnicode_Check(py_bin_name)) {
                return as_error_update(
                    err, AEROSPIKE_ERR_CLIENT,
                    "A bin name must be a string or unicode string.");
            }

            name = PyUnicode_AsUTF8(py_bin_name);
            if (!name) {
                return as_error_update(
                    err, AEROSPIKE_ERR_CLIENT,
                    "Unable to convert unicode object to C string");
            }
=======
    else if (!PyDict_Check(py_bins_dict)) {
        return as_error_update(err, AEROSPIKE_ERR_PARAM,
                               "Record should be passed as bin-value pair");
    }
>>>>>>> 0d990449

    PyObject *py_bin_name = NULL, *py_bin_value = NULL;
    Py_ssize_t pos = 0;
    Py_ssize_t size = PyDict_Size(py_bins_dict);
    const char *name;

    as_record_init(rec, size);

<<<<<<< HEAD
            as_val *val = NULL;
            as_val_new_from_pyobject(self, err, py_bin_value, &val,
                                     dynamic_pool, serializer_type,
                                     destroy_buffers);
            if (err->code != AEROSPIKE_OK) {
                break;
            }
            bool success = as_record_set(rec, name, (as_bin_value *)val);
            if (success == false) {
                as_val_destroy(val);
                return as_error_update(err, AEROSPIKE_ERR_BIN_NAME,
                                       "Unable to set key-value pair");
            }
=======
    while (PyDict_Next(py_bins_dict, &pos, &py_bin_name, &py_bin_value)) {
        if (!PyUnicode_Check(py_bin_name)) {
            as_error_update(err, AEROSPIKE_ERR_CLIENT,
                            "A bin name must be a string or unicode string.");
            goto CLEANUP;
>>>>>>> 0d990449
        }

        name = PyUnicode_AsUTF8(py_bin_name);
        if (!name) {
            as_error_update(err, AEROSPIKE_ERR_CLIENT,
                            "Unable to convert unicode object to C string");
            goto CLEANUP;
        }

        if (self->strict_types) {
            if (strlen(name) > AS_BIN_NAME_MAX_LEN) {
                as_error_update(
                    err, AEROSPIKE_ERR_BIN_NAME,
                    "A bin name should not exceed 15 characters limit");
                goto CLEANUP;
            }
        }

        if (!py_bin_value) {
            // this should never happen, but if it did...
            as_error_update(err, AEROSPIKE_ERR_CLIENT, "record is null");
            goto CLEANUP;
        }

        as_val *val = NULL;
        as_val_new_from_pyobject(self, err, py_bin_value, &val, static_pool,
                                 serializer_type);
        if (err->code != AEROSPIKE_OK) {
            goto CLEANUP;
        }

        bool success = as_record_set(rec, name, (as_bin_value *)val);
        if (success == false) {
            as_val_destroy(val);
            as_error_update(err, AEROSPIKE_ERR_BIN_NAME,
                            "Unable to set key-value pair");
            goto CLEANUP;
        }
    }

    check_and_set_meta(py_meta, &rec->ttl, &rec->gen, err, self->validate_keys);

CLEANUP:
    if (err->code != AEROSPIKE_OK) {
        as_record_destroy(rec);
    }
    return err->code;
}

as_status pyobject_to_key(as_error *err, PyObject *py_keytuple, as_key *key)
{
    as_error_reset(err);

    Py_ssize_t size = 0;
    PyObject *py_ns = NULL;
    PyObject *py_set = NULL;
    PyObject *py_key = NULL;
    PyObject *py_digest = NULL;

    char *ns = NULL;
    char *set = NULL;

    if (!py_keytuple) {
        // this should never happen, but if it did...
        return as_error_update(err, AEROSPIKE_ERR_PARAM, "key is null");
    }
    else if (PyTuple_Check(py_keytuple)) {
        size = PyTuple_Size(py_keytuple);

        if (size < 3 || size > 4) {
            return as_error_update(err, AEROSPIKE_ERR_PARAM,
                                   "key tuple must be (Namespace, Set, Key) or "
                                   "(Namespace, Set, None, Digest)");
        }

        py_ns = PyTuple_GetItem(py_keytuple, 0);
        py_set = PyTuple_GetItem(py_keytuple, 1);
        py_key = PyTuple_GetItem(py_keytuple, 2);

        if (size == 4) {
            py_digest = PyTuple_GetItem(py_keytuple, 3);
        }
    }
    else if (PyDict_Check(py_keytuple)) {
        py_ns = PyDict_GetItemString(py_keytuple, "ns");
        py_set = PyDict_GetItemString(py_keytuple, "set");
        py_key = PyDict_GetItemString(py_keytuple, "key");
        py_digest = PyDict_GetItemString(py_keytuple, "digest");
    }
    else {
        return as_error_update(err, AEROSPIKE_ERR_PARAM, "key is invalid");
    }

    if (!py_ns) {
        return as_error_update(err, AEROSPIKE_ERR_PARAM,
                               "namespace is required");
    }
    else if (!PyUnicode_Check(py_ns)) {
        return as_error_update(err, AEROSPIKE_ERR_PARAM,
                               "namespace must be a string");
    }
    else {
        ns = (char *)PyUnicode_AsUTF8(py_ns);
    }

    if (py_set && py_set != Py_None) {
        if (PyUnicode_Check(py_set)) {
            set = (char *)PyUnicode_AsUTF8(py_set);
        }
        else {
            return as_error_update(err, AEROSPIKE_ERR_PARAM,
                                   "set must be a string");
        }
    }

    as_key *returnResult = key;

    if (py_key && py_key != Py_None) {
        // TODO: refactor using as_val_new_from_pyobject
        if (PyUnicode_Check(py_key)) {
            PyObject *py_ustr = PyUnicode_AsUTF8String(py_key);
            char *k = PyBytes_AsString(py_ustr);
            // free flag has to be true. Because, we are creating a new memory
            // for a primary key string using strdup()
            // This memory is destroyed when we call as_key_destroy()
            returnResult = as_key_init_strp(key, ns, set, strdup(k), true);
            Py_DECREF(py_ustr);
        }
        else if (PyLong_Check(py_key)) {
            int64_t k = (int64_t)PyLong_AsLongLong(py_key);
            if (-1 == k && PyErr_Occurred()) {
                as_error_update(err, AEROSPIKE_ERR_PARAM,
                                "integer value for KEY exceeds sys.maxsize");
            }
            else {
                returnResult = as_key_init_int64(key, ns, set, k);
            }
        }
        else if (PyByteArray_Check(py_key)) {
            uint32_t sz = (uint32_t)PyByteArray_Size(py_key);

            if (sz <= 0) {
                as_error_update(err, AEROSPIKE_ERR_PARAM,
                                "Byte array size cannot be 0");
            }
            else {
                uint8_t *byte_array = (uint8_t *)PyByteArray_AsString(py_key);
                returnResult = as_key_init_raw(key, ns, set, byte_array, sz);
            }
        }
        else if (PyBytes_Check(py_key)) {
            char *k = PyBytes_AsString(py_key);
            returnResult = as_key_init_strp(key, ns, set, strdup(k), true);
        }
        else {
            as_error_update(err, AEROSPIKE_ERR_PARAM, "key is invalid");
        }
    }
    else if (py_digest && py_digest != Py_None) {
        if (PyByteArray_Check(py_digest)) {
            uint32_t sz = (uint32_t)PyByteArray_Size(py_digest);

            if (sz != AS_DIGEST_VALUE_SIZE) {
                as_error_update(err, AEROSPIKE_ERR_PARAM,
                                "digest size is invalid. should be 20 bytes, "
                                "but received %d",
                                sz);
            }
            else {
                uint8_t *digest = (uint8_t *)PyByteArray_AsString(py_digest);
                returnResult = as_key_init_digest(key, ns, set, digest);
            }
        }
        else {
            as_error_update(err, AEROSPIKE_ERR_PARAM,
                            "digest is invalid. expected a bytearray");
        }
    }
    else {
        as_error_update(err, AEROSPIKE_ERR_PARAM,
                        "either key or digest is required");
    }

    if (!returnResult) {
        as_error_update(err, AEROSPIKE_ERR_PARAM, "key is invalid");
    }

    return err->code;
}

typedef struct {
    as_error *err;
    uint32_t count;
    AerospikeClient *client;
    void *udata;
} conversion_data;

as_status do_val_to_pyobject(AerospikeClient *self, as_error *err,
                             const as_val *val, PyObject **py_val,
                             bool cnvt_list_to_map)
{
    as_error_reset(err);
    switch (as_val_type(val)) {
    case AS_INTEGER: {
        as_integer *i = as_integer_fromval(val);
        *py_val = PyLong_FromLongLong((long long)as_integer_get(i));
        if (!*py_val) {
            as_error_update(err, AEROSPIKE_ERR_CLIENT,
                            "Failed to create integer or long.");
        }
        break;
    }
    case AS_DOUBLE: {
        as_double *d = as_double_fromval(val);
        *py_val = PyFloat_FromDouble(as_double_get(d));

        if (!*py_val) {
            as_error_update(err, AEROSPIKE_ERR_CLIENT,
                            "Failed to create float.");
        }

        break;
    }
    case AS_STRING: {
        as_string *s = as_string_fromval(val);
        char *str = as_string_get(s);
        if (str) {
            *py_val = PyUnicode_FromString(str);
            if (!*py_val) {
                size_t sz = strlen(str);
                *py_val = PyUnicode_DecodeUTF8(str, sz, NULL);
            }
            if (*py_val == NULL) {
                as_error_update(err, AEROSPIKE_ERR_CLIENT,
                                "Unknown type for value");
                return err->code;
            }
        }
        else {
            Py_INCREF(Py_None);
            *py_val = Py_None;
        }
        break;
    }
    case AS_BOOLEAN: {
        as_boolean *b = as_boolean_fromval(val);
        *py_val = PyBool_FromLong((long)as_boolean_get(b));
        break;
    }
    case AS_BYTES: {
        //uint32_t bval_size = as_bytes_size(bval);
        as_bytes *bval = as_bytes_fromval(val);
        if (deserialize_based_on_as_bytes_type(self, bval, py_val, err) !=
            AEROSPIKE_OK) {
            return err->code;
        }
        break;
    }
    case AS_LIST: {
        as_list *l = as_list_fromval((as_val *)val);
        if (l) {
            PyObject *py_list = NULL;
            if (cnvt_list_to_map) {
                as_list_of_map_to_py_tuple_list(self, err, l, &py_list);
            }
            else {
                list_to_pyobject(self, err, l, &py_list);
            }
            if (err->code == AEROSPIKE_OK) {
                *py_val = py_list;
            }
        }
        break;
    }
    case AS_MAP: {
        as_map *m = as_map_fromval(val);
        if (m) {
            PyObject *py_map = NULL;
            map_to_pyobject(self, err, m, &py_map);
            if (err->code == AEROSPIKE_OK) {
                *py_val = py_map;
            }
        }
        break;
    }
    case AS_REC: {
        as_record *r = as_record_fromval(val);
        if (r) {
            PyObject *py_rec = NULL;
            record_to_pyobject(self, err, r, NULL, &py_rec);
            if (err->code == AEROSPIKE_OK) {
                *py_val = py_rec;
            }
        }
        break;
    }
    case AS_NIL: {
        Py_INCREF(Py_None);
        *py_val = Py_None;
        break;
    }
    case AS_GEOJSON: {
        as_geojson *gp = as_geojson_fromval(val);
        char *locstr = as_geojson_get(gp);
        PyObject *py_locstr = PyUnicode_FromString(locstr);
        PyObject *py_loads = AerospikeGeospatial_DoLoads(py_locstr, err);
        Py_DECREF(py_locstr);
        if (err->code != AEROSPIKE_OK) {
            break;
        }
        *py_val = AerospikeGeospatial_New(err, py_loads);
        if (py_loads) {
            Py_DECREF(py_loads);
        }
        break;
    }
    default: {
        as_error_update(err, AEROSPIKE_ERR_CLIENT, "Unknown type for value");
        return err->code;
    }
    }

    return err->code;
}

as_status val_to_pyobject(AerospikeClient *self, as_error *err,
                          const as_val *val, PyObject **py_val)
{
    return do_val_to_pyobject(self, err, val, py_val, false);
}

as_status val_to_pyobject_cnvt_list_to_map(AerospikeClient *self, as_error *err,
                                           const as_val *val, PyObject **py_val)
{
    return do_val_to_pyobject(self, err, val, py_val, true);
}

as_status as_list_of_map_to_py_tuple_list(AerospikeClient *self, as_error *err,
                                          const as_list *list,
                                          PyObject **py_list)
{
    PyObject *py_tuple = NULL;

    int size = as_list_size((as_list *)list);

    if (size % 2 != 0) {
        return as_error_update(err, AEROSPIKE_ERR_CLIENT,
                               "Invalid key list of key/value pairs");
    }

    *py_list = PyList_New(0);
    if (!*py_list) {
        return as_error_update(err, AEROSPIKE_ERR_CLIENT,
                               "Failed to allocate memory for list.");
    }

    for (int i = 0; i < size; i += 2) {
        as_val *key = as_list_get(list, i);
        as_val *value = as_list_get(list, i + 1);

        if (!key || !value) {
            as_error_update(err, AEROSPIKE_ERR_CLIENT,
                            "Null object found in returned list");
            goto CLEANUP;
        }

        PyObject *py_key = NULL;
        PyObject *py_value = NULL;

        if (val_to_pyobject(self, err, key, &py_key) != AEROSPIKE_OK) {
            goto CLEANUP;
        }
        if (val_to_pyobject(self, err, value, &py_value) != AEROSPIKE_OK) {
            Py_XDECREF(py_key);
            goto CLEANUP;
        }
        py_tuple = PyTuple_New(2);

        if (!py_tuple) {
            as_error_update(err, AEROSPIKE_ERR_CLIENT,
                            "Failed to allocate memory for tuple");
            Py_XDECREF(py_key);
            Py_XDECREF(py_value);
            goto CLEANUP;
        }

        PyTuple_SetItem(py_tuple, 0, py_key);
        PyTuple_SetItem(py_tuple, 1, py_value);

        PyList_Append(*py_list, py_tuple);
        Py_DECREF(py_tuple);
    }

CLEANUP:
    if (err->code != AEROSPIKE_OK) {
        Py_DECREF(*py_list);
    }

    return err->code;
}

static bool list_to_pyobject_each(as_val *val, void *udata)
{
    if (!val) {
        return false;
    }

    conversion_data *convd = (conversion_data *)udata;
    as_error *err = convd->err;
    PyObject *py_list = (PyObject *)convd->udata;

    PyObject *py_val = NULL;
    val_to_pyobject(convd->client, convd->err, val, &py_val);

    if (err->code != AEROSPIKE_OK) {
        return false;
    }

    PyList_SetItem(py_list, convd->count, py_val);

    convd->count++;
    return true;
}

as_status list_to_pyobject(AerospikeClient *self, as_error *err,
                           const as_list *list, PyObject **py_list)
{
    *py_list = PyList_New(as_list_size((as_list *)list));

    if (!*py_list) {
        return as_error_update(err, AEROSPIKE_ERR_CLIENT,
                               "Failed to allocate memory for list");
    }

    conversion_data convd = {
        .err = err, .count = 0, .client = self, .udata = *py_list};

    as_list_foreach(list, list_to_pyobject_each, &convd);

    if (err->code != AEROSPIKE_OK) {
        Py_CLEAR(*py_list);
        return err->code;
    }

    return err->code;
}

static bool map_to_pyobject_each(const as_val *key, const as_val *val,
                                 void *udata)
{

    conversion_data *convd = (conversion_data *)udata;
    as_error *err = convd->err;

    if (!key || !val) {
        as_error_update(err, AEROSPIKE_ERR_CLIENT,
                        "Received null key or value");
        return false;
    }

    PyObject *py_dict = (PyObject *)convd->udata;

    PyObject *py_key = NULL;
    val_to_pyobject(convd->client, convd->err, key, &py_key);

    if (err->code != AEROSPIKE_OK) {
        return false;
    }

    PyObject *py_val = NULL;
    val_to_pyobject(convd->client, convd->err, val, &py_val);

    if (err->code != AEROSPIKE_OK) {
        Py_DECREF(py_key);
        return false;
    }

    /* We failed to set a dictionary item. This is probably
     * due to an unhashable keytype
     */
    if (PyDict_SetItem(py_dict, py_key, py_val) == -1) {
        if (PyErr_Occurred() && PyErr_ExceptionMatches(PyExc_TypeError)) {
            as_error_update(
                err, AEROSPIKE_ERR_CLIENT,
                "Unable to use unhashable type as a dictionary key");
        }
        else {
            as_error_update(err, AEROSPIKE_ERR_CLIENT,
                            "Unable to add dictionary item");
        }
        Py_CLEAR(py_key);
        Py_CLEAR(py_val);
        return false;
    }

    Py_DECREF(py_key);
    Py_DECREF(py_val);

    convd->count++;
    return true;
}

as_status map_to_pyobject(AerospikeClient *self, as_error *err,
                          const as_map *map, PyObject **py_map)
{
    *py_map = PyDict_New();
    if (!*py_map) {
        return as_error_update(err, AEROSPIKE_ERR_CLIENT,
                               "Failed to allocate memory for dictionary.");
    }

    // as_orderedmap has flags set to 1
    if (map->flags == 1) {
        PyObject *key_ordered_dict_class = AerospikeKeyOrderedDict_Get_Type();
        PyObject *py_keyordereddict =
            PyObject_CallFunctionObjArgs(key_ordered_dict_class, *py_map, NULL);
        Py_DECREF(*py_map);
        if (py_keyordereddict == NULL) {
            return as_error_update(err, AEROSPIKE_ERR_CLIENT,
                                   "Failed to create KeyOrderedDict instance.");
        }
        *py_map = py_keyordereddict;
    }

    conversion_data convd = {
        .err = err, .count = 0, .client = self, .udata = *py_map};

    as_map_foreach(map, map_to_pyobject_each, &convd);

    if (err->code != AEROSPIKE_OK) {
        Py_DECREF(*py_map);
        return err->code;
    }

    return err->code;
}

as_status do_record_to_pyobject(AerospikeClient *self, as_error *err,
                                const as_record *rec, const as_key *key,
                                PyObject **obj, bool cnvt_list_to_map)
{
    as_error_reset(err);
    *obj = NULL;

    if (!rec) {
        return as_error_update(err, AEROSPIKE_ERR_CLIENT, "record is null");
    }

    PyObject *py_rec = NULL;
    PyObject *py_rec_key = NULL;
    PyObject *py_rec_meta = NULL;
    PyObject *py_rec_bins = NULL;

    if (key_to_pyobject(err, key ? key : &rec->key, &py_rec_key) !=
        AEROSPIKE_OK) {
        return err->code;
    }

    if (metadata_to_pyobject(err, rec, &py_rec_meta) != AEROSPIKE_OK) {
        Py_CLEAR(py_rec_key);
        return err->code;
    }

    if (bins_to_pyobject(self, err, rec, &py_rec_bins, cnvt_list_to_map) !=
        AEROSPIKE_OK) {
        Py_CLEAR(py_rec_key);
        Py_CLEAR(py_rec_meta);
        return err->code;
    }

    if (!py_rec_key) {
        Py_INCREF(Py_None);
        py_rec_key = Py_None;
    }

    if (!py_rec_meta) {
        Py_INCREF(Py_None);
        py_rec_meta = Py_None;
    }

    if (!py_rec_bins) {
        Py_INCREF(Py_None);
        py_rec_bins = Py_None;
    }

    py_rec = PyTuple_New(3);
    PyTuple_SetItem(py_rec, 0, py_rec_key);
    PyTuple_SetItem(py_rec, 1, py_rec_meta);
    PyTuple_SetItem(py_rec, 2, py_rec_bins);

    *obj = py_rec;
    return err->code;
}

as_status record_to_resultpyobject(AerospikeClient *self, as_error *err,
                                   const as_record *rec, PyObject **obj)
{
    as_error_reset(err);
    *obj = NULL;

    if (!rec) {
        return as_error_update(err, AEROSPIKE_ERR_CLIENT, "record is null");
    }

    PyObject *py_rec = NULL;
    PyObject *py_rec_meta = NULL;
    PyObject *py_rec_bins = NULL;

    if (metadata_to_pyobject(err, rec, &py_rec_meta) != AEROSPIKE_OK) {
        return err->code;
    }

    if (bins_to_pyobject(self, err, rec, &py_rec_bins, false) != AEROSPIKE_OK) {
        Py_CLEAR(py_rec_meta);
        return err->code;
    }

    if (!py_rec_meta) {
        Py_INCREF(Py_None);
        py_rec_meta = Py_None;
    }

    if (!py_rec_bins) {
        Py_INCREF(Py_None);
        py_rec_bins = Py_None;
    }

    py_rec = PyTuple_New(2);
    PyTuple_SetItem(py_rec, 0, py_rec_meta);
    PyTuple_SetItem(py_rec, 1, py_rec_bins);

    *obj = py_rec;
    return err->code;
}

as_status record_to_pyobject(AerospikeClient *self, as_error *err,
                             const as_record *rec, const as_key *key,
                             PyObject **obj)
{
    return do_record_to_pyobject(self, err, rec, key, obj, false);
}

as_status record_to_pyobject_cnvt_list_to_map(AerospikeClient *self,
                                              as_error *err,
                                              const as_record *rec,
                                              const as_key *key, PyObject **obj)
{
    return do_record_to_pyobject(self, err, rec, key, obj, true);
}

as_status key_to_pyobject(as_error *err, const as_key *key, PyObject **obj)
{
    as_error_reset(err);

    *obj = NULL;

    if (!key) {
        return as_error_update(err, AEROSPIKE_ERR_CLIENT, "key is null");
    }

    PyObject *py_namespace = NULL;
    PyObject *py_set = NULL;
    PyObject *py_key = NULL;
    PyObject *py_digest = NULL;

    if (strlen(key->ns) > 0) {
        py_namespace = PyUnicode_FromString(key->ns);
    }

    if (strlen(key->set) > 0) {
        py_set = PyUnicode_FromString(key->set);
    }

    if (key->valuep) {
        as_val *val = (as_val *)key->valuep;
        as_val_t type = as_val_type(val);
        switch (type) {
        case AS_INTEGER: {
            as_integer *ival = as_integer_fromval(val);
            py_key = PyLong_FromLongLong((long long)as_integer_get(ival));
            break;
        }
        case AS_STRING: {
            as_string *sval = as_string_fromval(val);
            py_key = PyUnicode_FromString(as_string_get(sval));
            if (!py_key) {
                py_key = PyUnicode_DecodeUTF8(as_string_get(sval),
                                              as_string_len(sval), NULL);
                PyErr_Clear();
            }
            if (!py_key) {
                py_key = PyBytes_FromString(as_string_get(sval));
            }
            if (!py_key) {
                as_error_update(err, AEROSPIKE_ERR_CLIENT,
                                "Unknown type for value");
                Py_XDECREF(py_namespace);
                Py_XDECREF(py_set);
                return err->code;
            }
            break;
        }
        case AS_BYTES: {
            as_bytes *bval = as_bytes_fromval(val);
            if (bval) {
                uint32_t bval_size = as_bytes_size(bval);
                py_key = PyByteArray_FromStringAndSize(
                    (char *)as_bytes_get(bval), bval_size);
            }
            break;
        }
        default: {
            break;
        }
        }
    }

    if (key->digest.init) {
        py_digest = PyByteArray_FromStringAndSize((char *)key->digest.value,
                                                  AS_DIGEST_VALUE_SIZE);
    }

    if (!py_namespace) {
        Py_INCREF(Py_None);
        py_namespace = Py_None;
    }

    if (!py_set) {
        Py_INCREF(Py_None);
        py_set = Py_None;
    }

    if (!py_key) {
        Py_INCREF(Py_None);
        py_key = Py_None;
    }

    if (!py_digest) {
        Py_INCREF(Py_None);
        py_digest = Py_None;
    }

    PyObject *py_keyobj = PyTuple_New(4);
    PyTuple_SetItem(py_keyobj, PY_KEYT_NAMESPACE, py_namespace);
    PyTuple_SetItem(py_keyobj, PY_KEYT_SET, py_set);
    PyTuple_SetItem(py_keyobj, PY_KEYT_KEY, py_key);
    PyTuple_SetItem(py_keyobj, PY_KEYT_DIGEST, py_digest);

    *obj = py_keyobj;
    return err->code;
}

static bool do_bins_to_pyobject_each(const char *name, const as_val *val,
                                     void *udata, bool cnvt_list_to_map)
{
    if (!name || !val) {
        return false;
    }

    conversion_data *convd = (conversion_data *)udata;
    as_error *err = convd->err;
    PyObject *py_bins = (PyObject *)convd->udata;
    PyObject *py_val = NULL;

    if (cnvt_list_to_map) {
        val_to_pyobject_cnvt_list_to_map(convd->client, err, val, &py_val);
    }
    else {
        val_to_pyobject(convd->client, err, val, &py_val);
    }

    if (err->code != AEROSPIKE_OK) {
        return false;
    }

    PyDict_SetItemString(py_bins, name, py_val);

    Py_DECREF(py_val);

    convd->count++;
    return true;
}

static bool bins_to_pyobject_each_cnvt_list_to_map(const char *name,
                                                   const as_val *val,
                                                   void *udata)
{
    return do_bins_to_pyobject_each(name, val, udata, true);
}

static bool bins_to_pyobject_each(const char *name, const as_val *val,
                                  void *udata)
{
    return do_bins_to_pyobject_each(name, val, udata, false);
}

as_status bins_to_pyobject(AerospikeClient *self, as_error *err,
                           const as_record *rec, PyObject **py_bins,
                           bool cnvt_list_to_map)
{
    as_error_reset(err);

    if (!rec) {
        // this should never happen, but if it did...
        return as_error_update(err, AEROSPIKE_ERR_CLIENT, "record is null");
    }

    *py_bins = PyDict_New();

    conversion_data convd = {
        .err = err, .count = 0, .client = self, .udata = *py_bins};

    as_record_foreach(rec,
                      cnvt_list_to_map ? bins_to_pyobject_each_cnvt_list_to_map
                                       : bins_to_pyobject_each,
                      &convd);

    if (err->code != AEROSPIKE_OK) {
        Py_DECREF(*py_bins);
        return err->code;
    }

    return err->code;
}

/*
 * operate_bins_to_pyobject
 *
 * Because operate returns a record with multiple entries per bin value, this function
 * iterates over each bin and adds a tuple of the form (bin_name, bin_value). These tuples
 * are stored in a list.
 * e.g. [('bin1', 5), ('bin1', 6), ('bin2', [3,4,5])]
 * Other converter functions assume one entry per bin name.
 * @param self A pointer to a Python Client aerospike wrapper, needed for deserialization
 * @param err pointer to as_error. It will be filled if an error is encountered.
 * @param rec the C client record to be converted to a list of tuples of bin values
 * @param py_bins Pointer to pointer to PyObject. It will be allocated and filled with list of tuples of bin values
 */
as_status operate_bins_to_pyobject(AerospikeClient *self, as_error *err,
                                   const as_record *rec, PyObject **py_bins)
{
    as_error_reset(err);
    PyObject *py_bin_value = NULL;
    PyObject *py_bin_pair = NULL;

    if (!rec) {
        // this should never happen, but if it did...
        return as_error_update(err, AEROSPIKE_ERR_CLIENT, "record is null");
    }

    *py_bins = PyList_New(0);
    as_record_iterator it;
    as_record_iterator_init(&it, rec);

    while (as_record_iterator_has_next(&it)) {
        as_bin *bin = as_record_iterator_next(&it);
        py_bin_value = NULL;
        py_bin_pair = NULL;
        val_to_pyobject(self, err, (as_val *)as_bin_get_value(bin),
                        &py_bin_value);
        if (err->code != AEROSPIKE_OK) {
            goto CLEANUP;
        }
        if (!py_bin_value) {
            as_error_update(err, AEROSPIKE_ERR_CLIENT,
                            "Null entry in operate ordered conversion");
            goto CLEANUP;
        }
        py_bin_pair = Py_BuildValue("sO", as_bin_get_name(bin), py_bin_value);
        if (!py_bin_pair) {
            as_error_update(err, AEROSPIKE_ERR_CLIENT,
                            "Unable to build bin entry");
            Py_DECREF(py_bin_value);
            goto CLEANUP;
        }
        Py_DECREF(py_bin_value);
        PyList_Append(*py_bins, py_bin_pair);
        Py_DECREF(py_bin_pair);
    }

CLEANUP:
    if (err->code != AEROSPIKE_OK) {
        Py_DECREF(*py_bins);
    }

    as_record_iterator_destroy(&it);
    return err->code;
}

as_status metadata_to_pyobject(as_error *err, const as_record *rec,
                               PyObject **obj)
{
    as_error_reset(err);

    if (!rec) {
        // this should never happen, but if it did...
        return as_error_update(err, AEROSPIKE_ERR_CLIENT, "record is null");
    }

    PyObject *py_ttl = PyLong_FromLong(rec->ttl);
    PyObject *py_gen = PyLong_FromLong(rec->gen);

    PyObject *py_meta = PyDict_New();
    PyDict_SetItemString(py_meta, "ttl", py_ttl);
    PyDict_SetItemString(py_meta, "gen", py_gen);

    Py_DECREF(py_ttl);
    Py_DECREF(py_gen);

    *obj = py_meta;
    return err->code;
}

void error_to_pyobject(const as_error *err, PyObject **obj)
{
    PyObject *py_file = NULL;
    if (err->file) {
        py_file = PyUnicode_FromString(err->file);
    }
    else {
        Py_INCREF(Py_None);
        py_file = Py_None;
    }
    PyObject *py_line = NULL;
    if (err->line > 0) {
        py_line = PyLong_FromLong(err->line);
    }
    else {
        Py_INCREF(Py_None);
        py_line = Py_None;
    }

    PyObject *py_code = PyLong_FromLongLong(err->code);
    PyObject *py_message = PyUnicode_FromString(err->message);

    PyObject *py_in_doubt = err->in_doubt ? Py_True : Py_False;
    Py_INCREF(py_in_doubt);

    PyObject *py_err = PyTuple_New(5);
    PyTuple_SetItem(py_err, PY_EXCEPTION_CODE, py_code);
    PyTuple_SetItem(py_err, PY_EXCEPTION_MSG, py_message);
    PyTuple_SetItem(py_err, PY_EXCEPTION_FILE, py_file);
    PyTuple_SetItem(py_err, PY_EXCEPTION_LINE, py_line);
    PyTuple_SetItem(py_err, AS_PY_EXCEPTION_IN_DOUBT, py_in_doubt);
    *obj = py_err;
}

void initialize_bin_for_strictypes(AerospikeClient *self, as_error *err,
                                   PyObject *py_value, as_binop *binop,
                                   char *bin, as_dynamic_pool *dynamic_pool)
{

    bool destroy_buffers = false;
    as_bin *binop_bin = &binop->bin;
    if (PyLong_Check(py_value)) {
        int val = PyLong_AsLong(py_value);
        as_integer_init((as_integer *)&binop_bin->value, val);
        binop_bin->valuep = &binop_bin->value;
    }
    else if (PyUnicode_Check(py_value)) {
        char *val = (char *)PyUnicode_AsUTF8(py_value);
        as_string_init((as_string *)&binop_bin->value, val, false);
        binop_bin->valuep = &binop_bin->value;
    }
    else if (PyFloat_Check(py_value)) {
        int64_t val = PyFloat_AsDouble(py_value);
        as_double_init((as_double *)&binop_bin->value, val);
        binop_bin->valuep = &binop_bin->value;
    }
    else if (PyList_Check(py_value)) {
        as_list *list = NULL;
        pyobject_to_list(self, err, py_value, &list, dynamic_pool,
                         SERIALIZER_NONE, destroy_buffers);
        ((as_val *)&binop_bin->value)->type = AS_UNKNOWN;
        binop_bin->valuep = (as_bin_value *)list;
    }
    else if (PyDict_Check(py_value)) {
        as_map *map = NULL;
        pyobject_to_map(self, err, py_value, &map, dynamic_pool,
                        SERIALIZER_NONE, destroy_buffers);
        ((as_val *)&binop_bin->value)->type = AS_UNKNOWN;
        binop_bin->valuep = (as_bin_value *)map;
    }
    else if (!strcmp(py_value->ob_type->tp_name, "aerospike.Geospatial")) {
        PyObject *geo_data = PyObject_GetAttrString(py_value, "geo_data");
        PyObject *geo_data_py_str = AerospikeGeospatial_DoDumps(geo_data, err);
        const char *geo_data_str = PyUnicode_AsUTF8(geo_data_py_str);

        // Make a copy of the encoding since the utf8 encoding points to a buffer in the PyUnicode object
        // So if we deallocate the PyUnicode object, the buffer will also be deallocated
        // and then the geojson object will be pointing to invalid memory
        char *geo_data_str_cpy = strdup(geo_data_str);
        as_geojson_init((as_geojson *)&binop_bin->value, geo_data_str_cpy,
                        true);
        binop_bin->valuep = &binop_bin->value;

        // Cleanup
        Py_XDECREF(geo_data_py_str);
        Py_XDECREF(geo_data);
    }
    else if (PyByteArray_Check(py_value)) {
        if (self->user_serializer_call_info.callback) {
            as_bytes *bytes;
            serialize_based_on_serializer_policy(self, SERIALIZER_NONE, &bytes,
                                                 dynamic_pool, py_value, err);
            as_bytes_init_wrap((as_bytes *)&binop_bin->value, bytes->value,
                               bytes->size, true);
            binop_bin->valuep = &binop_bin->value;
        }
        else {
            uint8_t *str = (uint8_t *)PyByteArray_AsString(py_value);
            uint32_t str_len = (uint32_t)PyByteArray_Size(py_value);
            uint8_t *heap_b = (uint8_t *)malloc(str_len);
            memcpy(heap_b, str, str_len);
            as_bytes_init_wrap((as_bytes *)&binop_bin->value, heap_b, str_len,
                               true);

            binop_bin->valuep = &binop_bin->value;
        }
    }
    else if (PyBytes_Check(py_value)) {

        if (self->user_serializer_call_info.callback) {
            as_bytes *bytes;
            serialize_based_on_serializer_policy(self, SERIALIZER_NONE, &bytes,
                                                 dynamic_pool, py_value, err);
            as_bytes_init_wrap((as_bytes *)&binop_bin->value, bytes->value,
                               bytes->size, true);
            binop_bin->valuep = &binop_bin->value;
        }
        else {
            uint8_t *b = (uint8_t *)PyBytes_AsString(py_value);
            uint32_t b_len = (uint32_t)PyBytes_Size(py_value);
            uint8_t *heap_b = (uint8_t *)malloc(b_len);
            memcpy(heap_b, b, b_len);
            as_bytes_init_wrap((as_bytes *)&binop_bin->value, heap_b, b_len,
                               true);

            binop_bin->valuep = &binop_bin->value;
        }
    }
    else if (!strcmp(py_value->ob_type->tp_name, "aerospike.null")) {
        ((as_val *)&binop_bin->value)->type = AS_UNKNOWN;
        binop_bin->valuep = (as_bin_value *)&as_nil;
    }
    else if (self->user_serializer_call_info.callback) {
        as_bytes *bytes;
        serialize_based_on_serializer_policy(self, SERIALIZER_NONE, &bytes,
                                             dynamic_pool, py_value, err);
        as_bytes_init_wrap((as_bytes *)&binop_bin->value, bytes->value,
                           bytes->size, true);
        ((as_val *)&binop_bin->value)->type = AS_UNKNOWN;
        binop_bin->valuep = &binop_bin->value;
    }
    else {
        // Since serialization is unsafe, we cannot use do anything with this value.
        // A nil bin is created and the error is propogated.
        ((as_val *)&binop_bin->value)->type = AS_UNKNOWN;
        binop_bin->valuep = (as_bin_value *)&as_nil;
        as_error_update(err, AEROSPIKE_ERR_CLIENT,
                        "Unable to create bin for unknown Python native type.");
    }
    strcpy(binop_bin->name, bin);
}

// TODO: dead code
as_status bin_strict_type_checking(AerospikeClient *self, as_error *err,
                                   PyObject *py_bin, char **bin)
{
    as_error_reset(err);

    if (py_bin) {
        if (PyUnicode_Check(py_bin)) {
            *bin = (char *)PyUnicode_AsUTF8(py_bin);
        }
        else if (PyByteArray_Check(py_bin)) {
            *bin = PyByteArray_AsString(py_bin);
        }
        else {
            as_error_update(err, AEROSPIKE_ERR_PARAM,
                            "Bin name should be of type string");
            goto CLEANUP;
        }

        if (self->strict_types) {
            if (strlen(*bin) > AS_BIN_NAME_MAX_LEN) {
                as_error_update(
                    err, AEROSPIKE_ERR_BIN_NAME,
                    "A bin name should not exceed 15 characters limit");
            }
        }
    }

CLEANUP:
    if (err->code != AEROSPIKE_OK) {
        raise_exception(err);
    }
    return err->code;
}

/**
 *******************************************************************************************************
 * This function checks for metadata and if present set it into the
 * as_operations.
 *
 * @param py_meta               The dictionary of metadata.
 * @param ops                   The as_operations object.
 * @param err                   The as_error to be populated by the function
 *                              with the encountered error if any.
 *
 * Returns: error code.
 *******************************************************************************************************
 */
as_status check_and_set_meta(PyObject *py_meta, uint32_t *ttl_ref,
                             uint16_t *gen_ref, as_error *err,
                             bool validate_keys)
{
    as_error_reset(err);
    if (py_meta && PyDict_Check(py_meta)) {
        if (validate_keys) {
            as_status retval = does_py_dict_contain_valid_keys(
                err, py_meta, py_record_metadata_valid_keys, "record metadata");
            if (retval == -1) {
                // This shouldn't happen, but if it did...
                // TODO: wrong error message
                return as_error_update(err, AEROSPIKE_ERR,
                                       ERR_MSG_FAILED_TO_VALIDATE_POLICY_KEYS);
            }
            else if (retval == 0) {
                return err->code;
            }
        }

        PyObject *py_gen = PyDict_GetItemString(py_meta, "gen");
        PyObject *py_ttl = PyDict_GetItemString(py_meta, "ttl");
        uint32_t ttl = 0;
        uint16_t gen = 0;
        if (py_ttl) {
            if (PyLong_Check(py_ttl)) {
                ttl = (uint32_t)PyLong_AsLong(py_ttl);
            }
            else {
                return as_error_update(err, AEROSPIKE_ERR_PARAM,
                                       "Ttl should be an int or long");
            }

            if ((uint32_t)-1 == ttl && PyErr_Occurred()) {
                return as_error_update(
                    err, AEROSPIKE_ERR_PARAM,
                    "integer value for ttl exceeds sys.maxsize");
            }
            *ttl_ref = ttl;
        }
        else {
            // Metadata dict was present, but ttl field did not exist
            *ttl_ref = AS_RECORD_CLIENT_DEFAULT_TTL;
        }

        if (py_gen) {
            if (PyLong_Check(py_gen)) {
                // TODO: Needs to check value doesn't go past unsigned 16 bit limit
                gen = (uint16_t)PyLong_AsLong(py_gen);
            }
            else {
                return as_error_update(err, AEROSPIKE_ERR_PARAM,
                                       "Generation should be an int or long");
            }

            if ((uint16_t)-1 == gen && PyErr_Occurred()) {
                return as_error_update(
                    err, AEROSPIKE_ERR_PARAM,
                    "integer value for gen exceeds sys.maxsize");
            }
            *gen_ref = gen;
        }
    }
    else if (py_meta && (py_meta != Py_None)) {
        return as_error_update(err, AEROSPIKE_ERR_PARAM,
                               "Metadata should be of type dictionary");
    }
    else {
        // Metadata dict was not set by user
        *ttl_ref = AS_RECORD_CLIENT_DEFAULT_TTL;
    }
    return err->code;
}

as_status pyobject_to_index(AerospikeClient *self, as_error *err,
                            PyObject *py_value, long *long_val)
{
    if (PyLong_Check(py_value)) {
        *long_val = PyLong_AsLong(py_value);
        if (*long_val == -1 && PyErr_Occurred() && self->strict_types) {
            if (PyErr_ExceptionMatches(PyExc_OverflowError)) {
                return as_error_update(err, AEROSPIKE_ERR_PARAM,
                                       "integer value exceeds sys.maxsize");
            }
        }
    }
    else {
        return as_error_update(err, AEROSPIKE_ERR_PARAM,
                               "Offset should be of int or long type");
    }

    return err->code;
}

as_status as_batch_read_results_to_pyobject(as_error *err,
                                            AerospikeClient *client,
                                            const as_batch_read *results,
                                            uint32_t size,
                                            PyObject **py_records)
{
    *py_records = NULL;
    PyObject *temp_py_recs = PyList_New(0);

    if (!temp_py_recs) {
        return as_error_update(err, AEROSPIKE_ERR_CLIENT,
                               "Failed to allocate memory for batch results");
    }

    // Loop over results array
    for (uint32_t i = 0; i < size; i++) {
        PyObject *py_rec = NULL;
        PyObject *py_key = NULL;
        if (results[i].result == AEROSPIKE_OK) {
            /* There was a record for the item, but we failed to convert it, probably a deserialize issue, error out */
            record_to_pyobject(client, err, &results[i].record, results[i].key,
                               &py_rec);
            if (!py_rec || err->code != AEROSPIKE_OK) {
                Py_XDECREF(temp_py_recs);
                return err->code;
            }
            /* The record wasn't found, build a (key, None, None) tuple */
        }
        else {
            key_to_pyobject(err, results[i].key, &py_key);
            if (!py_key || err->code != AEROSPIKE_OK) {
                Py_XDECREF(temp_py_recs);
                return err->code;
            }
            py_rec = Py_BuildValue("OOO", py_key, Py_None, Py_None);
            Py_DECREF(py_key);
        }

        if (!py_rec) {
            /* This means that build value, failed, so we are in trouble*/
            Py_XDECREF(temp_py_recs);
            return as_error_update(
                err, AEROSPIKE_ERR_CLIENT,
                "Failed to allocate memory for record entry");
        }

        if (PyList_Append(temp_py_recs, py_rec) != 0) {
            Py_DECREF(py_rec);
            Py_DECREF(temp_py_recs);
            return as_error_update(err, AEROSPIKE_ERR_CLIENT,
                                   "Failed to add record to results");
        }
        Py_DECREF(py_rec);
    }

    // Release Python State
    *py_records = temp_py_recs;
    return AEROSPIKE_OK;
}

as_status batch_read_records_to_pyobject(AerospikeClient *self, as_error *err,
                                         as_batch_read_records *records,
                                         PyObject **py_recs)
{
    *py_recs = PyList_New(0);

    if (!(*py_recs)) {
        return as_error_update(err, AEROSPIKE_ERR_CLIENT,
                               "Failed to allocate return list of records");
    }
    as_vector *list = &records->list;
    for (uint32_t i = 0; i < list->size; i++) {

        as_batch_read_record *batch = as_vector_get(list, i);
        PyObject *py_rec = NULL;
        PyObject *py_key = NULL;

        /* There should be a record, so convert it to a tuple */
        if (batch->result == AEROSPIKE_OK) {
            record_to_pyobject(self, err, &batch->record, &batch->key, &py_rec);
            if (!py_rec || err->code != AEROSPIKE_OK) {
                Py_CLEAR(*py_recs);
                return err->code;
            }
            /* No record, convert to (key, None, None) */
        }
        else {
            key_to_pyobject(err, &batch->key, &py_key);
            if (!py_key || err->code != AEROSPIKE_OK) {
                Py_CLEAR(*py_recs);
                return err->code;
            }
            py_rec = Py_BuildValue("OOO", py_key, Py_None, Py_None);
            Py_DECREF(py_key);
            if (!py_rec) {
                as_error_update(err, AEROSPIKE_ERR_CLIENT,
                                "Failed to create a record tuple");
                Py_CLEAR(*py_recs);
                return err->code;
            }
        }

        if (PyList_Append(*py_recs, py_rec) != 0) {
            as_error_update(err, AEROSPIKE_ERR_CLIENT,
                            "Failed to add record tuple to return list");
            Py_XDECREF(py_rec);
            Py_CLEAR(*py_recs);
            return err->code;
        }
        Py_DECREF(py_rec);
    }
    return AEROSPIKE_OK;
}

/*
This fetches a string from a Python String like. If it is a unicode in Python27, we need to convert it
to a bytes like object first, and keep track of the intermediate object for later deletion.
*/
// TODO: replace with convert_pyobject_to_str
as_status string_and_pyuni_from_pystring(PyObject *py_string,
                                         PyObject **pyuni_r, char **c_str_ptr,
                                         as_error *err)
{
    /* Not needed if we drop support for Python > 3 < 3.3 */

    *c_str_ptr = NULL;
    if (PyUnicode_Check(py_string)) {
        *c_str_ptr = (char *)PyUnicode_AsUTF8(py_string);
        return AEROSPIKE_OK;
    }
    return as_error_update(err, AEROSPIKE_ERR_PARAM, "String value required");
}

// This function converts a list of cdt_ctx from aerospike_helpers.ctx to
// an as_cdt_ctx object for use with the c-client. the cdt_ctx parameter should be an uninitialized as_cdt_ctx
// object. This function will initilaise it, and free it IF an error occurs, otherwise, the caller must destroy
// the as_cdt_ctx when it is done.
as_status get_cdt_ctx(AerospikeClient *self, as_error *err, as_cdt_ctx *cdt_ctx,
                      PyObject *op_dict, bool *ctx_in_use,
                      as_dynamic_pool *dynamic_pool, bool destroy_buffers)
{
    PyObject *py_ctx_list = PyDict_GetItemString(op_dict, CTX_KEY);

    if (!py_ctx_list) {
        return AEROSPIKE_OK;
    }

    long int_val = 0;
    as_val *val = NULL;

    as_status status = 0;
    PyObject *py_id = NULL;
    PyObject *py_value = NULL;
    PyObject *py_extra_args = NULL;

    if (!PyList_Check(py_ctx_list)) {
        status = as_error_update(err, AEROSPIKE_ERR_PARAM,
                                 "Failed to convert %s", CTX_KEY);
        goto CLEANUP4;
    }

    Py_ssize_t py_list_size = PyList_Size(py_ctx_list);
    // TODO: refactor *_destroy() method...
    as_cdt_ctx_init(cdt_ctx, (int)py_list_size);

    for (int i = 0; i < py_list_size; i++) {
        PyObject *py_cdt_ctx = PyList_GetItem(py_ctx_list, (Py_ssize_t)i);

        py_id = PyObject_GetAttrString(py_cdt_ctx, "id");
        if (PyErr_Occurred()) {
            as_cdt_ctx_destroy(cdt_ctx);
            status = as_error_update(err, AEROSPIKE_ERR_PARAM,
                                     "Failed to convert %s, id", CTX_KEY);
            goto CLEANUP4;
        }

        py_value = PyObject_GetAttrString(py_cdt_ctx, "value");
        if (PyErr_Occurred()) {
            as_cdt_ctx_destroy(cdt_ctx);
            status = as_error_update(err, AEROSPIKE_ERR_PARAM,
                                     "Failed to convert %s, value", CTX_KEY);
            goto CLEANUP3;
        }

        py_extra_args = PyObject_GetAttrString(py_cdt_ctx, "extra_args");
        if (PyErr_Occurred()) {
            as_cdt_ctx_destroy(cdt_ctx);
            status = as_error_update(err, AEROSPIKE_ERR_PARAM,
                                     "Failed to convert %s", CTX_KEY);
            goto CLEANUP2;
        }

        uint64_t item_type = PyLong_AsUnsignedLongLong(py_id);
        if (PyErr_Occurred()) {
            as_cdt_ctx_destroy(cdt_ctx);
            status = as_error_update(err, AEROSPIKE_ERR_PARAM,
                                     "Failed to convert %s, id to uint64_t",
                                     CTX_KEY);
            goto CLEANUP1;
        }

        // add an as_cdt_ctx with value to cdt_ctx
        if (requires_int(item_type)) {
            int_val = PyLong_AsLong(py_value);
            if (PyErr_Occurred()) {
                as_cdt_ctx_destroy(cdt_ctx);
                status = as_error_update(err, AEROSPIKE_ERR_PARAM,
                                         "Failed to convert %s, value to long",
                                         CTX_KEY);
                goto CLEANUP1;
            }
            switch (item_type) {
            case AS_CDT_CTX_LIST_INDEX:
                as_cdt_ctx_add_list_index(cdt_ctx, int_val);
                break;
            case AS_CDT_CTX_LIST_RANK:
                as_cdt_ctx_add_list_rank(cdt_ctx, int_val);
                break;
            case AS_CDT_CTX_MAP_INDEX:
                as_cdt_ctx_add_map_index(cdt_ctx, int_val);
                break;
            case AS_CDT_CTX_MAP_RANK:
                as_cdt_ctx_add_map_rank(cdt_ctx, int_val);
                break;
            case CDT_CTX_LIST_INDEX_CREATE:;
                int list_order = 0;
                int pad = 0;
                get_int_from_py_dict(err, CDT_CTX_ORDER_KEY, py_extra_args,
                                     &list_order);
                get_int_from_py_dict(err, CDT_CTX_PAD_KEY, py_extra_args, &pad);
                as_cdt_ctx_add_list_index_create(cdt_ctx, int_val, list_order,
                                                 pad);
                break;
            default:
                as_cdt_ctx_destroy(cdt_ctx);
                status = as_error_update(
                    err, AEROSPIKE_ERR_PARAM,
                    "Failed to convert, unknown ctx operation %s", CTX_KEY);
                goto CLEANUP1;
            }
        }
        else if (item_type == AS_CDT_CTX_EXP) {
            if (Py_IsNone(py_extra_args)) {
                as_cdt_ctx_add_all_children(cdt_ctx);
            }
            else {
<<<<<<< HEAD
                if (as_val_new_from_pyobject(self, err, py_value, &val,
                                             dynamic_pool, SERIALIZER_NONE,
                                             destroy_buffers) != AEROSPIKE_OK) {
                    as_cdt_ctx_destroy(cdt_ctx);
                    status = as_error_update(
                        err, AEROSPIKE_ERR_PARAM,
                        "Failed to convert %s, value to as_val", CTX_KEY);
=======
                PyObject *py_expr = NULL;
                int retval = PyDict_GetItemStringRef(
                    py_extra_args, _CDT_CTX_FILTER_EXPR_KEY, &py_expr);
                if (retval != 1) {
                    status = as_error_update(err, AEROSPIKE_ERR_PARAM,
                                             "Invalid cdt_ctx_exp");
>>>>>>> 0d990449
                    goto CLEANUP1;
                }

                as_exp *expr = NULL;
                as_exp_new_from_pyobject(self, py_expr, &expr, err, false);
                Py_DECREF(py_expr);
                if (err->code != AEROSPIKE_OK) {
                    goto CLEANUP1;
                }

                // This C client call memcpy's the expr's contents
                as_cdt_ctx_add_all_children_with_filter(cdt_ctx, expr);
                as_exp_destroy(expr);
            }
        }
        else {
            if (as_val_new_from_pyobject(self, err, py_value, &val, static_pool,
                                         serializer_type) != AEROSPIKE_OK) {
                as_cdt_ctx_destroy(cdt_ctx);
                status = as_error_update(
                    err, AEROSPIKE_ERR_PARAM,
                    "Failed to convert %s, value to as_val", CTX_KEY);
                goto CLEANUP1;
            }

            switch (item_type) {
            case AS_CDT_CTX_LIST_VALUE:
                as_cdt_ctx_add_list_value(cdt_ctx, val);
                break;
            case AS_CDT_CTX_MAP_KEY:
                as_cdt_ctx_add_map_key(cdt_ctx, val);
                break;
            case AS_CDT_CTX_MAP_VALUE:
                as_cdt_ctx_add_map_value(cdt_ctx, val);
                break;
            case CDT_CTX_MAP_KEY_CREATE:;
                int map_order = 0;
                get_int_from_py_dict(err, CDT_CTX_ORDER_KEY, py_extra_args,
                                     &map_order);
                as_cdt_ctx_add_map_key_create(cdt_ctx, val, map_order);
                break;
            default:
                as_cdt_ctx_destroy(cdt_ctx);
                status = as_error_update(
                    err, AEROSPIKE_ERR_PARAM,
                    "Failed to convert, unknown ctx operation %s", CTX_KEY);
                goto CLEANUP1;
            }
        }

        Py_DECREF(py_id);
        Py_DECREF(py_value);
        Py_DECREF(py_extra_args);
    }

    *ctx_in_use = true;
    return AEROSPIKE_OK;

CLEANUP1:
    Py_DECREF(py_extra_args);
CLEANUP2:
    Py_DECREF(py_value);
CLEANUP3:
    Py_DECREF(py_id);
CLEANUP4:
    return status;
}

static bool requires_int(uint64_t op)
{
    return op == AS_CDT_CTX_LIST_INDEX || op == AS_CDT_CTX_LIST_RANK ||
           op == AS_CDT_CTX_MAP_INDEX || op == AS_CDT_CTX_MAP_RANK ||
           op == CDT_CTX_LIST_INDEX_CREATE;
}

/*
 * py_bool_to_as_integer converts a python object to an as_integer based on its truth value.
 * Target should be a NULL pointer to an as_integer. py_bool_to_as_integer will allocate a new
 * as_integer on the heap and set target to point to it.
 * The caller is responsible for freeing target.
 */
static as_status as_integer_new_from_py_bool(as_error *err, PyObject *py_bool,
                                             as_integer **target)
{
    int py_bool_as_num = PyObject_IsTrue(py_bool);
    if (py_bool_as_num == -1) {
        return as_error_update(err, AEROSPIKE_ERR_CLIENT,
                               "Failed to get truth value of py_bool.");
    }

    *target = as_integer_new((int64_t)py_bool_as_num);
    if (*target == NULL) {
        return as_error_update(
            err, AEROSPIKE_ERR_CLIENT,
            "Failed to create new as_integer from py_bool_as_num.");
    }

    return AEROSPIKE_OK;
}

/*
 * py_bool_to_as_bool converts a python object to an as_boolean based on its truth value.
 * Target should be a NULL pointer to an as_boolean. py_bool_to_as_bool will allocate a new
 * as_boolean on the heap and set target to point to it.
 * The caller is responsible for freeing target.
 */
static as_status as_bool_new_from_py_bool(as_error *err, PyObject *py_bool,
                                          as_boolean **target)
{
    int py_bool_as_num = PyObject_IsTrue(py_bool);
    if (py_bool_as_num == -1) {
        return as_error_update(err, AEROSPIKE_ERR_CLIENT,
                               "Failed to get truth value of py_bool.");
    }

    *target = as_boolean_new((bool)py_bool_as_num);
    if (*target == NULL) {
        return as_error_update(
            err, AEROSPIKE_ERR_CLIENT,
            "Failed to create new as_boolean from py_bool_as_num.");
    }

    return AEROSPIKE_OK;
}

/*
 * get_int_from_py_int assumes py_long is not NULL
 */
as_status get_int_from_py_int(as_error *err, PyObject *py_long,
                              int *int_pointer, const char *py_object_name)
{
    if (!PyLong_Check(py_long)) {
        return as_error_update(err, AEROSPIKE_ERR_PARAM,
                               "%s must be an integer.", py_object_name);
    }

    int int_to_return = PyLong_AsLong(py_long);
    if (PyErr_Occurred()) {
        if (PyErr_ExceptionMatches(PyExc_OverflowError)) {
            return as_error_update(err, AEROSPIKE_ERR_PARAM,
                                   "%s too large for C long.", py_object_name);
        }

        return as_error_update(err, AEROSPIKE_ERR_PARAM,
                               "Failed to convert %s.", py_object_name);
    }

    if (int_to_return > INT_MAX || int_to_return < INT_MIN) {
        return as_error_update(err, AEROSPIKE_ERR_PARAM,
                               "%s too large for C int.", py_object_name);
    }

    *int_pointer = int_to_return;

    return AEROSPIKE_OK;
}

// checking_if_records_exist:
// false if we want to get the record metadata and bins
// true if we only care about the record's metadata
as_status as_batch_result_to_BatchRecord(AerospikeClient *self, as_error *err,
                                         as_batch_result *bres,
                                         PyObject *py_batch_record,
                                         bool checking_if_records_exist)
{
    as_status *result_code = &(bres->result);
    as_record *result_rec = &(bres->record);
    bool in_doubt = bres->in_doubt;

    PyObject *py_res = PyLong_FromLong((long)*result_code);
    PyObject_SetAttrString(py_batch_record, FIELD_NAME_BATCH_RESULT, py_res);
    Py_DECREF(py_res);

    PyObject *py_in_doubt = PyBool_FromLong((long)in_doubt);
    PyObject_SetAttrString(py_batch_record, FIELD_NAME_BATCH_INDOUBT,
                           py_in_doubt);
    Py_DECREF(py_in_doubt);

    if (*result_code == AEROSPIKE_OK) {
        PyObject *rec = NULL;
        if (!checking_if_records_exist) {
            record_to_pyobject(self, err, result_rec, bres->key, &rec);
        }
        else {
            PyObject *py_result_key = NULL;
            PyObject *py_result_meta = NULL;

            key_to_pyobject(err, bres->key, &py_result_key);
            metadata_to_pyobject(err, &(bres->record), &py_result_meta);

            rec = PyTuple_New(2);
            PyTuple_SetItem(rec, 0, py_result_key);
            PyTuple_SetItem(rec, 1, py_result_meta);
        }
        PyObject_SetAttrString(py_batch_record, FIELD_NAME_BATCH_RECORD, rec);
        Py_DECREF(rec);
    }

    return err->code;
}

// TODO: There's a helper function in the Python client wrapper code called
// get_uint32_value, but this can replace it.
unsigned long long
convert_pyobject_to_fixed_width_integer_type(PyObject *pyobject,
                                             unsigned long long max_bound)
{
    if (!PyLong_Check(pyobject)) {
        PyErr_Format(PyExc_TypeError, "%S must be an integer", pyobject);
        goto error;
    }
    unsigned long long value = PyLong_AsUnsignedLongLong(pyobject);
    if (PyErr_Occurred()) {
        goto error;
    }

    if (value > max_bound) {
        PyErr_Format(PyExc_ValueError, "%S exceeds %llu", pyobject, max_bound);
        goto error;
    }

    return value;

error:
    return -1;
}

uint8_t convert_pyobject_to_uint8_t(PyObject *pyobject)
{
    return (uint8_t)convert_pyobject_to_fixed_width_integer_type(pyobject,
                                                                 UINT8_MAX);
}

uint16_t convert_pyobject_to_uint16_t(PyObject *pyobject)
{
    return (uint16_t)convert_pyobject_to_fixed_width_integer_type(pyobject,
                                                                  UINT16_MAX);
}

uint32_t convert_pyobject_to_uint32_t(PyObject *pyobject)
{
    return (uint32_t)convert_pyobject_to_fixed_width_integer_type(pyobject,
                                                                  UINT32_MAX);
}

uint64_t convert_pyobject_to_uint64_t(PyObject *pyobject)
{
    return (uint64_t)convert_pyobject_to_fixed_width_integer_type(pyobject,
                                                                  UINT64_MAX);
}

const char *convert_pyobject_to_str(PyObject *py_obj)
{
    if (!PyUnicode_Check(py_obj)) {
        PyErr_Format(PyExc_TypeError, "%S is not a Python unicode object",
                     py_obj);
        goto error;
    }

    const char *str = PyUnicode_AsUTF8(py_obj);
    if (!str) {
        goto error;
    }
    return str;
error:
    return NULL;
}

static PyObject *
create_py_node_stats_from_as_node_stats(as_error *error_p,
                                        as_node_stats *node_stats)
{
    PyObject *py_node_stats = create_class_instance_from_module(
        error_p, "aerospike_helpers.metrics", "NodeStats", NULL);
    if (!py_node_stats) {
        return NULL;
    }

    bool success =
        py_obj_set_common_attrs_from_as_node(py_node_stats, node_stats->node);
    if (!success) {
        goto error;
    }

    success = py_obj_set_common_attrs_from_as_node_stats(error_p, py_node_stats,
                                                         node_stats);
    if (!success) {
        goto error;
    }

    const char *const attr_names[] = {"error_count", "timeout_count",
                                      "key_busy_count"};
    uint64_t attr_values[] = {
        node_stats->error_count,
        node_stats->timeout_count,
        node_stats->key_busy_count,
    };
    int retval = 0;
    for (unsigned long i = 0; i < sizeof(attr_values) / sizeof(attr_values[0]);
         i++) {
        PyObject *py_attr_value = PyLong_FromUnsignedLongLong(attr_values[i]);
        if (!py_attr_value) {
            goto error;
        }
        retval =
            PyObject_SetAttrString(py_node_stats, attr_names[i], py_attr_value);
        Py_DECREF(py_attr_value);
        if (retval == -1) {
            goto error;
        }
    }

    return py_node_stats;

error:
    Py_DECREF(py_node_stats);
    return NULL;
}

#define RETRY_COUNT_FIELD_NAME "retry_count"

PyObject *create_py_cluster_stats_from_as_cluster_stats(as_error *err,
                                                        as_cluster_stats *stats)
{
    PyObject *py_cluster_stats = create_class_instance_from_module(
        err, "aerospike_helpers.metrics", "ClusterStats", NULL);
    if (!py_cluster_stats) {
        goto error;
    }

    PyObject *py_list_of_node_stats = PyList_New(stats->nodes_size);
    if (py_list_of_node_stats == NULL) {
        goto error;
    }

    for (unsigned long i = 0; i < stats->nodes_size; i++) {
        PyObject *py_node_stats =
            create_py_node_stats_from_as_node_stats(err, &stats->nodes[i]);
        if (py_node_stats == NULL) {
            goto loop_error;
        }

        int retval = PyList_SetItem(py_list_of_node_stats, i, py_node_stats);
        if (retval == -1) {
            goto loop_error;
        }
        continue;

    loop_error:
        Py_DECREF(py_list_of_node_stats);
        goto error;
    }

    int retval = PyObject_SetAttrString(py_cluster_stats, "nodes",
                                        py_list_of_node_stats);
    Py_DECREF(py_list_of_node_stats);
    if (retval == -1) {
        goto error;
    }

    const char *field_names[] = {"thread_pool_queued_tasks",
                                 "recover_queue_size"};
    uint32_t field_values[] = {stats->thread_pool_queued_tasks,
                               stats->recover_queue_size};
    for (unsigned long i = 0; i < sizeof(field_names) / sizeof(field_names[0]);
         i++) {
        PyObject *py_value = PyLong_FromUnsignedLong(field_values[i]);
        if (!py_value) {
            as_error_update(err, AEROSPIKE_ERR,
                            "Unable to get ClusterStats field %s",
                            field_names[i]);
            goto error;
        }
        int result =
            PyObject_SetAttrString(py_cluster_stats, field_names[i], py_value);
        Py_DECREF(py_value);
        if (result == -1) {
            as_error_update(err, AEROSPIKE_ERR,
                            "Unable to set ClusterStats field %s",
                            field_names[i]);
            goto error;
        }
    }

    PyObject *py_retry_count = PyLong_FromUnsignedLongLong(stats->retry_count);
    if (!py_retry_count) {
        as_error_update(err, AEROSPIKE_ERR,
                        "Unable to get ClusterStats field %s",
                        RETRY_COUNT_FIELD_NAME);
        goto error;
    }
    int result = PyObject_SetAttrString(py_cluster_stats,
                                        RETRY_COUNT_FIELD_NAME, py_retry_count);
    Py_DECREF(py_retry_count);
    if (result == -1) {
        PyErr_Clear();
        as_error_update(err, AEROSPIKE_ERR,
                        "Unable to set ClusterStats field %s",
                        RETRY_COUNT_FIELD_NAME);
        goto error;
    }

    return py_cluster_stats;

error:
    Py_XDECREF(py_cluster_stats);
    return NULL;
}<|MERGE_RESOLUTION|>--- conflicted
+++ resolved
@@ -1410,36 +1410,10 @@
         // this should never happen, but if it did...
         return as_error_update(err, AEROSPIKE_ERR_CLIENT, "record is null");
     }
-<<<<<<< HEAD
-    else if (PyDict_Check(py_bins_dict)) {
-        PyObject *py_bin_name = NULL, *py_bin_value = NULL;
-        Py_ssize_t pos = 0;
-        Py_ssize_t size = PyDict_Size(py_bins_dict);
-
-        const char *name;
-
-        as_record_init(rec, size);
-
-        while (PyDict_Next(py_bins_dict, &pos, &py_bin_name, &py_bin_value)) {
-
-            if (!PyUnicode_Check(py_bin_name)) {
-                return as_error_update(
-                    err, AEROSPIKE_ERR_CLIENT,
-                    "A bin name must be a string or unicode string.");
-            }
-
-            name = PyUnicode_AsUTF8(py_bin_name);
-            if (!name) {
-                return as_error_update(
-                    err, AEROSPIKE_ERR_CLIENT,
-                    "Unable to convert unicode object to C string");
-            }
-=======
     else if (!PyDict_Check(py_bins_dict)) {
         return as_error_update(err, AEROSPIKE_ERR_PARAM,
                                "Record should be passed as bin-value pair");
     }
->>>>>>> 0d990449
 
     PyObject *py_bin_name = NULL, *py_bin_value = NULL;
     Py_ssize_t pos = 0;
@@ -1448,27 +1422,11 @@
 
     as_record_init(rec, size);
 
-<<<<<<< HEAD
-            as_val *val = NULL;
-            as_val_new_from_pyobject(self, err, py_bin_value, &val,
-                                     dynamic_pool, serializer_type,
-                                     destroy_buffers);
-            if (err->code != AEROSPIKE_OK) {
-                break;
-            }
-            bool success = as_record_set(rec, name, (as_bin_value *)val);
-            if (success == false) {
-                as_val_destroy(val);
-                return as_error_update(err, AEROSPIKE_ERR_BIN_NAME,
-                                       "Unable to set key-value pair");
-            }
-=======
     while (PyDict_Next(py_bins_dict, &pos, &py_bin_name, &py_bin_value)) {
         if (!PyUnicode_Check(py_bin_name)) {
             as_error_update(err, AEROSPIKE_ERR_CLIENT,
                             "A bin name must be a string or unicode string.");
             goto CLEANUP;
->>>>>>> 0d990449
         }
 
         name = PyUnicode_AsUTF8(py_bin_name);
@@ -2922,22 +2880,12 @@
                 as_cdt_ctx_add_all_children(cdt_ctx);
             }
             else {
-<<<<<<< HEAD
-                if (as_val_new_from_pyobject(self, err, py_value, &val,
-                                             dynamic_pool, SERIALIZER_NONE,
-                                             destroy_buffers) != AEROSPIKE_OK) {
-                    as_cdt_ctx_destroy(cdt_ctx);
-                    status = as_error_update(
-                        err, AEROSPIKE_ERR_PARAM,
-                        "Failed to convert %s, value to as_val", CTX_KEY);
-=======
                 PyObject *py_expr = NULL;
                 int retval = PyDict_GetItemStringRef(
                     py_extra_args, _CDT_CTX_FILTER_EXPR_KEY, &py_expr);
                 if (retval != 1) {
                     status = as_error_update(err, AEROSPIKE_ERR_PARAM,
                                              "Invalid cdt_ctx_exp");
->>>>>>> 0d990449
                     goto CLEANUP1;
                 }
 
@@ -2954,8 +2902,8 @@
             }
         }
         else {
-            if (as_val_new_from_pyobject(self, err, py_value, &val, static_pool,
-                                         serializer_type) != AEROSPIKE_OK) {
+            if (as_val_new_from_pyobject(self, err, py_value, &val, dynamic_pool,
+                                         SERIALIZER_NONE, destroy_buffers) != AEROSPIKE_OK) {
                 as_cdt_ctx_destroy(cdt_ctx);
                 status = as_error_update(
                     err, AEROSPIKE_ERR_PARAM,
