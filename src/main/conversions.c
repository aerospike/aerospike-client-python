--- conflicted
+++ resolved
@@ -193,8 +193,6 @@
 
 		Py_DECREF(py_user);
 		Py_DECREF(py_roles);
-<<<<<<< HEAD
-=======
 	}
 	*py_as_users = py_users;
 
@@ -228,7 +226,6 @@
 	if (err->code != AEROSPIKE_OK) {
 		Py_DECREF(py_users);
 		py_users = NULL;
->>>>>>> 43af39d2
 	}
 
 	*py_as_users = py_users;
@@ -368,8 +365,6 @@
 	return err->code;
 }
 
-<<<<<<< HEAD
-=======
 as_status as_user_info_to_pyobject(as_error *err, as_user *user,
 								   PyObject **py_as_user)
 {
@@ -428,7 +423,6 @@
 	return err->code;
 }
 
->>>>>>> 43af39d2
 as_status as_role_to_pyobject_old(as_error *err, as_role *role,
 								  PyObject **py_as_role)
 {
@@ -716,7 +710,6 @@
 			if (py_bool_to_as_bool(err, py_obj, &converted_bool) !=
 				AEROSPIKE_OK) {
 				return err->code;
-<<<<<<< HEAD
 			}
 			*val = (as_val *)converted_bool;
 			break;
@@ -726,17 +719,6 @@
 				AEROSPIKE_OK) {
 				return err->code;
 			}
-=======
-			}
-			*val = (as_val *)converted_bool;
-			break;
-		case SEND_BOOL_AS_INTEGER:;
-			as_integer *converted_integer = NULL;
-			if (py_bool_to_as_integer(err, py_obj, &converted_integer) !=
-				AEROSPIKE_OK) {
-				return err->code;
-			}
->>>>>>> 43af39d2
 			*val = (as_val *)converted_integer;
 			break;
 		default:
@@ -926,7 +908,6 @@
 							self, err, static_pool, value, &bool_bytes,
 							serializer_type) != AEROSPIKE_OK) {
 						return err->code;
-<<<<<<< HEAD
 					}
 					ret_val = as_record_set_bytes(rec, name, bool_bytes);
 					break;
@@ -945,26 +926,6 @@
 						AEROSPIKE_OK) {
 						return err->code;
 					}
-=======
-					}
-					ret_val = as_record_set_bytes(rec, name, bool_bytes);
-					break;
-				case SEND_BOOL_AS_AS_BOOL:;
-					as_boolean *converted_bool = NULL;
-					if (py_bool_to_as_bool(err, value, &converted_bool) !=
-						AEROSPIKE_OK) {
-						return err->code;
-					}
-					ret_val = as_record_set_bool(
-						rec, name, as_boolean_get(converted_bool));
-					break;
-				case SEND_BOOL_AS_INTEGER:;
-					as_integer *converted_integer = NULL;
-					if (py_bool_to_as_integer(err, value, &converted_integer) !=
-						AEROSPIKE_OK) {
-						return err->code;
-					}
->>>>>>> 43af39d2
 					ret_val =
 						as_record_set_integer(rec, name, converted_integer);
 					break;
