--- conflicted
+++ resolved
@@ -1390,60 +1390,6 @@
         // this should never happen, but if it did...
         return as_error_update(err, AEROSPIKE_ERR_CLIENT, "record is null");
     }
-<<<<<<< HEAD
-
-    else if (PyDict_Check(py_bins_dict)) {
-        PyObject *py_bin_name = NULL, *py_bin_value = NULL;
-        Py_ssize_t pos = 0;
-        Py_ssize_t size = PyDict_Size(py_bins_dict);
-        const char *name;
-
-        as_record_init(rec, size);
-
-        while (PyDict_Next(py_bins_dict, &pos, &py_bin_name, &py_bin_value)) {
-            if (!PyUnicode_Check(py_bin_name)) {
-                as_error_update(
-                    err, AEROSPIKE_ERR_CLIENT,
-                    "A bin name must be a string or unicode string.");
-                goto CLEANUP_ON_ERROR;
-            }
-
-            name = PyUnicode_AsUTF8(py_bin_name);
-            if (!name) {
-                as_error_update(err, AEROSPIKE_ERR_CLIENT,
-                                "Unable to convert unicode object to C string");
-                goto CLEANUP_ON_ERROR;
-            }
-
-            if (self->strict_types) {
-                if (strlen(name) > AS_BIN_NAME_MAX_LEN) {
-                    as_error_update(
-                        err, AEROSPIKE_ERR_BIN_NAME,
-                        "A bin name should not exceed 15 characters limit");
-                    goto CLEANUP_ON_ERROR;
-                }
-            }
-
-            if (!py_bin_value) {
-                // this should never happen, but if it did...
-                as_error_update(err, AEROSPIKE_ERR_CLIENT, "record is null");
-                goto CLEANUP_ON_ERROR;
-            }
-
-            as_val *val = NULL;
-            as_val_new_from_pyobject(self, err, py_bin_value, &val, static_pool,
-                                     serializer_type);
-            if (err->code != AEROSPIKE_OK) {
-                break;
-            }
-            bool success = as_record_set(rec, name, (as_bin_value *)val);
-            if (success == false) {
-                as_val_destroy(val);
-                as_error_update(err, AEROSPIKE_ERR_BIN_NAME,
-                                "Unable to set key-value pair");
-                goto CLEANUP_ON_ERROR;
-            }
-=======
     else if (!PyDict_Check(py_bins_dict)) {
         return as_error_update(err, AEROSPIKE_ERR_PARAM,
                                "Record should be passed as bin-value pair");
@@ -1461,7 +1407,6 @@
             as_error_update(err, AEROSPIKE_ERR_CLIENT,
                             "A bin name must be a string or unicode string.");
             goto CLEANUP;
->>>>>>> 0d990449
         }
 
         name = PyUnicode_AsUTF8(py_bin_name);
@@ -1490,9 +1435,6 @@
         as_val_new_from_pyobject(self, err, py_bin_value, &val, static_pool,
                                  serializer_type);
         if (err->code != AEROSPIKE_OK) {
-<<<<<<< HEAD
-            goto CLEANUP_ON_ERROR;
-=======
             goto CLEANUP;
         }
 
@@ -1502,21 +1444,15 @@
             as_error_update(err, AEROSPIKE_ERR_BIN_NAME,
                             "Unable to set key-value pair");
             goto CLEANUP;
->>>>>>> 0d990449
-        }
-    }
-
-<<<<<<< HEAD
-CLEANUP_ON_ERROR:
-    as_record_destroy(rec);
-=======
+        }
+    }
+
     check_and_set_meta(py_meta, &rec->ttl, &rec->gen, err, self->validate_keys);
 
 CLEANUP:
     if (err->code != AEROSPIKE_OK) {
         as_record_destroy(rec);
     }
->>>>>>> 0d990449
     return err->code;
 }
 
