/*******************************************************************************
 * Copyright 2013-2014 Aerospike, Inc.
 *
 * Licensed under the Apache License, Version 2.0 (the "License");
 * you may not use this file except in compliance with the License.
 * You may obtain a copy of the License at
 *
 *     http://www.apache.org/licenses/LICENSE-2.0
 *
 * Unless required by applicable law or agreed to in writing, software
 * distributed under the License is distributed on an "AS IS" BASIS,
 * WITHOUT WARRANTIES OR CONDITIONS OF ANY KIND, either express or implied.
 * See the License for the specific language governing permissions and
 * limitations under the License.
 ******************************************************************************/

#include <Python.h>
#include <stdbool.h>

#include <aerospike/as_admin.h>
#include <aerospike/as_error.h>
#include <aerospike/as_key.h>
#include <aerospike/as_record.h>

#include <aerospike/as_ldt.h>
#include <aerospike/as_arraylist.h>
#include <aerospike/as_hashmap.h>
#include <aerospike/as_list.h>
#include <aerospike/as_map.h>
#include <aerospike/as_nil.h>
#include <aerospike/as_policy.h>

#include "conversions.h"
#include "key.h"

#define PY_KEYT_NAMESPACE 0
#define PY_KEYT_SET 1
#define PY_KEYT_KEY 2
#define PY_KEYT_DIGEST 3

#define PY_EXCEPTION_CODE 0
#define PY_EXCEPTION_MSG 1
#define PY_EXCEPTION_FILE 2
#define PY_EXCEPTION_LINE 3

as_status as_udf_file_to_pyobject( as_error *err, as_udf_file * entry, PyObject ** py_file )
{
	as_error_reset(err);

	*py_file = PyDict_New();

	PyObject * py_name = PyString_FromString(entry->name);
	PyDict_SetItemString(*py_file, "name", py_name);
	Py_DECREF(py_name);

	PyObject * py_hash = PyByteArray_FromStringAndSize((char *) entry->hash, AS_UDF_FILE_HASH_SIZE);
	PyDict_SetItemString(*py_file, "hash", py_hash);
	Py_DECREF(py_hash);

	PyObject * py_type = PyInt_FromLong(entry->type);
	PyDict_SetItemString(*py_file, "type", py_type);
	Py_DECREF(py_type);

	PyObject * py_content = PyByteArray_FromStringAndSize((char *) entry->content.bytes, entry->content.size);
	PyDict_SetItemString(*py_file, "content", py_content);
	Py_DECREF(py_content);

	return err->code;
}

as_status as_udf_files_to_pyobject( as_error *err, as_udf_files *files, PyObject **py_files )
{
	as_error_reset(err);

	*py_files = PyList_New(0);

	for(int i = 0; i < files->size; i++) {

		PyObject * py_file;
		as_udf_file_to_pyobject( err, &((files->entries)[i]), &py_file );
		if( err->code != AEROSPIKE_OK) {
			goto END;
		}

		PyList_Append(*py_files, py_file);
		Py_DECREF(py_file);
	}

END:
	return err->code;
}


as_status strArray_to_pyobject( as_error * err, char str_array_ptr[][AS_ROLE_SIZE], PyObject **py_list, int roles_size )
{
	as_error_reset(err);
	int i;
	char *role;

	*py_list = PyList_New(0);

	for(i = 0; i < roles_size; i++) {
		role = str_array_ptr[i];
		PyObject *py_str = Py_BuildValue("s", role);
		PyList_Append(*py_list, py_str);

		Py_DECREF(py_str);
	}

	return err->code;
}

as_status as_user_roles_array_to_pyobject( as_error *err, as_user_roles **user_roles, PyObject **py_as_user_roles, int users )
{
	as_error_reset(err);
	int i;
	*py_as_user_roles = PyList_New(0);

	for(i = 0; i < users; i++) {

		PyObject * py_user = PyString_FromString(user_roles[i]->user);
		PyObject * py_roles_size = PyInt_FromLong(user_roles[i]->roles_size);
		PyObject * py_roles;
		strArray_to_pyobject(err, user_roles[i]->roles, &py_roles, user_roles[i]->roles_size);
		if( err->code != AEROSPIKE_OK) {
			break;
		}

		PyObject * py_user_roles = PyDict_New();
		PyDict_SetItemString(py_user_roles, "user", py_user);
		PyDict_SetItemString(py_user_roles, "roles_size", py_roles_size);
		PyDict_SetItemString(py_user_roles, "roles", py_roles);

		Py_DECREF(py_user);
		Py_DECREF(py_roles_size);
		Py_DECREF(py_roles);

		PyList_Append(*py_as_user_roles, py_user_roles);

		Py_DECREF(py_user_roles);
	}

	return err->code;
}


as_status as_user_roles_to_pyobject( as_error * err, as_user_roles * user_roles, PyObject ** py_as_user_roles )
{
	as_error_reset(err);

	PyObject * py_user = PyString_FromString(user_roles->user);
	PyObject * py_roles_size = PyInt_FromLong(user_roles->roles_size);
	PyObject * py_roles;

	strArray_to_pyobject(err, user_roles->roles, &py_roles, user_roles->roles_size);
	if( err->code != AEROSPIKE_OK) {
		goto END;
	}

	PyObject * py_user_roles = PyDict_New();

	PyDict_SetItemString(py_user_roles, "user", py_user);
	PyDict_SetItemString(py_user_roles, "roles_size", py_roles_size);
	PyDict_SetItemString(py_user_roles, "roles", py_roles);

	Py_DECREF(py_user);
	Py_DECREF(py_roles_size);
	Py_DECREF(py_roles);

	*py_as_user_roles = PyList_New(0);
	PyList_Append(*py_as_user_roles, py_user_roles);

	Py_DECREF(py_user_roles);

END:
	return err->code;
}

as_status pyobject_to_strArray( as_error * err, PyObject * py_list,  char ** arr )
{
	as_error_reset(err);

	Py_ssize_t size = PyList_Size(py_list);
	if(!PyList_Check(py_list)) {
		return as_error_update(err, AEROSPIKE_ERR_CLIENT, "not a list");
	}

	char *s;
	for ( int i = 0; i < size; i++ ) {
		PyObject * py_val = PyList_GetItem(py_list, i);
		if( PyString_Check(py_val) ) {
			s = PyString_AsString(py_val);
			strcpy(arr[i], s);
		}
	}

	return err->code;
}

as_status pyobject_to_list(as_error * err, PyObject * py_list, as_list ** list)
{
	as_error_reset(err);

	Py_ssize_t size = PyList_Size(py_list);

	if ( *list == NULL ) {
		*list = (as_list *) as_arraylist_new((uint32_t) size, 0);
	}

	for ( int i = 0; i < size; i++ ) {
		PyObject * py_val = PyList_GetItem(py_list, i);
		as_val * val = NULL;
		pyobject_to_val(err, py_val, &val);
		if ( err->code != AEROSPIKE_OK ) {
			break;
		}
		as_list_append(*list, val);
	}

	if ( err->code != AEROSPIKE_OK ) {
		as_list_destroy(*list);
	}

	return err->code;
}

as_status pyobject_to_map(as_error * err, PyObject * py_dict, as_map ** map)
{
	as_error_reset(err);

	PyObject * py_key = NULL;
	PyObject * py_val = NULL;
	Py_ssize_t pos = 0;
	Py_ssize_t size = PyDict_Size(py_dict);

	if ( *map == NULL ) {
		*map = (as_map *) as_hashmap_new((uint32_t) size);
	}

	while (PyDict_Next(py_dict, &pos, &py_key, &py_val)) {
		as_val * key = NULL;
		as_val * val = NULL;
		pyobject_to_val(err, py_key, &key);
		if ( err->code != AEROSPIKE_OK ) {
			break;
		}
		pyobject_to_val(err, py_val, &val);
		if ( err->code != AEROSPIKE_OK ) {
<<<<<<< HEAD
            as_val_destroy(key);
=======
			if (key) {
				as_val_destroy(key);
			}
>>>>>>> e14f9d61
			break;
		}
		as_map_set(*map, key, val);
	}

	if ( err->code != AEROSPIKE_OK ) {
		as_map_destroy(*map);
	}

	return err->code;
}

as_status pyobject_to_val(as_error * err, PyObject * py_obj, as_val ** val)
{
	as_error_reset(err);

	if ( !py_obj ) {
		// this should never happen, but if it did...
		return as_error_update(err, AEROSPIKE_ERR_CLIENT, "value is null");
	}
	else if ( py_obj == Py_None ) {
		*val = (as_val *) &as_nil;
	}
	else if ( PyInt_Check(py_obj) ) {
		int64_t i = (int64_t) PyInt_AsLong(py_obj);
		*val = (as_val *) as_integer_new(i);
	}
	else if ( PyLong_Check(py_obj) ) {
		int64_t l = (int64_t) PyLong_AsLongLong(py_obj);
		*val = (as_val *) as_integer_new(l);
	}
	else if ( PyString_Check(py_obj) ) {
		char * s = PyString_AsString(py_obj);
		*val = (as_val *) as_string_new(s, false);
	}
	else if ( PyUnicode_Check(py_obj) ) {
		PyObject * py_ustr = PyUnicode_AsUTF8String(py_obj);
		char * str = PyString_AsString(py_ustr);
		*val = (as_val *) as_string_new(strdup(str), true);
		Py_DECREF(py_ustr);
	}
	else if ( PyByteArray_Check(py_obj) ) {
		uint8_t * b = (uint8_t *) PyByteArray_AsString(py_obj);
		uint32_t z = (uint32_t) PyByteArray_Size(py_obj);
		*val = (as_val *) as_bytes_new_wrap(b, z, false);
	}
	else if ( PyList_Check(py_obj) ) {
		as_list * list = NULL;
		pyobject_to_list(err, py_obj, &list);
		if ( err->code == AEROSPIKE_OK ) {
			*val = (as_val *) list;
		}
	}
	else if ( PyDict_Check(py_obj) ) {
		as_map * map = NULL;
		pyobject_to_map(err, py_obj, &map);
		if ( err->code == AEROSPIKE_OK ) {
			*val = (as_val *) map;
		}
	}
	else {
		return as_error_update(err, AEROSPIKE_ERR_CLIENT, "value is not a supported type.");
	}

	return err->code;
}

/**
 * Converts a PyObject into an as_record.
 * Returns AEROSPIKE_OK on success. On error, the err argument is populated.
 */
as_status pyobject_to_record(as_error * err, PyObject * py_rec, PyObject * py_meta, as_record * rec)
{
	as_error_reset(err);

	if ( !py_rec ) {
		// this should never happen, but if it did...
		return as_error_update(err, AEROSPIKE_ERR_CLIENT, "record is null");
	}
	else if ( PyDict_Check(py_rec) ) {
		PyObject *key = NULL, *value = NULL;
		Py_ssize_t pos = 0;
		Py_ssize_t size = PyDict_Size(py_rec);

		as_record_init(rec, size);

		while (PyDict_Next(py_rec, &pos, &key, &value)) {
			if ( ! PyString_Check(key) ) {
				return as_error_update(err, AEROSPIKE_ERR_CLIENT, "A bin name must be a string.");
			}

			char * name = PyString_AsString(key);

			if ( !value ) {
				// this should never happen, but if it did...
				return as_error_update(err, AEROSPIKE_ERR_CLIENT, "record is null");
			}
			else if ( value == Py_None ) {
				as_record_set_nil(rec, name);
			}
			else if ( PyInt_Check(value) ) {
				int64_t val = (int64_t) PyInt_AsLong(value);
				as_record_set_int64(rec, name, val);
			}
			else if ( PyLong_Check(value) ) {
				int64_t val = (int64_t) PyLong_AsLongLong(value);
				as_record_set_int64(rec, name, val);
			}
			else if ( PyUnicode_Check(value) ) {
				PyObject * py_ustr = PyUnicode_AsUTF8String(value);
				char * val = PyString_AsString(py_ustr);
				as_record_set_strp(rec, name, strdup(val), true);
				Py_DECREF(py_ustr);
			}
			else if ( PyString_Check(value) ) {
				char * val = PyString_AsString(value);
				as_record_set_strp(rec, name, val, false);
			}
			else if ( PyByteArray_Check(value) ) {
				uint8_t * val = (uint8_t *) PyByteArray_AsString(value);
				uint32_t sz = (uint32_t) PyByteArray_Size(value);
				as_record_set_rawp(rec, name, val, sz, false);
			}
			else if ( PyList_Check(value) ) {
				// as_list
				as_list * list = NULL;
				pyobject_to_list(err, value, &list);
				if ( err->code != AEROSPIKE_OK ) {
					break;
				}
				as_record_set_list(rec, name, list);
			}
			else if ( PyDict_Check(value) ) {
				// as_map
				as_map * map = NULL;
				pyobject_to_map(err, value, &map);
				if ( err->code != AEROSPIKE_OK ) {
					break;
				}
				as_record_set_map(rec, name, map);
			}
			else {
			}
		}

		if ( py_meta && PyDict_Check(py_meta) ) {
			PyObject * py_gen = PyDict_GetItemString(py_meta, "gen");
			PyObject * py_ttl = PyDict_GetItemString(py_meta, "ttl");

			if( py_ttl != NULL ){
				if ( PyInt_Check(py_ttl) ) {
					rec->ttl = (uint32_t) PyInt_AsLong(py_ttl);
				}
				else if ( PyLong_Check(py_ttl) ) {
					rec->ttl = (uint32_t) PyLong_AsLongLong(py_ttl);
				} else {
					as_error_update(err, AEROSPIKE_ERR_PARAM, "Ttl should be an int or long");
				}
			}

			if( py_gen != NULL ){
				if ( PyInt_Check(py_gen) ) {
					rec->gen = (uint16_t) PyInt_AsLong(py_gen);
				}
				else if ( PyLong_Check(py_gen) ) {
					rec->gen = (uint16_t) PyLong_AsLongLong(py_gen);
				} else {
					as_error_update(err, AEROSPIKE_ERR_PARAM, "Generation should be an int or long");
				}
			}
		}


		if ( err->code != AEROSPIKE_OK ) {
			as_record_destroy(rec);
		}
	}

	return err->code;
}

as_status pyobject_to_key(as_error * err, PyObject * py_keytuple, as_key * key) 
{
	as_error_reset(err);

	Py_ssize_t size = 0;
	PyObject * py_ns = NULL;
	PyObject * py_set = NULL;
	PyObject * py_key = NULL;
	PyObject * py_digest = NULL;

	char * ns = NULL;
	char * set = NULL;

	if ( !py_keytuple ) {
		// this should never happen, but if it did...
		return as_error_update(err, AEROSPIKE_ERR_PARAM, "key is null");
	}
	else if ( PyTuple_Check(py_keytuple) ) {
		size = PyTuple_Size(py_keytuple);

		if ( size < 3 || size > 4 ) {
			return as_error_update(err, AEROSPIKE_ERR_PARAM, "key tuple must be (Namespace, Set, Key) or (Namespace, Set, None, Digest)");
		}

		py_ns = PyTuple_GetItem(py_keytuple, 0);
		py_set = PyTuple_GetItem(py_keytuple, 1);
		py_key = PyTuple_GetItem(py_keytuple, 2);

		if ( size == 4 ) {
			py_digest = PyTuple_GetItem(py_keytuple, 3);
		}
	}
	else if ( PyDict_Check(py_keytuple) ) {
		py_ns = PyDict_GetItemString(py_keytuple, "ns");
		py_set = PyDict_GetItemString(py_keytuple, "set");
		py_key = PyDict_GetItemString(py_keytuple, "key");
		py_digest = PyDict_GetItemString(py_keytuple, "digest");
	}
	else {
		return as_error_update(err, AEROSPIKE_ERR_PARAM, "key is invalid");
	}


	if ( ! py_ns ) {
		return as_error_update(err, AEROSPIKE_ERR_PARAM, "namespace is required");
	}
	else if ( ! PyString_Check(py_ns) ) {
		return as_error_update(err, AEROSPIKE_ERR_PARAM, "namespace must be a string");
	}
	else {
		ns = PyString_AsString(py_ns);
	}

	if ( py_set && py_set != Py_None ) {
		if ( PyString_Check(py_set) ) {
			set = PyString_AsString(py_set);
		}
		else if ( PyUnicode_Check(py_set) ) {
			PyObject * py_ustr = PyUnicode_AsUTF8String(py_set);
			set = PyString_AsString(py_ustr);
			Py_DECREF(py_ustr);
		}
		else {
			return as_error_update(err, AEROSPIKE_ERR_PARAM, "set must be a string");
		}
	}

	if ( py_key && py_key != Py_None ) {
		if ( PyString_Check(py_key) ) {
			char * k = PyString_AsString(py_key);
			as_key_init_strp(key, ns, set, k, true);
		}
		else if ( PyInt_Check(py_key) ) {
			int64_t k = (int64_t) PyInt_AsLong(py_key);
			as_key_init_int64(key, ns, set, k);
		}
		else if ( PyLong_Check(py_key) ) {
			int64_t k = (int64_t) PyLong_AsLongLong(py_key);
			as_key_init_int64(key, ns, set, k);
		}
		else if ( PyUnicode_Check(py_key) ) {
			PyObject * py_ustr = PyUnicode_AsUTF8String(py_key);
			char * k = PyString_AsString(py_ustr);
			as_key_init_strp(key, ns, set, strdup(k), true);
			Py_DECREF(py_ustr);
		}
		else if ( PyByteArray_Check(py_key) ) {
			return as_error_update(err, AEROSPIKE_ERR_PARAM, "key as a byte array is not supported");
		}
		else {
			return as_error_update(err, AEROSPIKE_ERR_PARAM, "key is invalid");
		}
	}
	else if ( py_digest && py_digest != Py_None ) {
		if ( PyByteArray_Check(py_digest) ) {
			uint32_t sz = (uint32_t) PyByteArray_Size(py_digest);

			if ( sz != AS_DIGEST_VALUE_SIZE ) {
				return as_error_update(err, AEROSPIKE_ERR_PARAM, "digest size is invalid. should be 20 bytes, but received %d", sz);
			}

			uint8_t * digest = (uint8_t *) PyByteArray_AsString(py_digest);
			as_key_init_digest(key, ns, set, digest);
		}
		else {
			return as_error_update(err, AEROSPIKE_ERR_PARAM, "digest is invalid. expected a bytearray");
		}
	}
	else {
		return as_error_update(err, AEROSPIKE_ERR_PARAM, "either key or digest is required");
	}

	return err->code;
}

typedef struct {
	as_error * err;
	uint32_t count;
	void * udata;
} conversion_data;


as_status val_to_pyobject(as_error * err, const as_val * val, PyObject ** py_val)
{
	as_error_reset(err);

	switch( as_val_type(val) ) {
		case AS_INTEGER: {
				as_integer * i = as_integer_fromval(val);
				*py_val = PyInt_FromLong((long) as_integer_get(i));
				break;
			}
		case AS_STRING: {
				as_string * s = as_string_fromval(val);
				char * str = as_string_get(s);
				if ( str != NULL ) {
					size_t sz = strlen(str);
					*py_val = PyUnicode_DecodeUTF8(str, sz, NULL);
				}
				else {
					Py_INCREF(Py_None);
					*py_val = Py_None;
				}
				break;
			}
		case AS_BYTES: {
				as_bytes * bval = as_bytes_fromval(val);
				uint32_t bval_size = as_bytes_size(bval);
				*py_val = PyByteArray_FromStringAndSize((char *) as_bytes_get(bval), bval_size);
				break;
			}
		case AS_LIST: {
				as_list * l = as_list_fromval((as_val *) val);
				if ( l != NULL ) {
					PyObject * py_list = NULL;
					list_to_pyobject(err, l, &py_list);
					if ( err->code == AEROSPIKE_OK ) {
						*py_val = py_list;
					}
				}
				break;
			}
		case AS_MAP: {
				as_map * m = as_map_fromval(val);
				if ( m != NULL ) {
					PyObject * py_map = NULL;
					map_to_pyobject(err, m, &py_map);
					if ( err->code == AEROSPIKE_OK ) {
						*py_val = py_map;
					}
				}
				break;
			}
		case AS_REC: {
				as_record * r = as_record_fromval(val);
				if ( r != NULL ) {
					PyObject * py_rec = NULL;
					record_to_pyobject(err, r, NULL, &py_rec);
					if ( err->code == AEROSPIKE_OK ) {
						*py_val = py_rec;
					}
				}
				break;
			}
		case AS_NIL: {
				Py_INCREF(Py_None);
				*py_val = Py_None;
				break;
			}
		default: {
				as_error_update(err, AEROSPIKE_ERR_CLIENT, "Unknown type for value");
				return err->code;
			}
	}

	return err->code;
}

static bool list_to_pyobject_each(as_val * val, void * udata)
{
	if ( val == NULL ) {
		return false;
	}

	conversion_data * convd = (conversion_data *) udata;
	as_error * err = convd->err;
	PyObject * py_list = (PyObject *) convd->udata;

	PyObject * py_val = NULL;
	val_to_pyobject(convd->err, val, &py_val);

	if ( err->code != AEROSPIKE_OK ) {
		return false;
	}

	PyList_SetItem(py_list, convd->count, py_val);

	convd->count++;
	return true;
}

as_status list_to_pyobject(as_error * err, const as_list * list, PyObject ** py_list)
{
	*py_list = PyList_New(as_list_size((as_list *) list));

	conversion_data convd = {
		.err = err,
		.count = 0,
		.udata = *py_list
	};

	as_list_foreach(list, list_to_pyobject_each, &convd);

	if ( err->code != AEROSPIKE_OK ) {
		Py_DECREF(*py_list);
		return err->code;
	}

	return err->code;
}

static bool map_to_pyobject_each(const as_val * key, const as_val * val, void * udata)
{
	if ( key == NULL || val == NULL ) {
		return false;
	}

	conversion_data * convd = (conversion_data *) udata;
	as_error * err = convd->err;
	PyObject * py_dict = (PyObject *) convd->udata;

	PyObject * py_key = NULL;
	val_to_pyobject(convd->err, key, &py_key);

	if ( err->code != AEROSPIKE_OK ) {
		return false;
	}

	PyObject * py_val = NULL;
	val_to_pyobject(convd->err, val, &py_val);

	if ( err->code != AEROSPIKE_OK ) {
		PyObject_Del(py_key);
		return false;
	}

	PyDict_SetItem(py_dict, py_key, py_val);

	Py_DECREF(py_key);
	Py_DECREF(py_val);

	convd->count++;
	return true;
}

as_status map_to_pyobject(as_error * err, const as_map * map, PyObject ** py_map)
{
	*py_map = PyDict_New();

	conversion_data convd = {
		.err = err,
		.count = 0,
		.udata = *py_map
	};

	as_map_foreach(map, map_to_pyobject_each, &convd);

	if ( err->code != AEROSPIKE_OK ) {
		PyObject_Del(*py_map);
		return err->code;
	}

	return err->code;
}

as_status record_to_pyobject(as_error * err, const as_record * rec, const as_key * key, PyObject ** obj)
{
	as_error_reset(err);

	if ( ! rec ) {
		return as_error_update(err, AEROSPIKE_ERR_CLIENT, "record is null");
	}

	PyObject * py_rec = NULL;
	PyObject * py_rec_key = NULL;
	PyObject * py_rec_meta = NULL;
	PyObject * py_rec_bins = NULL;

	key_to_pyobject(err, key ? key : &rec->key, &py_rec_key);
	metadata_to_pyobject(err, rec, &py_rec_meta);
	bins_to_pyobject(err, rec, &py_rec_bins);

	if ( py_rec_key == NULL ) {
		Py_INCREF(Py_None);
		py_rec_key = Py_None;
	}

	if ( py_rec_meta == NULL ) {
		Py_INCREF(Py_None);
		py_rec_meta = Py_None;
	}

	if ( py_rec_bins == NULL ) {
		Py_INCREF(Py_None);
		py_rec_bins = Py_None;
	}

	py_rec = PyTuple_New(3);
	PyTuple_SetItem(py_rec, 0, py_rec_key);
	PyTuple_SetItem(py_rec, 1, py_rec_meta);
	PyTuple_SetItem(py_rec, 2, py_rec_bins);

	*obj = py_rec;
	return err->code;
}

as_status key_to_pyobject(as_error * err, const as_key * key, PyObject ** obj)
{
	as_error_reset(err);

	*obj = NULL;

	if ( ! key ) {
		return as_error_update(err, AEROSPIKE_ERR_CLIENT, "key is null");
	}

	PyObject * py_namespace = NULL;
	PyObject * py_set = NULL;
	PyObject * py_key = NULL;
	PyObject * py_digest = NULL;

	if ( key->ns && strlen(key->ns) > 0 ) {
		py_namespace = PyString_FromString(key->ns);
	}

	if ( key->set && strlen(key->set) > 0 ) {
		py_set = PyString_FromString(key->set);
	}

	if ( key->valuep ) {
		as_val * val = (as_val *) key->valuep;
		as_val_t type = as_val_type(val);
		switch(type) {
			case AS_INTEGER: {
				as_integer * ival = as_integer_fromval(val);
				py_key = PyInt_FromLong((long) as_integer_get(ival));
				break;
			}
			case AS_STRING: {
				as_string * sval = as_string_fromval(val);
				py_key = PyUnicode_DecodeUTF8(as_string_get(sval), as_string_len(sval), NULL);
				break;
			}
			case AS_BYTES: {
				as_bytes * bval = as_bytes_fromval(val);
				if ( bval ) {
					uint32_t bval_size = as_bytes_size(bval);
					py_key = PyByteArray_FromStringAndSize((char *) as_bytes_get(bval), bval_size);
				}
				break;
			}
			default: {
				break;
			}
		}
	}

	if ( key->digest.init ) {
		py_digest = PyByteArray_FromStringAndSize((char *) key->digest.value, AS_DIGEST_VALUE_SIZE);
	}


	if ( py_namespace == NULL ) {
		Py_INCREF(Py_None);
		py_namespace = Py_None;
	}

	if ( py_set == NULL ) {
		Py_INCREF(Py_None);
		py_set = Py_None;
	}

	if ( py_key == NULL ) {
		Py_INCREF(Py_None);
		py_key = Py_None;
	}


	if ( py_digest == NULL ) {
		Py_INCREF(Py_None);
		py_digest = Py_None;
	}

	PyObject * py_keyobj = PyTuple_New(4);
	PyTuple_SetItem(py_keyobj, PY_KEYT_NAMESPACE, py_namespace);
	PyTuple_SetItem(py_keyobj, PY_KEYT_SET, py_set);
	PyTuple_SetItem(py_keyobj, PY_KEYT_KEY, py_key);
	PyTuple_SetItem(py_keyobj, PY_KEYT_DIGEST, py_digest);

	*obj = py_keyobj;
	return err->code;
}

static bool bins_to_pyobject_each(const char * name, const as_val * val, void * udata)
{
	if ( name == NULL || val == NULL ) {
		return false;
	}

	conversion_data * convd = (conversion_data *) udata;
	as_error * err = convd->err;
	PyObject * py_bins = (PyObject *) convd->udata;
	PyObject * py_val = NULL;

	val_to_pyobject(err, val, &py_val);

	if ( err->code != AEROSPIKE_OK ) {
		return false;
	}

	PyDict_SetItemString(py_bins, name, py_val);

	Py_DECREF(py_val);

	convd->count++;
	return true;
}

as_status bins_to_pyobject(as_error * err, const as_record * rec, PyObject ** py_bins)
{
	as_error_reset(err);

	if ( !rec ) {
		// this should never happen, but if it did...
		return as_error_update(err, AEROSPIKE_ERR_CLIENT, "record is null");
	}

	*py_bins = PyDict_New();

	conversion_data convd = {
		.err = err,
		.count = 0,
		.udata = *py_bins
	};

	as_record_foreach(rec, bins_to_pyobject_each, &convd);

	if ( err->code != AEROSPIKE_OK ) {
		Py_DECREF(*py_bins);
		return err->code;
	}

	return err->code;
}

as_status metadata_to_pyobject(as_error * err, const as_record * rec, PyObject ** obj)
{
	as_error_reset(err);

	if ( !rec ) {
		// this should never happen, but if it did...
		return as_error_update(err, AEROSPIKE_ERR_CLIENT, "record is null");
	}

	PyObject * py_ttl = PyInt_FromLong(rec->ttl);
	PyObject * py_gen = PyInt_FromLong(rec->gen);

	PyObject * py_meta = PyDict_New();
	PyDict_SetItemString(py_meta, "ttl", py_ttl);
	PyDict_SetItemString(py_meta, "gen", py_gen);

	Py_DECREF(py_ttl);
	Py_DECREF(py_gen);

	*obj = py_meta;
	return err->code;
}

bool error_to_pyobject(const as_error * err, PyObject ** obj)
{
	PyObject * py_file = NULL;
	if ( err->file ) {
		py_file = PyString_FromString(err->file);
	}
	else {
		Py_INCREF(Py_None);
		py_file = Py_None;
	}
	PyObject * py_line = NULL;
	if ( err->line > 0 ) {
		py_line = PyInt_FromLong(err->line);
	}
	else {
		Py_INCREF(Py_None);
		py_line = Py_None;
	}

	PyObject * py_code = PyLong_FromLongLong(err->code);
	PyObject * py_message = PyString_FromString(err->message);

	PyObject * py_err = PyTuple_New(4);
	PyTuple_SetItem(py_err, PY_EXCEPTION_CODE, py_code);
	PyTuple_SetItem(py_err, PY_EXCEPTION_MSG, py_message);
	PyTuple_SetItem(py_err, PY_EXCEPTION_FILE, py_file);
	PyTuple_SetItem(py_err, PY_EXCEPTION_LINE, py_line);
	*obj = py_err;
	return true;
<<<<<<< HEAD
}

/**
 * This method will initialize ldt.
 *
 * @param error                 The error parameter
 * @param ldt_p                 The LDT instance
 * @param bin_name              The ldt bin name
 * @param type                  The type of LDT
 * @param module                The UDF module
 *
 * On failure it will set an error.
 */
void initialize_ldt(as_error *error, as_ldt* ldt_p, char* bin_name,
        int type, char* module)
{
	as_error_reset(error);
    if (bin_name == NULL) {
		as_error_update(error, AEROSPIKE_ERR_PARAM, "Bin name is null");
    }
    if ( !as_ldt_init(ldt_p, bin_name, type, module) ){
		as_error_update(error, AEROSPIKE_ERR_PARAM, "Unable to initialize LDT");
    }
}




=======
}
>>>>>>> e14f9d61
<|MERGE_RESOLUTION|>--- conflicted
+++ resolved
@@ -246,13 +246,9 @@
 		}
 		pyobject_to_val(err, py_val, &val);
 		if ( err->code != AEROSPIKE_OK ) {
-<<<<<<< HEAD
-            as_val_destroy(key);
-=======
 			if (key) {
 				as_val_destroy(key);
 			}
->>>>>>> e14f9d61
 			break;
 		}
 		as_map_set(*map, key, val);
@@ -961,7 +957,6 @@
 	PyTuple_SetItem(py_err, PY_EXCEPTION_LINE, py_line);
 	*obj = py_err;
 	return true;
-<<<<<<< HEAD
 }
 
 /**
@@ -985,11 +980,4 @@
     if ( !as_ldt_init(ldt_p, bin_name, type, module) ){
 		as_error_update(error, AEROSPIKE_ERR_PARAM, "Unable to initialize LDT");
     }
-}
-
-
-
-
-=======
-}
->>>>>>> e14f9d61
+}