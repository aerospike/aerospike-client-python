#include "pythoncapi_compat.h"

/*******************************************************************************
 * Copyright 2013-2021 Aerospike, Inc.
 *
 * Licensed under the Apache License, Version 2.0 (the "License");
 * you may not use this file except in compliance with the License.
 * You may obtain a copy of the License at
 *
 *     http://www.apache.org/licenses/LICENSE-2.0
 *
 * Unless required by applicable law or agreed to in writing, software
 * distributed under the License is distributed on an "AS IS" BASIS,
 * WITHOUT WARRANTIES OR CONDITIONS OF ANY KIND, either express or implied.
 * See the License for the specific language governing permissions and
 * limitations under the License.
 ******************************************************************************/

#include <Python.h>
#include <stdbool.h>

#include <aerospike/as_address.h>
#include <aerospike/as_admin.h>
#include <aerospike/as_error.h>
#include <aerospike/as_key.h>
#include <aerospike/aerospike_key.h>
#include <aerospike/as_record.h>
#include <aerospike/as_geojson.h>

#include <aerospike/as_arraylist.h>
#include <aerospike/as_hashmap.h>
#include <aerospike/as_list.h>
#include <aerospike/as_map.h>
#include <aerospike/as_nil.h>
#include <aerospike/as_policy.h>
#include <aerospike/as_operations.h>
#include <aerospike/as_boolean.h>
#include <aerospike/as_bytes.h>
#include <aerospike/as_double.h>
#include <aerospike/as_record_iterator.h>
#include <aerospike/as_msgpack_ext.h>
#include <aerospike/as_cluster.h>
#include <aerospike/aerospike_stats.h>

#include "conversions.h"
#include "geo.h"
#include "policy.h"
#include "serializer.h"
#include "exceptions.h"
#include "cdt_types.h"
#include "cdt_operation_utils.h"
#include "key_ordered_dict.h"

#define PY_KEYT_NAMESPACE 0
#define PY_KEYT_SET 1
#define PY_KEYT_KEY 2
#define PY_KEYT_DIGEST 3

#define PY_EXCEPTION_CODE 0
#define PY_EXCEPTION_MSG 1
#define PY_EXCEPTION_FILE 2
#define PY_EXCEPTION_LINE 3
#define AS_PY_EXCEPTION_IN_DOUBT 4

#define CTX_KEY "ctx"
#define CDT_CTX_ORDER_KEY "order_key"
#define CDT_CTX_PAD_KEY "pad_key"

static bool requires_int(uint64_t op);

static as_status as_integer_new_from_py_bool(as_error *err, PyObject *py_bool,
                                             as_integer **target);
static as_status as_bool_new_from_py_bool(as_error *err, PyObject *py_bool,
                                          as_boolean **target);

as_status as_udf_file_to_pyobject(as_error *err, as_udf_file *entry,
                                  PyObject **py_file)
{
    as_error_reset(err);

    *py_file = PyDict_New();

    PyObject *py_name = PyUnicode_FromString(entry->name);
    PyDict_SetItemString(*py_file, "name", py_name);
    Py_DECREF(py_name);

    PyObject *py_hash = PyByteArray_FromStringAndSize((char *)entry->hash,
                                                      AS_UDF_FILE_HASH_SIZE);
    PyDict_SetItemString(*py_file, "hash", py_hash);
    Py_DECREF(py_hash);

    PyObject *py_type = PyLong_FromLong(entry->type);
    PyDict_SetItemString(*py_file, "type", py_type);
    Py_DECREF(py_type);

    PyObject *py_content = PyByteArray_FromStringAndSize(
        (char *)entry->content.bytes, entry->content.size);
    PyDict_SetItemString(*py_file, "content", py_content);
    Py_DECREF(py_content);

    return err->code;
}

as_status as_udf_files_to_pyobject(as_error *err, as_udf_files *files,
                                   PyObject **py_files)
{
    as_error_reset(err);

    *py_files = PyList_New(0);

    for (uint32_t i = 0; i < files->size; i++) {

        PyObject *py_file;
        as_udf_file_to_pyobject(err, &((files->entries)[i]), &py_file);
        if (err->code != AEROSPIKE_OK) {
            goto END;
        }

        PyList_Append(*py_files, py_file);
        Py_DECREF(py_file);
    }

END:
    return err->code;
}

as_status char_double_ptr_to_py_list(as_error *err, int num_elements,
                                     int element_size, char **str_array_ptr,
                                     PyObject *py_list)
{
    as_error_reset(err);

    char *str;

    for (int i = 0; i < num_elements; i++) {
        str = str_array_ptr[i];
        PyObject *py_str = Py_BuildValue("s", str);
        if (py_str == NULL) {
            as_error_update(err, AEROSPIKE_ERR_CLIENT,
                            "Unable to build string value from %s.", str);
            break;
        }

        PyList_Append(py_list, py_str);
        Py_DECREF(py_str);
    }

    return err->code;
}

as_status str_array_of_roles_to_py_list(as_error *err, int num_elements,
                                        char str_array_ptr[][AS_ROLE_SIZE],
                                        PyObject *py_list)
{
    as_error_reset(err);

    char *str;

    for (int i = 0; i < num_elements; i++) {
        str = str_array_ptr[i];
        PyObject *py_str = Py_BuildValue("s", str);
        if (py_str == NULL) {
            as_error_update(err, AEROSPIKE_ERR_CLIENT,
                            "Unable to build string value from %s.", str);
            break;
        }

        PyList_Append(py_list, py_str);
        Py_DECREF(py_str);
    }

    return err->code;
}

as_status as_user_info_array_to_pyobject(as_error *err, as_user **users,
                                         PyObject **py_as_users, int users_size)
{
    as_error_reset(err);
    int i;

    PyObject *py_users = PyDict_New();
    for (i = 0; i < users_size; i++) {

        PyObject *py_as_user = NULL;

        as_user_info_to_pyobject(err, users[i], &py_as_user);
        if (err->code != AEROSPIKE_OK) {
            break;
        }
        if (PyDict_SetItemString(py_users, users[i]->name, py_as_user) == -1) {
            Py_DECREF(py_as_user);
            as_error_update(err, AEROSPIKE_ERR_CLIENT,
                            "Failed to set user info in users.");
            break;
        }
        Py_DECREF(py_as_user);
    }

    if (err->code != AEROSPIKE_OK) {
        Py_DECREF(py_users);
        py_users = NULL;
    }

    *py_as_users = py_users;

    return err->code;
}

/**
 *******************************************************************************************************
 * Convert a PyObject list of privilege dicts to an array of as_privilege.
 *
 * @param err                   (as_error) Updated to indicate result status, is AERROSPIKE_OK on success.
 * @param py_privileges         (PyObject*) Pointer to list of privilege dicts.
 * @param privileges         	(as_privilege**) Array of pointers to as_privilege structs.
 * @param privileges_size       (int) Number of privilege dicts in py_privileges.
 *
 * Returns an as_status. AERROSPIKE_OK(0) is success value.
 * In case of error, appropriate as_status will be returned.
 *******************************************************************************************************
 */
as_status pyobject_to_as_privileges(as_error *err, PyObject *py_privileges,
                                    as_privilege **privileges,
                                    int privileges_size)
{
    as_error_reset(err);
    for (int i = 0; i < privileges_size; i++) {
        PyObject *py_val = PyList_GetItemRef(py_privileges, i);
        if (py_val == NULL) {
            PyErr_Clear();
            as_error_update(err, AEROSPIKE_ERR_CLIENT,
                            "Unable to get privilege dictionary at index %d",
                            i);
        }
        else if (PyDict_Check(py_val)) {
            PyObject *py_dict_key = PyUnicode_FromString("code");
            if (PyDict_Contains(py_val, py_dict_key)) {
                PyObject *py_code = NULL;
                py_code = PyDict_GetItemString(py_val, "code");
                privileges[i]->code = PyLong_AsLong(py_code);
            }
            else {
                as_error_update(
                    err, AEROSPIKE_ERR_PARAM,
                    "Code is a compulsory parameter in privileges dictionary");
                break;
            }
            Py_DECREF(py_dict_key);
            py_dict_key = PyUnicode_FromString("ns");
            if (PyDict_Contains(py_val, py_dict_key)) {
                PyObject *py_ns = PyDict_GetItemString(py_val, "ns");
                strcpy(privileges[i]->ns, (char *)PyUnicode_AsUTF8(py_ns));
            }
            else {
                strcpy(privileges[i]->ns, "");
            }
            Py_DECREF(py_dict_key);
            py_dict_key = PyUnicode_FromString("set");
            if (PyDict_Contains(py_val, py_dict_key)) {
                PyObject *py_set = PyDict_GetItemString(py_val, "set");
                strcpy(privileges[i]->set, (char *)PyUnicode_AsUTF8(py_set));
            }
            else {
                strcpy(privileges[i]->set, "");
            }
            Py_DECREF(py_dict_key);
        }
        Py_XDECREF(py_val);
    }
    return err->code;
}

as_status as_role_array_to_pyobject_old(as_error *err, as_role **roles,
                                        PyObject **py_as_roles, int roles_size)
{
    as_error_reset(err);
    int i;

    PyObject *py_roles = PyDict_New();
    for (i = 0; i < roles_size; i++) {

        PyObject *py_role = PyUnicode_FromString(roles[i]->name);
        PyObject *py_privileges = PyList_New(0);

        as_privilege_to_pyobject(err, roles[i]->privileges, py_privileges,
                                 roles[i]->privileges_size);
        if (err->code != AEROSPIKE_OK) {
            Py_DECREF(py_role);
            Py_DECREF(py_privileges);
            break;
        }

        PyDict_SetItem(py_roles, py_role, py_privileges);

        Py_DECREF(py_role);
        Py_DECREF(py_privileges);
    }
    *py_as_roles = py_roles;

    return err->code;
}

as_status as_role_array_to_pyobject(as_error *err, as_role **roles,
                                    PyObject **py_as_roles, int roles_size)
{
    as_error_reset(err);
    int i;

    PyObject *py_roles = PyDict_New();
    for (i = 0; i < roles_size; i++) {

        const char *py_role_name = roles[i]->name;
        PyObject *py_role = PyDict_New();

        as_role_to_pyobject(err, roles[i], py_role);
        if (err->code != AEROSPIKE_OK) {
            break;
        }

        PyDict_SetItemString(py_roles, py_role_name, py_role);

        Py_DECREF(py_role);
    }
    *py_as_roles = py_roles;

    return err->code;
}

// creates a python tuple from an as_partition_status
// EX: (id, init, done, digest, bval)
as_status as_partition_status_to_pyobject(
    as_error *err, const as_partition_status *part_status, PyObject **py_tuple)
{
    as_error_reset(err);

    int PARTITION_TUPLE_STATUS_SIZE = 5;
    PyObject *new_tuple = PyTuple_New((Py_ssize_t)PARTITION_TUPLE_STATUS_SIZE);
    if (new_tuple == NULL) {
        as_error_update(err, AEROSPIKE_ERR_CLIENT, "failed to create py_tuple");
        goto END;
    }

    PyObject *py_id =
        PyLong_FromUnsignedLong((unsigned long)part_status->part_id);
    PyTuple_SetItem(new_tuple, 0, py_id);

    PyObject *py_init = PyBool_FromLong((long)part_status->digest.init);
    PyTuple_SetItem(new_tuple, 1, py_init);

    PyObject *py_retry = PyBool_FromLong((long)part_status->retry);
    PyTuple_SetItem(new_tuple, 2, py_retry);

    PyObject *py_digest =
        PyByteArray_FromStringAndSize((const char *)&part_status->digest.value,
                                      (Py_ssize_t)AS_DIGEST_VALUE_SIZE);
    PyTuple_SetItem(new_tuple, 3, py_digest);

    PyObject *py_bval =
        PyLong_FromUnsignedLongLong((unsigned long long)part_status->bval);
    PyTuple_SetItem(new_tuple, 4, py_bval);

    *py_tuple = new_tuple;

END:
    return err->code;
}

// creates a python dict of tuples from an as_partitions_status
// EX: {id:(id, init, done, digest, bval) for id in range (1000, 1004,1)}
// returns and empty dict if parts_status == NULL
as_status as_partitions_status_to_pyobject(
    as_error *err, const as_partitions_status *parts_status, PyObject **py_dict)
{
    as_error_reset(err);

    PyObject *new_dict = PyDict_New();
    if (new_dict == NULL) {
        as_error_update(err, AEROSPIKE_ERR_CLIENT, "failed to create new_dict");
        goto END;
    }

    if (parts_status == NULL) {
        // If parts_status is NULL return an empty dict because
        // the query/scan is not tracking its partitions.
        *py_dict = new_dict;
        goto END;
    }

    PyObject *py_done = PyBool_FromLong(parts_status->done);
    PyDict_SetItemString(new_dict, PARTITIONS_STATUS_KEY_DONE, py_done);
    Py_DECREF(py_done);

    PyObject *py_retry = PyBool_FromLong(parts_status->retry);
    PyDict_SetItemString(new_dict, PARTITIONS_STATUS_KEY_RETRY, py_retry);
    Py_DECREF(py_retry);

    for (int i = 0; i < parts_status->part_count; ++i) {

        const as_partition_status *part = &parts_status->parts[i];

        PyObject *new_py_tuple = NULL;
        if (as_partition_status_to_pyobject(err, part, &new_py_tuple) !=
            AEROSPIKE_OK) {
            Py_DECREF(new_dict);
            goto END;
        }

        PyObject *py_id = PyLong_FromUnsignedLong((unsigned long)part->part_id);

        if (PyDict_SetItem(new_dict, py_id, new_py_tuple) != 0) {
            as_error_update(err, AEROSPIKE_ERR_CLIENT,
                            "failed set item in new_dict");
            Py_DECREF(new_dict);
            Py_DECREF(new_py_tuple);
            Py_XDECREF(py_id);
            goto END;
        }
        Py_DECREF(py_id);
    }

    *py_dict = new_dict;

END:
    return err->code;
}

as_status as_user_info_to_pyobject(as_error *err, as_user *user,
                                   PyObject **py_as_user)
{
    as_error_reset(err);

    PyObject *py_info = PyDict_New();
    PyObject *py_roles = PyList_New(0);

    str_array_of_roles_to_py_list(err, user->roles_size, user->roles, py_roles);
    if (err->code != AEROSPIKE_OK) {
        Py_DECREF(py_roles);
        Py_DECREF(py_info);
        goto END;
    }

    if (PyDict_SetItemString(
            py_info, "read_info",
            Py_BuildValue("i", (user->read_info ? *(user->read_info) : 0))) ==
        -1) {
        as_error_update(err, AEROSPIKE_ERR_CLIENT,
                        "Failed to set %s in py_info.", "read_info");
        Py_DECREF(py_roles);
        Py_DECREF(py_info);
        goto END;
    }
    if (PyDict_SetItemString(
            py_info, "write_info",
            Py_BuildValue("i", (user->write_info ? *(user->write_info) : 0))) ==
        -1) {
        as_error_update(err, AEROSPIKE_ERR_CLIENT,
                        "Failed to set %s in py_info.", "write_info");
        Py_DECREF(py_roles);
        Py_DECREF(py_info);
        goto END;
    }
    if (PyDict_SetItemString(py_info, "conns_in_use",
                             Py_BuildValue("i", user->conns_in_use)) == -1) {
        as_error_update(err, AEROSPIKE_ERR_CLIENT,
                        "Failed to set %s in py_info.", "conns_in_use");
        Py_DECREF(py_roles);
        Py_DECREF(py_info);
        goto END;
    }
    if (PyDict_SetItemString(py_info, "roles", py_roles) == -1) {
        as_error_update(err, AEROSPIKE_ERR_CLIENT,
                        "Failed to set %s in py_info.", "roles");
        Py_DECREF(py_roles);
        Py_DECREF(py_info);
        goto END;
    }

    Py_DECREF(py_roles);

    *py_as_user = py_info;

END:
    return err->code;
}

as_status as_role_to_pyobject_old(as_error *err, as_role *role,
                                  PyObject **py_as_role)
{
    as_error_reset(err);

    PyObject *py_privileges = PyList_New(0);

    as_privilege_to_pyobject(err, role->privileges, py_privileges,
                             role->privileges_size);
    if (err->code != AEROSPIKE_OK) {
        goto END;
    }

    *py_as_role = py_privileges;

END:
    return err->code;
}

/*
 * as_role_to_pyobject assumes py_as_role_dict is a python list.
 */
as_status as_role_to_pyobject(as_error *err, as_role *role,
                              PyObject *py_as_role_dict)
{
    as_error_reset(err);

    const char *privelege_key = "privileges";
    const char *whitelist_key = "whitelist";
    const char *read_quota_key = "read_quota";
    const char *write_quota_key = "write_quota";

    PyObject *py_read_quota = NULL;
    PyObject *py_write_quota = NULL;

    PyObject *py_privileges = PyList_New(0);
    PyObject *py_whitelist = PyList_New(0);

    if (py_privileges == NULL || py_whitelist == NULL) {
        as_error_update(err, AEROSPIKE_ERR_CLIENT,
                        "Failed to create py_as_role_dict, py_privileges, or "
                        "py_whitelist.");
        goto END;
    }

    as_privilege_to_pyobject(err, role->privileges, py_privileges,
                             role->privileges_size);
    if (err->code != AEROSPIKE_OK) {
        goto END;
    }

    if (PyDict_SetItemString(py_as_role_dict, privelege_key, py_privileges) ==
        -1) {
        as_error_update(err, AEROSPIKE_ERR_CLIENT,
                        "Failed to set %s in py_as_role_dict.", privelege_key);
        goto END;
    }

    if (char_double_ptr_to_py_list(err, role->whitelist_size,
                                   AS_IP_ADDRESS_SIZE, role->whitelist,
                                   py_whitelist) != AEROSPIKE_OK) {
        goto END;
    }

    if (PyDict_SetItemString(py_as_role_dict, whitelist_key, py_whitelist) ==
        -1) {
        as_error_update(err, AEROSPIKE_ERR_CLIENT,
                        "Failed to set %s in py_as_role_dict.", whitelist_key);
        goto END;
    }

    py_read_quota = Py_BuildValue("i", role->read_quota);
    py_write_quota = Py_BuildValue("i", role->write_quota);
    if (py_read_quota == NULL || py_write_quota == NULL) {
        as_error_update(err, AEROSPIKE_ERR_CLIENT,
                        "Failed to create py_read_quota or py_write_quota.");
        goto END;
    }

    if (PyDict_SetItemString(py_as_role_dict, read_quota_key, py_read_quota) ==
        -1) {
        as_error_update(err, AEROSPIKE_ERR_CLIENT,
                        "Failed to set %s in py_as_role_dict.", read_quota_key);
        goto END;
    }

    if (PyDict_SetItemString(py_as_role_dict, write_quota_key,
                             py_write_quota) == -1) {
        as_error_update(err, AEROSPIKE_ERR_CLIENT,
                        "Failed to set %s in py_as_role_dict.",
                        write_quota_key);
        goto END;
    }

END:
    Py_XDECREF(py_privileges);
    Py_XDECREF(py_whitelist);
    Py_XDECREF(py_read_quota);
    Py_XDECREF(py_write_quota);
    return err->code;
}

as_status as_privilege_to_pyobject(as_error *err, as_privilege privileges[],
                                   PyObject *py_as_privilege,
                                   int privilege_size)
{
    as_error_reset(err);

    PyObject *py_ns = NULL;
    PyObject *py_set = NULL;
    PyObject *py_code = NULL;
    for (int i = 0; i < privilege_size; i++) {
        py_ns = PyUnicode_FromString(privileges[i].ns);
        py_set = PyUnicode_FromString(privileges[i].set);
        py_code = PyLong_FromLong(privileges[i].code);

        PyObject *py_privilege = PyDict_New();
        PyDict_SetItemString(py_privilege, "ns", py_ns);
        PyDict_SetItemString(py_privilege, "set", py_set);
        PyDict_SetItemString(py_privilege, "code", py_code);

        Py_DECREF(py_ns);
        Py_DECREF(py_set);
        Py_DECREF(py_code);

        PyList_Append(py_as_privilege, py_privilege);

        Py_DECREF(py_privilege);
    }

    return err->code;
}

as_status pyobject_to_strArray(as_error *err, PyObject *py_list, char **arr,
                               uint32_t max_len)
{

    as_error_reset(err);

    if (!PyList_Check(py_list)) {
        return as_error_update(err, AEROSPIKE_ERR_CLIENT, "not a list");
    }

    Py_ssize_t size = PyList_Size(py_list);

    char *s;
    for (int i = 0; i < size; i++) {
        PyObject *py_val = PyList_GetItemRef(py_list, i);
        if (!py_val) {
            PyErr_Clear();
            as_error_update(err, AEROSPIKE_ERR_CLIENT,
                            "Unable to get python object at index %d", i);
        }

        if (PyUnicode_Check(py_val)) {
            s = (char *)PyUnicode_AsUTF8(py_val);

            if (strlen(s) < max_len) {
                strcpy(arr[i], s);
            }
            else {
                as_error_update(err, AEROSPIKE_ERR_CLIENT,
                                "String exceeds max length");
                return err->code;
            }
        }
        else {
            as_error_update(err, AEROSPIKE_ERR_CLIENT, "Item is not a string");
            return err->code;
        }
        Py_XDECREF(py_val);
    }

    return err->code;
}

as_status pyobject_to_list(AerospikeClient *self, as_error *err,
                           PyObject *py_list, as_list **list,
                           as_static_pool *static_pool, int serializer_type)
{
    as_error_reset(err);

    Py_ssize_t size = PyList_Size(py_list);

    if (*list == NULL) {
        *list = (as_list *)as_arraylist_new((uint32_t)size, 0);
    }

    for (int i = 0; i < size; i++) {
        PyObject *py_val = PyList_GetItemRef(py_list, i);
        if (!py_val) {
            PyErr_Clear();
            as_error_update(err, AEROSPIKE_ERR_CLIENT,
                            "Unable to get python object at index %d", i);
            break;
        }
        as_val *val = NULL;
<<<<<<< HEAD
        pyobject_to_val(self, err, py_val, &val, static_pool, serializer_type);
        Py_DECREF(py_val);
=======
        as_val_new_from_pyobject(self, err, py_val, &val, static_pool,
                                 serializer_type);
>>>>>>> d9f93114
        if (err->code != AEROSPIKE_OK) {
            break;
        }
        as_list_append(*list, val);
    }

    if (err->code != AEROSPIKE_OK) {
        as_list_destroy(*list);
    }

    return err->code;
}

as_status pyobject_to_map(AerospikeClient *self, as_error *err,
                          PyObject *py_dict, as_map **map,
                          as_static_pool *static_pool, int serializer_type)
{
    as_error_reset(err);

    PyObject *py_key = NULL;
    PyObject *py_val = NULL;
    Py_ssize_t pos = 0;
    Py_ssize_t size = PyDict_Size(py_dict);

    if (*map == NULL) {
        int is_pydict_keyordered =
            PyObject_IsInstance(py_dict, AerospikeKeyOrderedDict_Get_Type());
        if (PyErr_Occurred()) {
            return as_error_update(
                err, AEROSPIKE_ERR_CLIENT,
                "Unable to check if dictionary is key ordered or not");
        }

        if (is_pydict_keyordered) {
            *map = (as_map *)as_orderedmap_new((uint32_t)size);
        }
        else {
            // Create unordered dict
            *map = (as_map *)as_hashmap_new((uint32_t)size);
        }
    }

    Py_BEGIN_CRITICAL_SECTION(py_dict);
    while (PyDict_Next(py_dict, &pos, &py_key, &py_val)) {
        as_val *key = NULL;
        as_val *val = NULL;
        as_val_new_from_pyobject(self, err, py_key, &key, static_pool,
                                 serializer_type);
        if (err->code != AEROSPIKE_OK) {
            break;
        }
        as_val_new_from_pyobject(self, err, py_val, &val, static_pool,
                                 serializer_type);
        if (err->code != AEROSPIKE_OK) {
            if (key) {
                as_val_destroy(key);
            }
            break;
        }
        as_map_set(*map, key, val);
    }
    Py_END_CRITICAL_SECTION();

    if (err->code != AEROSPIKE_OK) {
        as_map_destroy(*map);
    }

    return err->code;
}

// Creates and returns a Python client ConnectionStats object from a C client's as_conn_stats struct
// If an error occurs here, return NULL
PyObject *create_py_conn_stats_from_as_conn_stats(as_error *error_p,
                                                  struct as_conn_stats_s *stats)
{
    PyObject *py_conn_stats = create_class_instance_from_module(
        error_p, "aerospike_helpers.metrics", "ConnectionStats", NULL);
    if (!py_conn_stats) {
        return NULL;
    }

    const char *field_names[] = {"in_use", "in_pool", "opened", "closed"};
    uint32_t conn_stats[] = {stats->in_use, stats->in_pool, stats->opened,
                             stats->closed};
    for (unsigned long i = 0; i < sizeof(field_names) / sizeof(field_names[0]);
         i++) {
        PyObject *py_value = PyLong_FromLong(conn_stats[i]);
        if (!py_value) {
            as_error_update(error_p, AEROSPIKE_ERR,
                            "Unable to get ConnectionStats field %s",
                            field_names[i]);
            goto error;
        }
        int result =
            PyObject_SetAttrString(py_conn_stats, field_names[i], py_value);
        // Either way if call succeeded or failed, we don't need py_value anymore
        Py_DECREF(py_value);
        if (result == -1) {
            PyErr_Clear();
            as_error_update(error_p, AEROSPIKE_ERR,
                            "Unable to set ConnectionStats field %s",
                            field_names[i]);
            goto error;
        }
    }

    return py_conn_stats;

error:
    Py_DECREF(py_conn_stats);
    return NULL;
}

// Creates and returns a Python client NodeMetrics object from a C client's as_node_metrics struct
// If an error occurs here, return NULL
PyObject *
create_py_node_metrics_from_as_node_metrics(as_error *error_p,
                                            as_node_metrics *node_metrics)
{
    PyObject *py_node_metrics = create_class_instance_from_module(
        error_p, "aerospike_helpers.metrics", "NodeMetrics", NULL);
    if (!py_node_metrics) {
        return NULL;
    }
    const char *node_metrics_fields[] = {"conn_latency", "write_latency",
                                         "read_latency", "batch_latency",
                                         "query_latency"};
    uint32_t max = AS_LATENCY_TYPE_NONE;
    // For each latency type, get list of buckets
    for (uint32_t i = 0; i < max; i++) {
        PyObject *py_buckets = PyList_New(0);
        if (!py_buckets) {
            as_error_update(error_p, AEROSPIKE_ERR,
                            "Failed to create list of buckets for %s",
                            node_metrics_fields[i]);
            goto error;
        }
        as_latency_buckets *buckets = &node_metrics->latency[i];
        uint32_t bucket_max = buckets->latency_columns;
        // Append each bucket to a list of buckets
        for (uint32_t j = 0; j < bucket_max; j++) {
            uint64_t bucket = as_latency_get_bucket(buckets, j);
            PyObject *py_bucket = PyLong_FromUnsignedLongLong(bucket);
            if (!py_bucket) {
                as_error_update(error_p, AEROSPIKE_ERR,
                                "Failed to create bucket at index %d for %s", j,
                                node_metrics_fields[i]);
                Py_DECREF(py_buckets);
                goto error;
            }

            int result = PyList_Append(py_buckets, py_bucket);
            Py_DECREF(py_bucket);
            if (result == -1) {
                PyErr_Clear();
                as_error_update(error_p, AEROSPIKE_ERR,
                                "Failed to append bucket at index %d for %s", j,
                                node_metrics_fields[i]);
                Py_DECREF(py_buckets);
                goto error;
            }
        }

        int result = PyObject_SetAttrString(py_node_metrics,
                                            node_metrics_fields[i], py_buckets);
        Py_DECREF(py_buckets);
        if (result == -1) {
            PyErr_Clear();
            as_error_update(error_p, AEROSPIKE_ERR,
                            "Unable to set list of bucket for %s",
                            node_metrics_fields[i]);
            goto error;
        }
    }

    return py_node_metrics;

error:
    Py_DECREF(py_node_metrics);
    return NULL;
}

// Creates and returns a Python client Node object from a C client's as_node_s struct
// If an error occurs here, return NULL
PyObject *create_py_node_from_as_node(as_error *error_p, struct as_node_s *node)
{
    PyObject *py_node = create_class_instance_from_module(
        error_p, "aerospike_helpers.metrics", "Node", NULL);
    if (!py_node) {
        return NULL;
    }

    PyObject *py_name = PyUnicode_FromString(node->name);
    PyObject_SetAttrString(py_node, "name", py_name);
    Py_DECREF(py_name);

    // Get address short name (reused code from C client's metrics writer code)
    as_address *address = as_node_get_address(node);
    struct sockaddr *addr = (struct sockaddr *)&address->addr;
    char address_name[AS_IP_ADDRESS_SIZE];
    as_address_short_name(addr, address_name, sizeof(address_name));

    PyObject *py_address = PyUnicode_FromString(address_name);
    PyObject_SetAttrString(py_node, "address", py_address);
    Py_DECREF(py_address);

    uint16_t port = as_address_port(addr);
    PyObject *py_port = PyLong_FromLong(port);
    PyObject_SetAttrString(py_node, "port", py_port);
    Py_DECREF(py_port);

    as_node_stats node_stats;
    aerospike_node_stats(node, &node_stats);
    as_conn_stats *sync = &node_stats.sync;
    PyObject *py_conn_stats =
        create_py_conn_stats_from_as_conn_stats(error_p, sync);
    if (py_conn_stats == NULL) {
        goto error;
    }
    PyObject_SetAttrString(py_node, "conns", py_conn_stats);
    Py_DECREF(py_conn_stats);

    PyObject *py_error_count = PyLong_FromUnsignedLongLong(node->error_count);
    PyObject_SetAttrString(py_node, "error_count", py_error_count);
    Py_DECREF(py_error_count);

    PyObject *py_timeout_count =
        PyLong_FromUnsignedLongLong(node->timeout_count);
    PyObject_SetAttrString(py_node, "timeout_count", py_timeout_count);
    Py_DECREF(py_timeout_count);

    as_node_metrics *node_metrics = node->metrics;
    PyObject *py_node_metrics =
        create_py_node_metrics_from_as_node_metrics(error_p, node_metrics);
    if (!py_node_metrics) {
        goto error;
    }
    PyObject_SetAttrString(py_node, "metrics", py_node_metrics);
    Py_DECREF(py_node_metrics);

    return py_node;

error:
    Py_DECREF(py_node);
    return NULL;
}

// Creates and returns a Python client Cluster object from a C client's as_cluster_s struct
// If an error occurs here, return NULL
PyObject *create_py_cluster_from_as_cluster(as_error *error_p,
                                            struct as_cluster_s *cluster)
{
    PyObject *py_cluster = create_class_instance_from_module(
        error_p, "aerospike_helpers.metrics", "Cluster", NULL);
    if (!py_cluster) {
        return NULL;
    }

    // Cluster name is optional (declared in client config)
    if (cluster->cluster_name) {
        PyObject *py_cluster_name = PyUnicode_FromString(cluster->cluster_name);
        PyObject_SetAttrString(py_cluster, "cluster_name", py_cluster_name);
        Py_DECREF(py_cluster_name);
    }
    else {
        PyObject_SetAttrString(py_cluster, "cluster_name", Py_None);
    }

    PyObject *py_invalid_node_count =
        PyLong_FromUnsignedLong(cluster->invalid_node_count);
    PyObject_SetAttrString(py_cluster, "invalid_node_count",
                           py_invalid_node_count);
    Py_DECREF(py_invalid_node_count);

    PyObject *py_command_count =
        PyLong_FromUnsignedLongLong(cluster->command_count);
    PyObject_SetAttrString(py_cluster, "command_count", py_command_count);
    Py_DECREF(py_command_count);

    PyObject *py_retry_count =
        PyLong_FromUnsignedLongLong(cluster->retry_count);
    PyObject_SetAttrString(py_cluster, "retry_count", py_retry_count);
    Py_DECREF(py_retry_count);

    PyObject *py_node_list = PyList_New(cluster->nodes->size);
    if (!py_node_list) {
        goto error;
    }
    for (uint32_t i = 0; i < cluster->nodes->size; i++) {
        PyObject *py_node =
            create_py_node_from_as_node(error_p, cluster->nodes->array[i]);
        if (!py_node) {
            Py_DECREF(py_node_list);
            goto error;
        }
        int result = PyList_SetItem(py_node_list, i, py_node);
        if (result == -1) {
            PyErr_Clear();
            Py_DECREF(py_node);
            Py_DECREF(py_node_list);
            goto error;
        }
    }
    PyObject_SetAttrString(py_cluster, "nodes", py_node_list);
    Py_DECREF(py_node_list);

    return py_cluster;

error:
    Py_DECREF(py_cluster);
    return NULL;
}

// Does not steal a reference to py_arg
PyObject *create_class_instance_from_module(as_error *error_p,
                                            const char *module_name,
                                            const char *class_name,
                                            PyObject *py_arg)
{
    PyObject *py_instance = NULL;
    PyObject *py_module = PyImport_ImportModule(module_name);
    if (py_module == NULL) {
        as_error_update(error_p, AEROSPIKE_ERR_CLIENT,
                        "Unable to import %s module", module_name);
        return NULL;
    }

    PyObject *py_class = PyObject_GetAttrString(py_module, class_name);
    if (py_class == NULL) {
        as_error_update(error_p, AEROSPIKE_ERR,
                        "Unable to import %s class from "
                        "%s module",
                        class_name, module_name);
        goto CLEANUP1;
    }

    if (!PyCallable_Check(py_class)) {
        as_error_update(error_p, AEROSPIKE_ERR,
                        "Unable to create %s instance; "
                        "%s class is not callable",
                        class_name, class_name);
        goto CLEANUP2;
    }

    py_instance = PyObject_CallFunctionObjArgs(py_class, py_arg, NULL);
    if (py_instance == NULL) {
        // An exception has been thrown by calling the constructor
        // We want to show the original exception instead of throwing our own exception
        goto CLEANUP2;
    }

CLEANUP2:
    Py_DECREF(py_class);
CLEANUP1:
    Py_DECREF(py_module);

    return py_instance;
}

bool is_pyobj_correct_as_helpers_type(PyObject *obj,
                                      const char *expected_submodule_name,
                                      const char *expected_type_name,
                                      bool is_subclass_instance)
{
<<<<<<< HEAD
    if (strcmp(Py_TYPE(obj)->tp_name, expected_type_name)) {
        // Expected class name does not match object's class name
=======
    if (obj->ob_type->tp_dict == NULL) {
        // Unable to get type's __module__ attribute.
        // In Python 3.12+, this would happen if obj was a native Python type
        // https://docs.python.org/3.12/c-api/typeobj.html#c.PyTypeObject.tp_dict
        // so the object would not be the correct type, anyways
>>>>>>> d9f93114
        return false;
    }

    PyObject *py_module_name =
        PyDict_GetItemString(Py_TYPE(obj)->tp_dict, "__module__");
    if (!py_module_name) {
        // Class does not belong to any module
        return false;
    }

    bool retval = true;

    Py_INCREF(py_module_name);
    if (!PyUnicode_Check(py_module_name)) {
        // Invalid module name
        retval = false;
        goto CLEANUP1;
    }

    const char *module_name = PyUnicode_AsUTF8(py_module_name);
    char *module_name_cpy = strdup(module_name);
    const char *delimiters = ".";
    char *pyobj_parent_module = strtok(module_name_cpy, delimiters);
    if (strcmp(pyobj_parent_module, "aerospike_helpers")) {
        // Class does not belong in aerospike_helpers or any of its submodules
        retval = false;
        goto CLEANUP2;
    }
    // Get rest of submodule after parent aerospike_helpers package
    char *pyobj_submodule = strchr(module_name, '.');
    if (pyobj_submodule) {
        // Python object belongs in a aerospike_helpers submodule
        if (!expected_submodule_name) {
            // But it is expected to only belong in the parent package
            retval = false;
            goto CLEANUP2;
        }
        // We want the string after the .
        else if (strcmp(pyobj_submodule + 1, expected_submodule_name)) {
            // But it doesn't match the expected submodule
            retval = false;
            goto CLEANUP2;
        }
    }
    else {
        // Python object belongs in the aerospike_helpers parent module
        if (expected_submodule_name) {
            // But it is expected to belong to an aerospike_helpers submodule
            retval = false;
            goto CLEANUP2;
        }
    }

    if (!is_subclass_instance) {
        if (strcmp(obj->ob_type->tp_name, expected_type_name)) {
            // object's class does not match expected class
            return false;
        }
    }
    else {
        if (strcmp(obj->ob_type->tp_base->tp_name, expected_type_name)) {
            // object's parent class does not match expected class
            return false;
        }
    }

CLEANUP2:
    free(module_name_cpy);
CLEANUP1:
    Py_DECREF(py_module_name);
    return retval;
}

as_status as_val_new_from_pyobject(AerospikeClient *self, as_error *err,
                                   PyObject *py_obj, as_val **val,
                                   as_static_pool *static_pool,
                                   int serializer_type)
{
    as_error_reset(err);

    if (!py_obj) {
        // this should never happen, but if it did...
        return as_error_update(err, AEROSPIKE_ERR_CLIENT, "value is null");
    }
    else if (
        PyBool_Check(
            py_obj)) { //TODO Change to true bool support post jump version.
        switch (self->send_bool_as) {
        case SEND_BOOL_AS_AS_BOOL:;
            as_boolean *converted_bool = NULL;
            if (as_bool_new_from_py_bool(err, py_obj, &converted_bool) !=
                AEROSPIKE_OK) {
                return err->code;
            }
            *val = (as_val *)converted_bool;
            break;
        case SEND_BOOL_AS_INTEGER:;
            as_integer *converted_integer = NULL;
            if (as_integer_new_from_py_bool(err, py_obj, &converted_integer) !=
                AEROSPIKE_OK) {
                return err->code;
            }
            *val = (as_val *)converted_integer;
            break;
        default:
            return as_error_update(err, AEROSPIKE_ERR_CLIENT,
                                   "Unknown value for send_bool_as.");
        }
    }
    else if (PyLong_Check(py_obj)) {
        int64_t i = (int64_t)PyLong_AsLongLong(py_obj);
        if (i == -1 && PyErr_Occurred()) {
            if (PyErr_ExceptionMatches(PyExc_OverflowError)) {
                return as_error_update(err, AEROSPIKE_ERR_PARAM,
                                       "integer value exceeds sys.maxsize");
            }
        }
        *val = (as_val *)as_integer_new(i);
    }
    else if (PyUnicode_Check(py_obj)) {
        PyObject *py_ustr = PyUnicode_AsUTF8String(py_obj);
        if (!py_ustr) {
            return as_error_update(err, AEROSPIKE_ERR_CLIENT,
                                   "Unicode value not encoded in utf-8.");
        }
        char *str = PyBytes_AsString(py_ustr);
        *val = (as_val *)as_string_new(strdup(str), true);
        Py_DECREF(py_ustr);
    }
    else if (PyBytes_Check(py_obj)) {
        char *py_obj_buffer = PyBytes_AsString(py_obj);
        Py_ssize_t b_len = PyBytes_Size(py_obj);
        uint8_t *new_buffer = (uint8_t *)malloc(sizeof(uint8_t) * b_len);
        memcpy(new_buffer, py_obj_buffer, sizeof(uint8_t) * b_len);

        as_bytes *bytes = as_bytes_new_wrap(new_buffer, b_len, true);
        if (bytes == NULL) {
            free(new_buffer);
            return as_error_update(
                err, AEROSPIKE_ERR_CLIENT,
                "Unable to convert Python bytes to C client's as_bytes");
        }
        *val = (as_val *)bytes;

        if (is_pyobj_correct_as_helpers_type(py_obj, NULL, "HyperLogLog",
                                             false)) {
            bytes->type = AS_BYTES_HLL;
        }
    }
    else if (!strcmp(Py_TYPE(py_obj)->tp_name, "aerospike.Geospatial")) {
        PyObject *py_parameter = PyUnicode_FromString("geo_data");
        PyObject *py_data = PyObject_GenericGetAttr(py_obj, py_parameter);
        Py_DECREF(py_parameter);

        PyObject *geospatial_dump = AerospikeGeospatial_DoDumps(py_data, err);
        const char *geo_value = PyUnicode_AsUTF8(geospatial_dump);
        char *geo_value_cpy = strdup(geo_value);

        Py_DECREF(py_data);
        Py_DECREF(geospatial_dump);

        *val = (as_val *)as_geojson_new(geo_value_cpy, true);
    }
    else if (PyByteArray_Check(py_obj)) {
        Py_ssize_t str_len = PyByteArray_Size(py_obj);
        as_bytes *bytes = as_bytes_new(str_len);

        char *str = PyByteArray_AsString(py_obj);
        as_bytes_set(bytes, 0, (const uint8_t *)str, str_len);

        *val = (as_val *)bytes;
    }
    else if (PyList_Check(py_obj)) {
        as_list *list = NULL;
        pyobject_to_list(self, err, py_obj, &list, static_pool,
                         serializer_type);
        if (err->code == AEROSPIKE_OK) {
            *val = (as_val *)list;
        }
    }
    else if (PyDict_Check(py_obj)) {
        as_map *map = NULL;
        pyobject_to_map(self, err, py_obj, &map, static_pool, serializer_type);
        if (err->code == AEROSPIKE_OK) {
            *val = (as_val *)map;
        }
    }
    else if (Py_None == py_obj) {
        *val = as_val_reserve(&as_nil);
    }
    else if (!strcmp(Py_TYPE(py_obj)->tp_name, "aerospike.null")) {
        *val = (as_val *)as_val_reserve(&as_nil);
    }
    else if (AS_Matches_Classname(py_obj, AS_CDT_WILDCARD_NAME)) {
        *val = (as_val *)as_val_reserve(&as_cmp_wildcard);
    }
    else if (AS_Matches_Classname(py_obj, AS_CDT_INFINITE_NAME)) {
        *val = (as_val *)as_val_reserve(&as_cmp_inf);
    }
    else {
        if (PyFloat_Check(py_obj)) {
            double d = PyFloat_AsDouble(py_obj);
            *val = (as_val *)as_double_new(d);
        }
        else {
            as_bytes *bytes;
            GET_BYTES_POOL(bytes, static_pool, err);
            if (err->code == AEROSPIKE_OK) {
                if (serialize_based_on_serializer_policy(self, serializer_type,
                                                         &bytes, py_obj,
                                                         err) != AEROSPIKE_OK) {
                    return err->code;
                }
                *val = (as_val *)bytes;
            }
        }
    }

    return err->code;
}

/**
 * Converts a PyObject into an as_record.
 * Returns AEROSPIKE_OK on success. On error, the err argument is populated.
 */
as_status as_record_init_from_pyobject(AerospikeClient *self, as_error *err,
                                       PyObject *py_bins_dict,
                                       PyObject *py_meta, as_record *rec,
                                       int serializer_type,
                                       as_static_pool *static_pool)
{
    as_error_reset(err);

    if (!py_bins_dict) {
        // this should never happen, but if it did...
        return as_error_update(err, AEROSPIKE_ERR_CLIENT, "record is null");
    }
    else if (PyDict_Check(py_bins_dict)) {
        PyObject *py_bin_name = NULL, *py_bin_value = NULL;
        Py_ssize_t pos = 0;
        Py_ssize_t size = PyDict_Size(py_bins_dict);
        const char *name;

        as_record_init(rec, size);

<<<<<<< HEAD
        Py_BEGIN_CRITICAL_SECTION(py_rec);
        while (PyDict_Next(py_rec, &pos, &key, &value)) {

            if (!PyUnicode_Check(key)) {
                as_error_update(
=======
        while (PyDict_Next(py_bins_dict, &pos, &py_bin_name, &py_bin_value)) {

            if (!PyUnicode_Check(py_bin_name)) {
                return as_error_update(
>>>>>>> d9f93114
                    err, AEROSPIKE_ERR_CLIENT,
                    "A bin name must be a string or unicode string.");
                break;
            }

            name = PyUnicode_AsUTF8(py_bin_name);
            if (!name) {
                as_error_update(err, AEROSPIKE_ERR_CLIENT,
                                "Unable to convert unicode object to C string");
                break;
            }

            if (self->strict_types) {
                if (strlen(name) > AS_BIN_NAME_MAX_LEN) {
                    as_error_update(
                        err, AEROSPIKE_ERR_BIN_NAME,
                        "A bin name should not exceed 15 characters limit");
                    break;
                }
            }

            if (!py_bin_value) {
                // this should never happen, but if it did...
                as_error_update(err, AEROSPIKE_ERR_CLIENT, "record is null");
                break;
            }
<<<<<<< HEAD
            else if (
                PyBool_Check(
                    value)) { //TODO Change to true bool support post jump version.
                bool error_raised = false;
                switch (self->send_bool_as) {
                case SEND_BOOL_AS_AS_BOOL:;
                    bool converted_value = (Py_IsTrue(value));
                    ret_val = as_record_set_bool(rec, name, converted_value);
                    break;
                case SEND_BOOL_AS_INTEGER:;
                    as_integer *converted_integer = NULL;
                    if (py_bool_to_as_integer(err, value, &converted_integer) !=
                        AEROSPIKE_OK) {
                        error_raised = true;
                    }
                    ret_val =
                        as_record_set_integer(rec, name, converted_integer);
                    break;
                default:
                    as_error_update(err, AEROSPIKE_ERR_CLIENT,
                                    "Unknown value for send_bool_as.");
                    error_raised = true;
                    break;
                }

                if (error_raised == true) {
                    break;
                }
            }
            else if (PyLong_Check(value)) {
                int64_t val = (int64_t)PyLong_AsLong(value);
                if (val == -1 && PyErr_Occurred()) {
                    if (PyErr_ExceptionMatches(PyExc_OverflowError)) {
                        as_error_update(err, AEROSPIKE_ERR_PARAM,
                                        "integer value exceeds sys.maxsize");
                        break;
                    }
                }
                ret_val = as_record_set_int64(rec, name, val);
            }
            else if (!strcmp(Py_TYPE(value)->tp_name, "aerospike.Geospatial")) {
                PyObject *py_geo_string = PyUnicode_FromString("geo_data");
                PyObject *py_data =
                    PyObject_GenericGetAttr(value, py_geo_string);
                Py_DECREF(py_geo_string);
                PyObject *py_dumps = AerospikeGeospatial_DoDumps(py_data, err);
                PyObject *py_ustr = NULL;
                char *geo_value = NULL;

                if (PyUnicode_Check(py_dumps)) {
                    py_ustr = PyUnicode_AsUTF8String(py_dumps);
                    if (!py_ustr) {
                        as_error_update(err, AEROSPIKE_ERR_CLIENT,
                                        "Unicode value not encoded in utf-8.");
                        break;
                    }
                    geo_value = PyBytes_AsString(py_ustr);
                }
                else {
                    geo_value = (char *)PyUnicode_AsUTF8(py_dumps);
                }

                ret_val = as_record_set_geojson_strp(rec, name,
                                                     strdup(geo_value), true);
                if (py_ustr != NULL) {
                    Py_DECREF(py_ustr);
                }
                Py_DECREF(py_data);
                Py_DECREF(py_dumps);
            }
            else if (PyUnicode_Check(value)) {
                PyObject *py_ustr = PyUnicode_AsUTF8String(value);
                if (!py_ustr) {
                    as_error_update(err, AEROSPIKE_ERR_CLIENT,
                                    "Unicode value not encoded in utf-8.");
                    break;
                }
                char *val = PyBytes_AsString(py_ustr);
                ret_val = as_record_set_strp(rec, name, strdup(val), true);
                Py_DECREF(py_ustr);
            }
            else if (PyBytes_Check(value)) {
                Py_ssize_t str_len = PyBytes_Size(value);
                as_bytes *bytes = as_bytes_new(str_len);

                char *str = PyBytes_AsString(value);
                as_bytes_set(bytes, 0, (const uint8_t *)str, str_len);

                if (is_pyobj_correct_as_helpers_type(value, NULL,
                                                     "HyperLogLog")) {
                    bytes->type = AS_BYTES_HLL;
                }
                ret_val = as_record_set_bytes(rec, name, bytes);
            }
            else if (PyByteArray_Check(value)) {
                Py_ssize_t str_len = PyByteArray_Size(value);
                as_bytes *bytes = as_bytes_new(str_len);

                char *str = PyByteArray_AsString(value);
                as_bytes_set(bytes, 0, (const uint8_t *)str, str_len);

                ret_val = as_record_set_bytes(rec, name, bytes);
            }
            else if (PyList_Check(value)) {
                // as_list
                as_list *list = NULL;
                pyobject_to_list(self, err, value, &list, static_pool,
                                 serializer_type);
                if (err->code != AEROSPIKE_OK) {
                    break;
                }
                ret_val = as_record_set_list(rec, name, list);
            }
            else if (PyDict_Check(value)) {
                // as_map
                as_map *map = NULL;
                pyobject_to_map(self, err, value, &map, static_pool,
                                serializer_type);
                if (err->code != AEROSPIKE_OK) {
                    break;
                }
                ret_val = as_record_set_map(rec, name, map);
            }
            else if (!strcmp(Py_TYPE(value)->tp_name, "aerospike.null")) {
                ret_val = as_record_set_nil(rec, name);
            }
            else {
                if (PyFloat_Check(value)) {
                    double val = PyFloat_AsDouble(value);
                    ret_val = as_record_set_double(rec, name, val);
                }
                else {
                    as_bytes *bytes;
                    GET_BYTES_POOL(bytes, static_pool, err);
                    if (err->code == AEROSPIKE_OK) {
                        if (serialize_based_on_serializer_policy(
                                self, serializer_type, &bytes, value, err) !=
                            AEROSPIKE_OK) {
                            break;
                        }
                        ret_val = as_record_set_bytes(rec, name, bytes);
                    }
                }
            }

            if (self->strict_types) {
                if (!ret_val) {
                    as_error_update(err, AEROSPIKE_ERR_BIN_NAME,
                                    "Unable to set key-value pair");
                    break;
                }
=======

            as_val *val = NULL;
            as_val_new_from_pyobject(self, err, py_bin_value, &val, static_pool,
                                     serializer_type);
            if (err->code != AEROSPIKE_OK) {
                break;
            }
            bool success = as_record_set(rec, name, (as_bin_value *)val);
            if (success == false) {
                as_val_destroy(val);
                return as_error_update(err, AEROSPIKE_ERR_BIN_NAME,
                                       "Unable to set key-value pair");
>>>>>>> d9f93114
            }
        }
        Py_END_CRITICAL_SECTION();
        if (err->code != AEROSPIKE_OK) {
            return err->code;
        }

        if (py_meta && !Py_IsNone(py_meta)) {
            if (!PyDict_Check(py_meta)) {
                as_error_update(err, AEROSPIKE_ERR_PARAM,
                                "meta must be a dictionary");
            }
            else {
                PyObject *py_gen = PyDict_GetItemString(py_meta, "gen");
                PyObject *py_ttl = PyDict_GetItemString(py_meta, "ttl");

                if (py_ttl) {
                    if (PyLong_Check(py_ttl)) {
                        rec->ttl = (uint32_t)PyLong_AsLong(py_ttl);
                        if (rec->ttl == (uint32_t)-1 && PyErr_Occurred()) {
                            if (PyErr_ExceptionMatches(PyExc_OverflowError)) {
                                as_error_update(
                                    err, AEROSPIKE_ERR_PARAM,
                                    "integer value exceeds sys.maxsize");
                            }
                        }
                    }
                    else {
                        as_error_update(err, AEROSPIKE_ERR_PARAM,
                                        "TTL should be an int or long");
                    }
                }
                else {
                    rec->ttl = AS_RECORD_CLIENT_DEFAULT_TTL;
                }

                if (py_gen) {
                    if (PyLong_Check(py_gen)) {
                        // TODO: need to check that this value does not exceed an unsigned 16 bit integer
                        rec->gen = (uint16_t)PyLong_AsLong(py_gen);
                        if (rec->gen == (uint16_t)-1 && PyErr_Occurred()) {
                            if (PyErr_ExceptionMatches(PyExc_OverflowError)) {
                                as_error_update(
                                    err, AEROSPIKE_ERR_PARAM,
                                    "integer value exceeds sys.maxsize");
                            }
                        }
                    }
                    else {
                        as_error_update(err, AEROSPIKE_ERR_PARAM,
                                        "Generation should be an int or long");
                    }
                }
            }
        }
        else {
            rec->ttl = AS_RECORD_CLIENT_DEFAULT_TTL;
        }

        if (err->code != AEROSPIKE_OK) {
            as_record_destroy(rec);
        }
    }
    else {
        as_error_update(err, AEROSPIKE_ERR_PARAM,
                        "Record should be passed as bin-value pair");
    }

    return err->code;
}

as_status pyobject_to_key(as_error *err, PyObject *py_keytuple, as_key *key)
{
    as_error_reset(err);

    Py_ssize_t size = 0;
    PyObject *py_ns = NULL;
    PyObject *py_set = NULL;
    PyObject *py_key = NULL;
    PyObject *py_digest = NULL;

    char *ns = NULL;
    char *set = NULL;

    if (!py_keytuple) {
        // this should never happen, but if it did...
        return as_error_update(err, AEROSPIKE_ERR_PARAM, "key is null");
    }
    else if (PyTuple_Check(py_keytuple)) {
        size = PyTuple_Size(py_keytuple);

        if (size < 3 || size > 4) {
            return as_error_update(err, AEROSPIKE_ERR_PARAM,
                                   "key tuple must be (Namespace, Set, Key) or "
                                   "(Namespace, Set, None, Digest)");
        }

        py_ns = PyTuple_GetItem(py_keytuple, 0);
        py_set = PyTuple_GetItem(py_keytuple, 1);
        py_key = PyTuple_GetItem(py_keytuple, 2);

        if (size == 4) {
            py_digest = PyTuple_GetItem(py_keytuple, 3);
        }
    }
    else if (PyDict_Check(py_keytuple)) {
        py_ns = PyDict_GetItemString(py_keytuple, "ns");
        py_set = PyDict_GetItemString(py_keytuple, "set");
        py_key = PyDict_GetItemString(py_keytuple, "key");
        py_digest = PyDict_GetItemString(py_keytuple, "digest");
    }
    else {
        return as_error_update(err, AEROSPIKE_ERR_PARAM, "key is invalid");
    }

    if (!py_ns) {
        return as_error_update(err, AEROSPIKE_ERR_PARAM,
                               "namespace is required");
    }
    else if (!PyUnicode_Check(py_ns)) {
        return as_error_update(err, AEROSPIKE_ERR_PARAM,
                               "namespace must be a string");
    }
    else {
        ns = (char *)PyUnicode_AsUTF8(py_ns);
    }

    if (py_set && !Py_IsNone(py_set)) {
        if (PyUnicode_Check(py_set)) {
            set = (char *)PyUnicode_AsUTF8(py_set);
        }
        else {
            return as_error_update(err, AEROSPIKE_ERR_PARAM,
                                   "set must be a string");
        }
    }

    as_key *returnResult = key;

<<<<<<< HEAD
    if (py_key && !Py_IsNone(py_key)) {
=======
    if (py_key && py_key != Py_None) {
        // TODO: refactor using as_val_new_from_pyobject
>>>>>>> d9f93114
        if (PyUnicode_Check(py_key)) {
            PyObject *py_ustr = PyUnicode_AsUTF8String(py_key);
            char *k = PyBytes_AsString(py_ustr);
            // free flag has to be true. Because, we are creating a new memory
            // for a primary key string using strdup()
            // This memory is destroyed when we call as_key_destroy()
            returnResult = as_key_init_strp(key, ns, set, strdup(k), true);
            Py_DECREF(py_ustr);
        }
        else if (PyLong_Check(py_key)) {
            int64_t k = (int64_t)PyLong_AsLongLong(py_key);
            if (-1 == k && PyErr_Occurred()) {
                as_error_update(err, AEROSPIKE_ERR_PARAM,
                                "integer value for KEY exceeds sys.maxsize");
            }
            else {
                returnResult = as_key_init_int64(key, ns, set, k);
            }
        }
        else if (PyByteArray_Check(py_key)) {
            uint32_t sz = (uint32_t)PyByteArray_Size(py_key);

            if (sz <= 0) {
                as_error_update(err, AEROSPIKE_ERR_PARAM,
                                "Byte array size cannot be 0");
            }
            else {
                uint8_t *byte_array = (uint8_t *)PyByteArray_AsString(py_key);
                returnResult = as_key_init_raw(key, ns, set, byte_array, sz);
            }
        }
        else if (PyBytes_Check(py_key)) {
            char *k = PyBytes_AsString(py_key);
            returnResult = as_key_init_strp(key, ns, set, strdup(k), true);
        }
        else {
            as_error_update(err, AEROSPIKE_ERR_PARAM, "key is invalid");
        }
    }
    else if (py_digest && !Py_IsNone(py_digest)) {
        if (PyByteArray_Check(py_digest)) {
            uint32_t sz = (uint32_t)PyByteArray_Size(py_digest);

            if (sz != AS_DIGEST_VALUE_SIZE) {
                as_error_update(err, AEROSPIKE_ERR_PARAM,
                                "digest size is invalid. should be 20 bytes, "
                                "but received %d",
                                sz);
            }
            else {
                uint8_t *digest = (uint8_t *)PyByteArray_AsString(py_digest);
                returnResult = as_key_init_digest(key, ns, set, digest);
            }
        }
        else {
            as_error_update(err, AEROSPIKE_ERR_PARAM,
                            "digest is invalid. expected a bytearray");
        }
    }
    else {
        as_error_update(err, AEROSPIKE_ERR_PARAM,
                        "either key or digest is required");
    }

    if (!returnResult) {
        as_error_update(err, AEROSPIKE_ERR_PARAM, "key is invalid");
    }

    return err->code;
}

typedef struct {
    as_error *err;
    uint32_t count;
    AerospikeClient *client;
    void *udata;
} conversion_data;

as_status do_val_to_pyobject(AerospikeClient *self, as_error *err,
                             const as_val *val, PyObject **py_val,
                             bool cnvt_list_to_map)
{
    as_error_reset(err);
    switch (as_val_type(val)) {
    case AS_INTEGER: {
        as_integer *i = as_integer_fromval(val);
        *py_val = PyLong_FromLongLong((long long)as_integer_get(i));
        if (!*py_val) {
            as_error_update(err, AEROSPIKE_ERR_CLIENT,
                            "Failed to create integer or long.");
        }
        break;
    }
    case AS_DOUBLE: {
        as_double *d = as_double_fromval(val);
        *py_val = PyFloat_FromDouble(as_double_get(d));

        if (!*py_val) {
            as_error_update(err, AEROSPIKE_ERR_CLIENT,
                            "Failed to create float.");
        }

        break;
    }
    case AS_STRING: {
        as_string *s = as_string_fromval(val);
        char *str = as_string_get(s);
        if (str) {
            *py_val = PyUnicode_FromString(str);
            if (!*py_val) {
                size_t sz = strlen(str);
                *py_val = PyUnicode_DecodeUTF8(str, sz, NULL);
            }
            if (*py_val == NULL) {
                as_error_update(err, AEROSPIKE_ERR_CLIENT,
                                "Unknown type for value");
                return err->code;
            }
        }
        else {
            Py_INCREF(Py_None);
            *py_val = Py_None;
        }
        break;
    }
    case AS_BOOLEAN: {
        as_boolean *b = as_boolean_fromval(val);
        *py_val = PyBool_FromLong((long)as_boolean_get(b));
        break;
    }
    case AS_BYTES: {
        //uint32_t bval_size = as_bytes_size(bval);
        as_bytes *bval = as_bytes_fromval(val);
        if (deserialize_based_on_as_bytes_type(self, bval, py_val, err) !=
            AEROSPIKE_OK) {
            return err->code;
        }
        break;
    }
    case AS_LIST: {
        as_list *l = as_list_fromval((as_val *)val);
        if (l) {
            PyObject *py_list = NULL;
            if (cnvt_list_to_map) {
                as_list_of_map_to_py_tuple_list(self, err, l, &py_list);
            }
            else {
                list_to_pyobject(self, err, l, &py_list);
            }
            if (err->code == AEROSPIKE_OK) {
                *py_val = py_list;
            }
        }
        break;
    }
    case AS_MAP: {
        as_map *m = as_map_fromval(val);
        if (m) {
            PyObject *py_map = NULL;
            map_to_pyobject(self, err, m, &py_map);
            if (err->code == AEROSPIKE_OK) {
                *py_val = py_map;
            }
        }
        break;
    }
    case AS_REC: {
        as_record *r = as_record_fromval(val);
        if (r) {
            PyObject *py_rec = NULL;
            record_to_pyobject(self, err, r, NULL, &py_rec);
            if (err->code == AEROSPIKE_OK) {
                *py_val = py_rec;
            }
        }
        break;
    }
    case AS_NIL: {
        Py_INCREF(Py_None);
        *py_val = Py_None;
        break;
    }
    case AS_GEOJSON: {
        as_geojson *gp = as_geojson_fromval(val);
        char *locstr = as_geojson_get(gp);
        PyObject *py_locstr = PyUnicode_FromString(locstr);
        PyObject *py_loads = AerospikeGeospatial_DoLoads(py_locstr, err);
        Py_DECREF(py_locstr);
        if (err->code != AEROSPIKE_OK) {
            break;
        }
        *py_val = AerospikeGeospatial_New(err, py_loads);
        if (py_loads) {
            Py_DECREF(py_loads);
        }
        break;
    }
    default: {
        as_error_update(err, AEROSPIKE_ERR_CLIENT, "Unknown type for value");
        return err->code;
    }
    }

    return err->code;
}

as_status val_to_pyobject(AerospikeClient *self, as_error *err,
                          const as_val *val, PyObject **py_val)
{
    return do_val_to_pyobject(self, err, val, py_val, false);
}

as_status val_to_pyobject_cnvt_list_to_map(AerospikeClient *self, as_error *err,
                                           const as_val *val, PyObject **py_val)
{
    return do_val_to_pyobject(self, err, val, py_val, true);
}

as_status as_list_of_map_to_py_tuple_list(AerospikeClient *self, as_error *err,
                                          const as_list *list,
                                          PyObject **py_list)
{
    PyObject *py_tuple = NULL;

    int size = as_list_size((as_list *)list);

    if (size % 2 != 0) {
        return as_error_update(err, AEROSPIKE_ERR_CLIENT,
                               "Invalid key list of key/value pairs");
    }

    *py_list = PyList_New(0);
    if (!*py_list) {
        return as_error_update(err, AEROSPIKE_ERR_CLIENT,
                               "Failed to allocate memory for list.");
    }

    for (int i = 0; i < size; i += 2) {
        as_val *key = as_list_get(list, i);
        as_val *value = as_list_get(list, i + 1);

        if (!key || !value) {
            as_error_update(err, AEROSPIKE_ERR_CLIENT,
                            "Null object found in returned list");
            goto CLEANUP;
        }

        PyObject *py_key = NULL;
        PyObject *py_value = NULL;

        if (val_to_pyobject(self, err, key, &py_key) != AEROSPIKE_OK) {
            goto CLEANUP;
        }
        if (val_to_pyobject(self, err, value, &py_value) != AEROSPIKE_OK) {
            Py_XDECREF(py_key);
            goto CLEANUP;
        }
        py_tuple = PyTuple_New(2);

        if (!py_tuple) {
            as_error_update(err, AEROSPIKE_ERR_CLIENT,
                            "Failed to allocate memory for tuple");
            Py_XDECREF(py_key);
            Py_XDECREF(py_value);
            goto CLEANUP;
        }

        PyTuple_SetItem(py_tuple, 0, py_key);
        PyTuple_SetItem(py_tuple, 1, py_value);

        PyList_Append(*py_list, py_tuple);
        Py_DECREF(py_tuple);
    }

CLEANUP:
    if (err->code != AEROSPIKE_OK) {
        Py_DECREF(*py_list);
    }

    return err->code;
}

static bool list_to_pyobject_each(as_val *val, void *udata)
{
    if (!val) {
        return false;
    }

    conversion_data *convd = (conversion_data *)udata;
    as_error *err = convd->err;
    PyObject *py_list = (PyObject *)convd->udata;

    PyObject *py_val = NULL;
    val_to_pyobject(convd->client, convd->err, val, &py_val);

    if (err->code != AEROSPIKE_OK) {
        return false;
    }

    PyList_SetItem(py_list, convd->count, py_val);

    convd->count++;
    return true;
}

as_status list_to_pyobject(AerospikeClient *self, as_error *err,
                           const as_list *list, PyObject **py_list)
{
    *py_list = PyList_New(as_list_size((as_list *)list));

    if (!*py_list) {
        return as_error_update(err, AEROSPIKE_ERR_CLIENT,
                               "Failed to allocate memory for list");
    }

    conversion_data convd = {
        .err = err, .count = 0, .client = self, .udata = *py_list};

    as_list_foreach(list, list_to_pyobject_each, &convd);

    if (err->code != AEROSPIKE_OK) {
        Py_CLEAR(*py_list);
        return err->code;
    }

    return err->code;
}

static bool map_to_pyobject_each(const as_val *key, const as_val *val,
                                 void *udata)
{

    conversion_data *convd = (conversion_data *)udata;
    as_error *err = convd->err;

    if (!key || !val) {
        as_error_update(err, AEROSPIKE_ERR_CLIENT,
                        "Received null key or value");
        return false;
    }

    PyObject *py_dict = (PyObject *)convd->udata;

    PyObject *py_key = NULL;
    val_to_pyobject(convd->client, convd->err, key, &py_key);

    if (err->code != AEROSPIKE_OK) {
        return false;
    }

    PyObject *py_val = NULL;
    val_to_pyobject(convd->client, convd->err, val, &py_val);

    if (err->code != AEROSPIKE_OK) {
        Py_DECREF(py_key);
        return false;
    }

    /* We failed to set a dictionary item. This is probably
	 * due to an unhashable keytype
	 */
    if (PyDict_SetItem(py_dict, py_key, py_val) == -1) {
        if (PyErr_Occurred() && PyErr_ExceptionMatches(PyExc_TypeError)) {
            as_error_update(
                err, AEROSPIKE_ERR_CLIENT,
                "Unable to use unhashable type as a dictionary key");
        }
        else {
            as_error_update(err, AEROSPIKE_ERR_CLIENT,
                            "Unable to add dictionary item");
        }
        Py_CLEAR(py_key);
        Py_CLEAR(py_val);
        return false;
    }

    Py_DECREF(py_key);
    Py_DECREF(py_val);

    convd->count++;
    return true;
}

as_status map_to_pyobject(AerospikeClient *self, as_error *err,
                          const as_map *map, PyObject **py_map)
{
    *py_map = PyDict_New();
    if (!*py_map) {
        return as_error_update(err, AEROSPIKE_ERR_CLIENT,
                               "Failed to allocate memory for dictionary.");
    }

    // as_orderedmap has flags set to 1
    if (map->flags == 1) {
        PyObject *key_ordered_dict_class = AerospikeKeyOrderedDict_Get_Type();
        PyObject *py_keyordereddict =
            PyObject_CallFunctionObjArgs(key_ordered_dict_class, *py_map, NULL);
        Py_DECREF(*py_map);
        if (py_keyordereddict == NULL) {
            return as_error_update(err, AEROSPIKE_ERR_CLIENT,
                                   "Failed to create KeyOrderedDict instance.");
        }
        *py_map = py_keyordereddict;
    }

    conversion_data convd = {
        .err = err, .count = 0, .client = self, .udata = *py_map};

    as_map_foreach(map, map_to_pyobject_each, &convd);

    if (err->code != AEROSPIKE_OK) {
        Py_DECREF(*py_map);
        return err->code;
    }

    return err->code;
}

as_status do_record_to_pyobject(AerospikeClient *self, as_error *err,
                                const as_record *rec, const as_key *key,
                                PyObject **obj, bool cnvt_list_to_map)
{
    as_error_reset(err);
    *obj = NULL;

    if (!rec) {
        return as_error_update(err, AEROSPIKE_ERR_CLIENT, "record is null");
    }

    PyObject *py_rec = NULL;
    PyObject *py_rec_key = NULL;
    PyObject *py_rec_meta = NULL;
    PyObject *py_rec_bins = NULL;

    if (key_to_pyobject(err, key ? key : &rec->key, &py_rec_key) !=
        AEROSPIKE_OK) {
        return err->code;
    }

    if (metadata_to_pyobject(err, rec, &py_rec_meta) != AEROSPIKE_OK) {
        Py_CLEAR(py_rec_key);
        return err->code;
    }

    if (bins_to_pyobject(self, err, rec, &py_rec_bins, cnvt_list_to_map) !=
        AEROSPIKE_OK) {
        Py_CLEAR(py_rec_key);
        Py_CLEAR(py_rec_meta);
        return err->code;
    }

    if (!py_rec_key) {
        Py_INCREF(Py_None);
        py_rec_key = Py_None;
    }

    if (!py_rec_meta) {
        Py_INCREF(Py_None);
        py_rec_meta = Py_None;
    }

    if (!py_rec_bins) {
        Py_INCREF(Py_None);
        py_rec_bins = Py_None;
    }

    py_rec = PyTuple_New(3);
    PyTuple_SetItem(py_rec, 0, py_rec_key);
    PyTuple_SetItem(py_rec, 1, py_rec_meta);
    PyTuple_SetItem(py_rec, 2, py_rec_bins);

    *obj = py_rec;
    return err->code;
}

as_status record_to_resultpyobject(AerospikeClient *self, as_error *err,
                                   const as_record *rec, PyObject **obj)
{
    as_error_reset(err);
    *obj = NULL;

    if (!rec) {
        return as_error_update(err, AEROSPIKE_ERR_CLIENT, "record is null");
    }

    PyObject *py_rec = NULL;
    PyObject *py_rec_meta = NULL;
    PyObject *py_rec_bins = NULL;

    if (metadata_to_pyobject(err, rec, &py_rec_meta) != AEROSPIKE_OK) {
        return err->code;
    }

    if (bins_to_pyobject(self, err, rec, &py_rec_bins, false) != AEROSPIKE_OK) {
        Py_CLEAR(py_rec_meta);
        return err->code;
    }

    if (!py_rec_meta) {
        Py_INCREF(Py_None);
        py_rec_meta = Py_None;
    }

    if (!py_rec_bins) {
        Py_INCREF(Py_None);
        py_rec_bins = Py_None;
    }

    py_rec = PyTuple_New(2);
    PyTuple_SetItem(py_rec, 0, py_rec_meta);
    PyTuple_SetItem(py_rec, 1, py_rec_bins);

    *obj = py_rec;
    return err->code;
}

as_status record_to_pyobject(AerospikeClient *self, as_error *err,
                             const as_record *rec, const as_key *key,
                             PyObject **obj)
{
    return do_record_to_pyobject(self, err, rec, key, obj, false);
}

as_status record_to_pyobject_cnvt_list_to_map(AerospikeClient *self,
                                              as_error *err,
                                              const as_record *rec,
                                              const as_key *key, PyObject **obj)
{
    return do_record_to_pyobject(self, err, rec, key, obj, true);
}

as_status key_to_pyobject(as_error *err, const as_key *key, PyObject **obj)
{
    as_error_reset(err);

    *obj = NULL;

    if (!key) {
        return as_error_update(err, AEROSPIKE_ERR_CLIENT, "key is null");
    }

    PyObject *py_namespace = NULL;
    PyObject *py_set = NULL;
    PyObject *py_key = NULL;
    PyObject *py_digest = NULL;

    if (strlen(key->ns) > 0) {
        py_namespace = PyUnicode_FromString(key->ns);
    }

    if (strlen(key->set) > 0) {
        py_set = PyUnicode_FromString(key->set);
    }

    if (key->valuep) {
        as_val *val = (as_val *)key->valuep;
        as_val_t type = as_val_type(val);
        switch (type) {
        case AS_INTEGER: {
            as_integer *ival = as_integer_fromval(val);
            py_key = PyLong_FromLongLong((long long)as_integer_get(ival));
            break;
        }
        case AS_STRING: {
            as_string *sval = as_string_fromval(val);
            py_key = PyUnicode_FromString(as_string_get(sval));
            if (!py_key) {
                py_key = PyUnicode_DecodeUTF8(as_string_get(sval),
                                              as_string_len(sval), NULL);
                PyErr_Clear();
            }
            if (!py_key) {
                py_key = PyBytes_FromString(as_string_get(sval));
            }
            if (!py_key) {
                as_error_update(err, AEROSPIKE_ERR_CLIENT,
                                "Unknown type for value");
                Py_XDECREF(py_namespace);
                Py_XDECREF(py_set);
                return err->code;
            }
            break;
        }
        case AS_BYTES: {
            as_bytes *bval = as_bytes_fromval(val);
            if (bval) {
                uint32_t bval_size = as_bytes_size(bval);
                py_key = PyByteArray_FromStringAndSize(
                    (char *)as_bytes_get(bval), bval_size);
            }
            break;
        }
        default: {
            break;
        }
        }
    }

    if (key->digest.init) {
        py_digest = PyByteArray_FromStringAndSize((char *)key->digest.value,
                                                  AS_DIGEST_VALUE_SIZE);
    }

    if (!py_namespace) {
        Py_INCREF(Py_None);
        py_namespace = Py_None;
    }

    if (!py_set) {
        Py_INCREF(Py_None);
        py_set = Py_None;
    }

    if (!py_key) {
        Py_INCREF(Py_None);
        py_key = Py_None;
    }

    if (!py_digest) {
        Py_INCREF(Py_None);
        py_digest = Py_None;
    }

    PyObject *py_keyobj = PyTuple_New(4);
    PyTuple_SetItem(py_keyobj, PY_KEYT_NAMESPACE, py_namespace);
    PyTuple_SetItem(py_keyobj, PY_KEYT_SET, py_set);
    PyTuple_SetItem(py_keyobj, PY_KEYT_KEY, py_key);
    PyTuple_SetItem(py_keyobj, PY_KEYT_DIGEST, py_digest);

    *obj = py_keyobj;
    return err->code;
}

static bool do_bins_to_pyobject_each(const char *name, const as_val *val,
                                     void *udata, bool cnvt_list_to_map)
{
    if (!name || !val) {
        return false;
    }

    conversion_data *convd = (conversion_data *)udata;
    as_error *err = convd->err;
    PyObject *py_bins = (PyObject *)convd->udata;
    PyObject *py_val = NULL;

    if (cnvt_list_to_map) {
        val_to_pyobject_cnvt_list_to_map(convd->client, err, val, &py_val);
    }
    else {
        val_to_pyobject(convd->client, err, val, &py_val);
    }

    if (err->code != AEROSPIKE_OK) {
        return false;
    }

    PyDict_SetItemString(py_bins, name, py_val);

    Py_DECREF(py_val);

    convd->count++;
    return true;
}

static bool bins_to_pyobject_each_cnvt_list_to_map(const char *name,
                                                   const as_val *val,
                                                   void *udata)
{
    return do_bins_to_pyobject_each(name, val, udata, true);
}

static bool bins_to_pyobject_each(const char *name, const as_val *val,
                                  void *udata)
{
    return do_bins_to_pyobject_each(name, val, udata, false);
}

as_status bins_to_pyobject(AerospikeClient *self, as_error *err,
                           const as_record *rec, PyObject **py_bins,
                           bool cnvt_list_to_map)
{
    as_error_reset(err);

    if (!rec) {
        // this should never happen, but if it did...
        return as_error_update(err, AEROSPIKE_ERR_CLIENT, "record is null");
    }

    *py_bins = PyDict_New();

    conversion_data convd = {
        .err = err, .count = 0, .client = self, .udata = *py_bins};

    as_record_foreach(rec,
                      cnvt_list_to_map ? bins_to_pyobject_each_cnvt_list_to_map
                                       : bins_to_pyobject_each,
                      &convd);

    if (err->code != AEROSPIKE_OK) {
        Py_DECREF(*py_bins);
        return err->code;
    }

    return err->code;
}

/*
 * operate_bins_to_pyobject
 *
 * Because operate returns a record with multiple entries per bin value, this function
 * iterates over each bin and adds a tuple of the form (bin_name, bin_value). These tuples
 * are stored in a list.
 * e.g. [('bin1', 5), ('bin1', 6), ('bin2', [3,4,5])]
 * Other converter functions assume one entry per bin name.
 * @param self A pointer to a Python Client aerospike wrapper, needed for deserialization
 * @param err pointer to as_error. It will be filled if an error is encountered.
 * @param rec the C client record to be converted to a list of tuples of bin values
 * @param py_bins Pointer to pointer to PyObject. It will be allocated and filled with list of tuples of bin values
 */
as_status operate_bins_to_pyobject(AerospikeClient *self, as_error *err,
                                   const as_record *rec, PyObject **py_bins)
{
    as_error_reset(err);
    PyObject *py_bin_value = NULL;
    PyObject *py_bin_pair = NULL;

    if (!rec) {
        // this should never happen, but if it did...
        return as_error_update(err, AEROSPIKE_ERR_CLIENT, "record is null");
    }

    *py_bins = PyList_New(0);
    as_record_iterator it;
    as_record_iterator_init(&it, rec);

    while (as_record_iterator_has_next(&it)) {
        as_bin *bin = as_record_iterator_next(&it);
        py_bin_value = NULL;
        py_bin_pair = NULL;
        val_to_pyobject(self, err, (as_val *)as_bin_get_value(bin),
                        &py_bin_value);
        if (err->code != AEROSPIKE_OK) {
            goto CLEANUP;
        }
        if (!py_bin_value) {
            as_error_update(err, AEROSPIKE_ERR_CLIENT,
                            "Null entry in operate ordered conversion");
            goto CLEANUP;
        }
        py_bin_pair = Py_BuildValue("sO", as_bin_get_name(bin), py_bin_value);
        if (!py_bin_pair) {
            as_error_update(err, AEROSPIKE_ERR_CLIENT,
                            "Unable to build bin entry");
            Py_DECREF(py_bin_value);
            goto CLEANUP;
        }
        Py_DECREF(py_bin_value);
        PyList_Append(*py_bins, py_bin_pair);
        Py_DECREF(py_bin_pair);
    }

CLEANUP:
    if (err->code != AEROSPIKE_OK) {
        Py_DECREF(*py_bins);
    }

    as_record_iterator_destroy(&it);
    return err->code;
}

as_status metadata_to_pyobject(as_error *err, const as_record *rec,
                               PyObject **obj)
{
    as_error_reset(err);

    if (!rec) {
        // this should never happen, but if it did...
        return as_error_update(err, AEROSPIKE_ERR_CLIENT, "record is null");
    }

    PyObject *py_ttl = PyLong_FromLong(rec->ttl);
    PyObject *py_gen = PyLong_FromLong(rec->gen);

    PyObject *py_meta = PyDict_New();
    PyDict_SetItemString(py_meta, "ttl", py_ttl);
    PyDict_SetItemString(py_meta, "gen", py_gen);

    Py_DECREF(py_ttl);
    Py_DECREF(py_gen);

    *obj = py_meta;
    return err->code;
}

void error_to_pyobject(const as_error *err, PyObject **obj)
{
    PyObject *py_file = NULL;
    if (err->file) {
        py_file = PyUnicode_FromString(err->file);
    }
    else {
        Py_INCREF(Py_None);
        py_file = Py_None;
    }
    PyObject *py_line = NULL;
    if (err->line > 0) {
        py_line = PyLong_FromLong(err->line);
    }
    else {
        Py_INCREF(Py_None);
        py_line = Py_None;
    }

    PyObject *py_code = PyLong_FromLongLong(err->code);
    PyObject *py_message = PyUnicode_FromString(err->message);

    PyObject *py_in_doubt = err->in_doubt ? Py_True : Py_False;
    Py_INCREF(py_in_doubt);

    PyObject *py_err = PyTuple_New(5);
    PyTuple_SetItem(py_err, PY_EXCEPTION_CODE, py_code);
    PyTuple_SetItem(py_err, PY_EXCEPTION_MSG, py_message);
    PyTuple_SetItem(py_err, PY_EXCEPTION_FILE, py_file);
    PyTuple_SetItem(py_err, PY_EXCEPTION_LINE, py_line);
    PyTuple_SetItem(py_err, AS_PY_EXCEPTION_IN_DOUBT, py_in_doubt);
    *obj = py_err;
}

void initialize_bin_for_strictypes(AerospikeClient *self, as_error *err,
                                   PyObject *py_value, as_binop *binop,
                                   char *bin, as_static_pool *static_pool)
{

    as_bin *binop_bin = &binop->bin;
    if (PyLong_Check(py_value)) {
        int val = PyLong_AsLong(py_value);
        as_integer_init((as_integer *)&binop_bin->value, val);
        binop_bin->valuep = &binop_bin->value;
    }
    else if (PyUnicode_Check(py_value)) {
        char *val = (char *)PyUnicode_AsUTF8(py_value);
        as_string_init((as_string *)&binop_bin->value, val, false);
        binop_bin->valuep = &binop_bin->value;
    }
    else if (PyFloat_Check(py_value)) {
        int64_t val = PyFloat_AsDouble(py_value);
        as_double_init((as_double *)&binop_bin->value, val);
        binop_bin->valuep = &binop_bin->value;
    }
    else if (PyList_Check(py_value)) {
        as_list *list = NULL;
        pyobject_to_list(self, err, py_value, &list, static_pool,
                         SERIALIZER_PYTHON);
        ((as_val *)&binop_bin->value)->type = AS_UNKNOWN;
        binop_bin->valuep = (as_bin_value *)list;
    }
    else if (PyDict_Check(py_value)) {
        as_map *map = NULL;
        pyobject_to_map(self, err, py_value, &map, static_pool,
                        SERIALIZER_PYTHON);
        ((as_val *)&binop_bin->value)->type = AS_UNKNOWN;
        binop_bin->valuep = (as_bin_value *)map;
    }
    else if (!strcmp(Py_TYPE(py_value)->tp_name, "aerospike.Geospatial")) {
        PyObject *geo_data = PyObject_GetAttrString(py_value, "geo_data");
        PyObject *geo_data_py_str = AerospikeGeospatial_DoDumps(geo_data, err);
        const char *geo_data_str = PyUnicode_AsUTF8(geo_data_py_str);

        // Make a copy of the encoding since the utf8 encoding points to a buffer in the PyUnicode object
        // So if we deallocate the PyUnicode object, the buffer will also be deallocated
        // and then the geojson object will be pointing to invalid memory
        char *geo_data_str_cpy = strdup(geo_data_str);
        as_geojson_init((as_geojson *)&binop_bin->value, geo_data_str_cpy,
                        true);
        binop_bin->valuep = &binop_bin->value;

        // Cleanup
        Py_XDECREF(geo_data_py_str);
        Py_XDECREF(geo_data);
    }
    else if (!strcmp(Py_TYPE(py_value)->tp_name, "aerospike.null")) {
        ((as_val *)&binop_bin->value)->type = AS_UNKNOWN;
        binop_bin->valuep = (as_bin_value *)&as_nil;
    }
    else if (PyByteArray_Check(py_value)) {
        as_bytes *bytes;
        GET_BYTES_POOL(bytes, static_pool, err);
        serialize_based_on_serializer_policy(self, SERIALIZER_PYTHON, &bytes,
                                             py_value, err);
        as_bytes_init_wrap((as_bytes *)&binop_bin->value, bytes->value,
                           bytes->size, true);
        binop_bin->valuep = &binop_bin->value;
    }
    else {
        as_bytes *bytes;
        GET_BYTES_POOL(bytes, static_pool, err);
        serialize_based_on_serializer_policy(self, SERIALIZER_PYTHON, &bytes,
                                             py_value, err);
        ((as_val *)&binop_bin->value)->type = AS_UNKNOWN;
        binop_bin->valuep = (as_bin_value *)bytes;
    }
    strcpy(binop_bin->name, bin);
}

// TODO: dead code
as_status bin_strict_type_checking(AerospikeClient *self, as_error *err,
                                   PyObject *py_bin, char **bin)
{
    as_error_reset(err);

    if (py_bin) {
        if (PyUnicode_Check(py_bin)) {
            *bin = (char *)PyUnicode_AsUTF8(py_bin);
        }
        else if (PyByteArray_Check(py_bin)) {
            *bin = PyByteArray_AsString(py_bin);
        }
        else {
            as_error_update(err, AEROSPIKE_ERR_PARAM,
                            "Bin name should be of type string");
            goto CLEANUP;
        }

        if (self->strict_types) {
            if (strlen(*bin) > AS_BIN_NAME_MAX_LEN) {
                as_error_update(
                    err, AEROSPIKE_ERR_BIN_NAME,
                    "A bin name should not exceed 15 characters limit");
            }
        }
    }

CLEANUP:
    if (err->code != AEROSPIKE_OK) {
        raise_exception(err);
    }
    return err->code;
}

/**
 *******************************************************************************************************
 * This function checks for metadata and if present set it into the
 * as_operations.
 *
 * @param py_meta               The dictionary of metadata.
 * @param ops                   The as_operations object.
 * @param err                   The as_error to be populated by the function
 *                              with the encountered error if any.
 *
 * Returns: error code.
 *******************************************************************************************************
 */
as_status check_and_set_meta(PyObject *py_meta, as_operations *ops,
                             as_error *err)
{
    as_error_reset(err);
    if (py_meta && PyDict_Check(py_meta)) {
        PyObject *py_gen = PyDict_GetItemString(py_meta, "gen");
        PyObject *py_ttl = PyDict_GetItemString(py_meta, "ttl");
        uint32_t ttl = 0;
        uint16_t gen = 0;
        if (py_ttl) {
            if (PyLong_Check(py_ttl)) {
                ttl = (uint32_t)PyLong_AsLong(py_ttl);
            }
            else {
                return as_error_update(err, AEROSPIKE_ERR_PARAM,
                                       "Ttl should be an int or long");
            }

            if ((uint32_t)-1 == ttl && PyErr_Occurred()) {
                return as_error_update(
                    err, AEROSPIKE_ERR_PARAM,
                    "integer value for ttl exceeds sys.maxsize");
            }
            ops->ttl = ttl;
        }
        else {
            // Metadata dict was present, but ttl field did not exist
            ops->ttl = AS_RECORD_CLIENT_DEFAULT_TTL;
        }

        if (py_gen) {
            if (PyLong_Check(py_gen)) {
                // TODO: Needs to check value doesn't go past unsigned 16 bit limit
                gen = (uint16_t)PyLong_AsLong(py_gen);
            }
            else {
                return as_error_update(err, AEROSPIKE_ERR_PARAM,
                                       "Generation should be an int or long");
            }

            if ((uint16_t)-1 == gen && PyErr_Occurred()) {
                return as_error_update(
                    err, AEROSPIKE_ERR_PARAM,
                    "integer value for gen exceeds sys.maxsize");
            }
            ops->gen = gen;
        }
    }
    else if (py_meta && (!Py_IsNone(py_meta))) {
        return as_error_update(err, AEROSPIKE_ERR_PARAM,
                               "Metadata should be of type dictionary");
    }
    else {
        // Metadata dict was not set by user
        ops->ttl = AS_RECORD_CLIENT_DEFAULT_TTL;
    }
    return err->code;
}

as_status pyobject_to_index(AerospikeClient *self, as_error *err,
                            PyObject *py_value, long *long_val)
{
    if (PyLong_Check(py_value)) {
        *long_val = PyLong_AsLong(py_value);
        if (*long_val == -1 && PyErr_Occurred() && self->strict_types) {
            if (PyErr_ExceptionMatches(PyExc_OverflowError)) {
                return as_error_update(err, AEROSPIKE_ERR_PARAM,
                                       "integer value exceeds sys.maxsize");
            }
        }
    }
    else {
        return as_error_update(err, AEROSPIKE_ERR_PARAM,
                               "Offset should be of int or long type");
    }

    return err->code;
}

as_status as_batch_read_results_to_pyobject(as_error *err,
                                            AerospikeClient *client,
                                            const as_batch_read *results,
                                            uint32_t size,
                                            PyObject **py_records)
{
    *py_records = NULL;
    PyObject *temp_py_recs = PyList_New(0);

    if (!temp_py_recs) {
        return as_error_update(err, AEROSPIKE_ERR_CLIENT,
                               "Failed to allocate memory for batch results");
    }

    // Loop over results array
    for (uint32_t i = 0; i < size; i++) {
        PyObject *py_rec = NULL;
        PyObject *py_key = NULL;
        if (results[i].result == AEROSPIKE_OK) {
            /* There was a record for the item, but we failed to convert it, probably a deserialize issue, error out */
            record_to_pyobject(client, err, &results[i].record, results[i].key,
                               &py_rec);
            if (!py_rec || err->code != AEROSPIKE_OK) {
                Py_XDECREF(temp_py_recs);
                return err->code;
            }
            /* The record wasn't found, build a (key, None, None) tuple */
        }
        else {
            key_to_pyobject(err, results[i].key, &py_key);
            if (!py_key || err->code != AEROSPIKE_OK) {
                Py_XDECREF(temp_py_recs);
                return err->code;
            }
            py_rec = Py_BuildValue("OOO", py_key, Py_None, Py_None);
            Py_DECREF(py_key);
        }

        if (!py_rec) {
            /* This means that build value, failed, so we are in trouble*/
            Py_XDECREF(temp_py_recs);
            return as_error_update(
                err, AEROSPIKE_ERR_CLIENT,
                "Failed to allocate memory for record entry");
        }

        if (PyList_Append(temp_py_recs, py_rec) != 0) {
            Py_DECREF(py_rec);
            Py_DECREF(temp_py_recs);
            return as_error_update(err, AEROSPIKE_ERR_CLIENT,
                                   "Failed to add record to results");
        }
        Py_DECREF(py_rec);
    }

    // Release Python State
    *py_records = temp_py_recs;
    return AEROSPIKE_OK;
}

as_status batch_read_records_to_pyobject(AerospikeClient *self, as_error *err,
                                         as_batch_read_records *records,
                                         PyObject **py_recs)
{
    *py_recs = PyList_New(0);

    if (!(*py_recs)) {
        return as_error_update(err, AEROSPIKE_ERR_CLIENT,
                               "Failed to allocate return list of records");
    }
    as_vector *list = &records->list;
    for (uint32_t i = 0; i < list->size; i++) {

        as_batch_read_record *batch = as_vector_get(list, i);
        PyObject *py_rec = NULL;
        PyObject *py_key = NULL;

        /* There should be a record, so convert it to a tuple */
        if (batch->result == AEROSPIKE_OK) {
            record_to_pyobject(self, err, &batch->record, &batch->key, &py_rec);
            if (!py_rec || err->code != AEROSPIKE_OK) {
                Py_CLEAR(*py_recs);
                return err->code;
            }
            /* No record, convert to (key, None, None) */
        }
        else {
            key_to_pyobject(err, &batch->key, &py_key);
            if (!py_key || err->code != AEROSPIKE_OK) {
                Py_CLEAR(*py_recs);
                return err->code;
            }
            py_rec = Py_BuildValue("OOO", py_key, Py_None, Py_None);
            Py_DECREF(py_key);
            if (!py_rec) {
                as_error_update(err, AEROSPIKE_ERR_CLIENT,
                                "Failed to create a record tuple");
                Py_CLEAR(*py_recs);
                return err->code;
            }
        }

        if (PyList_Append(*py_recs, py_rec) != 0) {
            as_error_update(err, AEROSPIKE_ERR_CLIENT,
                            "Failed to add record tuple to return list");
            Py_XDECREF(py_rec);
            Py_CLEAR(*py_recs);
            return err->code;
        }
        Py_DECREF(py_rec);
    }
    return AEROSPIKE_OK;
}

/*
This fetches a string from a Python String like. If it is a unicode in Python27, we need to convert it
to a bytes like object first, and keep track of the intermediate object for later deletion.
*/
as_status string_and_pyuni_from_pystring(PyObject *py_string,
                                         PyObject **pyuni_r, char **c_str_ptr,
                                         as_error *err)
{
    /* Not needed if we drop support for Python > 3 < 3.3 */

    *c_str_ptr = NULL;
    if (PyUnicode_Check(py_string)) {
        *c_str_ptr = (char *)PyUnicode_AsUTF8(py_string);
        return AEROSPIKE_OK;
    }
    return as_error_update(err, AEROSPIKE_ERR_PARAM, "String value required");
}

// This function converts a list of cdt_ctx from aerospike_helpers.ctx to
// an as_cdt_ctx object for use with the c-client. the cdt_ctx parameter should be an uninitialized as_cdt_ctx
// object. This function will initilaise it, and free it IF an error occurs, otherwise, the caller must destroy
// the as_cdt_ctx when it is done.
as_status get_cdt_ctx(AerospikeClient *self, as_error *err, as_cdt_ctx *cdt_ctx,
                      PyObject *op_dict, bool *ctx_in_use,
                      as_static_pool *static_pool, int serializer_type)
{
    PyObject *py_ctx = PyDict_GetItemString(op_dict, CTX_KEY);
    long int_val = 0;
    as_val *val = NULL;

    if (!py_ctx) {
        return AEROSPIKE_OK;
    }

    if (PyList_Check(py_ctx)) {
        Py_ssize_t py_list_size = PyList_Size(py_ctx);
        as_cdt_ctx_init(cdt_ctx, (int)py_list_size);

        for (int i = 0; i < py_list_size; i++) {
            PyObject *py_val = PyList_GetItemRef(py_ctx, (Py_ssize_t)i);
            if (!py_val) {
                PyErr_Clear();
                as_cdt_ctx_destroy(cdt_ctx);
                return as_error_update(
                    err, AEROSPIKE_ERR_CLIENT,
                    "Unable to get python object at index %d", i);
            }

            PyObject *id_temp = PyObject_GetAttrString(py_val, "id");
            if (PyErr_Occurred()) {
                as_cdt_ctx_destroy(cdt_ctx);
                Py_DECREF(py_val);
                return as_error_update(err, AEROSPIKE_ERR_PARAM,
                                       "Failed to convert %s, id", CTX_KEY);
            }

            PyObject *value_temp = PyObject_GetAttrString(py_val, "value");
            if (PyErr_Occurred()) {
                as_cdt_ctx_destroy(cdt_ctx);
                Py_DECREF(py_val);
                return as_error_update(err, AEROSPIKE_ERR_PARAM,
                                       "Failed to convert %s, value", CTX_KEY);
            }

            PyObject *extra_args_temp =
                PyObject_GetAttrString(py_val, "extra_args");
            if (PyErr_Occurred()) {
                as_cdt_ctx_destroy(cdt_ctx);
                Py_DECREF(py_val);
                return as_error_update(err, AEROSPIKE_ERR_PARAM,
                                       "Failed to convert %s", CTX_KEY);
            }

<<<<<<< HEAD
            Py_DECREF(py_val);

            uint64_t item_type = PyLong_AsUnsignedLong(id_temp);
=======
            uint64_t item_type = PyLong_AsUnsignedLongLong(id_temp);
>>>>>>> d9f93114
            if (PyErr_Occurred()) {
                as_cdt_ctx_destroy(cdt_ctx);
                return as_error_update(err, AEROSPIKE_ERR_PARAM,
                                       "Failed to convert %s, id to uint64_t",
                                       CTX_KEY);
            }

            // add an as_cdt_ctx with value to cdt_ctx
            if (requires_int(item_type)) {
                int_val = PyLong_AsLong(value_temp);
                if (PyErr_Occurred()) {
                    as_cdt_ctx_destroy(cdt_ctx);
                    return as_error_update(
                        err, AEROSPIKE_ERR_PARAM,
                        "Failed to convert %s, value to long", CTX_KEY);
                }
                switch (item_type) {
                case AS_CDT_CTX_LIST_INDEX:
                    as_cdt_ctx_add_list_index(cdt_ctx, int_val);
                    break;
                case AS_CDT_CTX_LIST_RANK:
                    as_cdt_ctx_add_list_rank(cdt_ctx, int_val);
                    break;
                case AS_CDT_CTX_MAP_INDEX:
                    as_cdt_ctx_add_map_index(cdt_ctx, int_val);
                    break;
                case AS_CDT_CTX_MAP_RANK:
                    as_cdt_ctx_add_map_rank(cdt_ctx, int_val);
                    break;
                case CDT_CTX_LIST_INDEX_CREATE:;
                    int list_order = 0;
                    int pad = 0;
                    get_int_from_py_dict(err, CDT_CTX_ORDER_KEY,
                                         extra_args_temp, &list_order);
                    get_int_from_py_dict(err, CDT_CTX_PAD_KEY, extra_args_temp,
                                         &pad);
                    as_cdt_ctx_add_list_index_create(cdt_ctx, int_val,
                                                     list_order, pad);
                    break;
                default:
                    as_cdt_ctx_destroy(cdt_ctx);
                    return as_error_update(
                        err, AEROSPIKE_ERR_PARAM,
                        "Failed to convert, unknown ctx operation %s", CTX_KEY);
                }
            }
            else {
                if (as_val_new_from_pyobject(self, err, value_temp, &val,
                                             static_pool,
                                             serializer_type) != AEROSPIKE_OK) {
                    as_cdt_ctx_destroy(cdt_ctx);
                    return as_error_update(
                        err, AEROSPIKE_ERR_PARAM,
                        "Failed to convert %s, value to as_val", CTX_KEY);
                }
                switch (item_type) {
                case AS_CDT_CTX_LIST_VALUE:
                    as_cdt_ctx_add_list_value(cdt_ctx, val);
                    break;
                case AS_CDT_CTX_MAP_KEY:
                    as_cdt_ctx_add_map_key(cdt_ctx, val);
                    break;
                case AS_CDT_CTX_MAP_VALUE:
                    as_cdt_ctx_add_map_value(cdt_ctx, val);
                    break;
                case CDT_CTX_MAP_KEY_CREATE:;
                    int map_order = 0;
                    get_int_from_py_dict(err, CDT_CTX_ORDER_KEY,
                                         extra_args_temp, &map_order);
                    as_cdt_ctx_add_map_key_create(cdt_ctx, val, map_order);
                    break;
                default:
                    as_cdt_ctx_destroy(cdt_ctx);
                    return as_error_update(
                        err, AEROSPIKE_ERR_PARAM,
                        "Failed to convert, unknown ctx operation %s", CTX_KEY);
                }
            }

            Py_DECREF(id_temp);
            Py_DECREF(value_temp);
            Py_XDECREF(extra_args_temp);
        }
    }
    else {
        return as_error_update(err, AEROSPIKE_ERR_PARAM, "Failed to convert %s",
                               CTX_KEY);
    }

    *ctx_in_use = true;
    return AEROSPIKE_OK;
}

static bool requires_int(uint64_t op)
{
    return op == AS_CDT_CTX_LIST_INDEX || op == AS_CDT_CTX_LIST_RANK ||
           op == AS_CDT_CTX_MAP_INDEX || op == AS_CDT_CTX_MAP_RANK ||
           op == CDT_CTX_LIST_INDEX_CREATE;
}

/*
 * py_bool_to_as_integer converts a python object to an as_integer based on its truth value.
 * Target should be a NULL pointer to an as_integer. py_bool_to_as_integer will allocate a new
 * as_integer on the heap and set target to point to it.
 * The caller is responsible for freeing target.
 */
static as_status as_integer_new_from_py_bool(as_error *err, PyObject *py_bool,
                                             as_integer **target)
{
    int py_bool_as_num = PyObject_IsTrue(py_bool);
    if (py_bool_as_num == -1) {
        return as_error_update(err, AEROSPIKE_ERR_CLIENT,
                               "Failed to get truth value of py_bool.");
    }

    *target = as_integer_new((int64_t)py_bool_as_num);
    if (*target == NULL) {
        return as_error_update(
            err, AEROSPIKE_ERR_CLIENT,
            "Failed to create new as_integer from py_bool_as_num.");
    }

    return AEROSPIKE_OK;
}

/*
 * py_bool_to_as_bool converts a python object to an as_boolean based on its truth value.
 * Target should be a NULL pointer to an as_boolean. py_bool_to_as_bool will allocate a new
 * as_boolean on the heap and set target to point to it.
 * The caller is responsible for freeing target.
 */
static as_status as_bool_new_from_py_bool(as_error *err, PyObject *py_bool,
                                          as_boolean **target)
{
    int py_bool_as_num = PyObject_IsTrue(py_bool);
    if (py_bool_as_num == -1) {
        return as_error_update(err, AEROSPIKE_ERR_CLIENT,
                               "Failed to get truth value of py_bool.");
    }

    *target = as_boolean_new((bool)py_bool_as_num);
    if (*target == NULL) {
        return as_error_update(
            err, AEROSPIKE_ERR_CLIENT,
            "Failed to create new as_boolean from py_bool_as_num.");
    }

    return AEROSPIKE_OK;
}

/*
 * get_int_from_py_int assumes py_long is not NULL
 */
as_status get_int_from_py_int(as_error *err, PyObject *py_long,
                              int *int_pointer, const char *py_object_name)
{
    if (!PyLong_Check(py_long)) {
        return as_error_update(err, AEROSPIKE_ERR_PARAM,
                               "%s must be an integer.", py_object_name);
    }

    int int_to_return = PyLong_AsLong(py_long);
    if (PyErr_Occurred()) {
        if (PyErr_ExceptionMatches(PyExc_OverflowError)) {
            return as_error_update(err, AEROSPIKE_ERR_PARAM,
                                   "%s too large for C long.", py_object_name);
        }

        return as_error_update(err, AEROSPIKE_ERR_PARAM,
                               "Failed to convert %s.", py_object_name);
    }

    if (int_to_return > INT_MAX || int_to_return < INT_MIN) {
        return as_error_update(err, AEROSPIKE_ERR_PARAM,
                               "%s too large for C int.", py_object_name);
    }

    *int_pointer = int_to_return;

    return AEROSPIKE_OK;
}

// checking_if_records_exist:
// false if we want to get the record metadata and bins
// true if we only care about the record's metadata
as_status as_batch_result_to_BatchRecord(AerospikeClient *self, as_error *err,
                                         as_batch_result *bres,
                                         PyObject *py_batch_record,
                                         bool checking_if_records_exist)
{
    as_status *result_code = &(bres->result);
    as_record *result_rec = &(bres->record);
    bool in_doubt = bres->in_doubt;

    PyObject *py_res = PyLong_FromLong((long)*result_code);
    PyObject_SetAttrString(py_batch_record, FIELD_NAME_BATCH_RESULT, py_res);
    Py_DECREF(py_res);

    PyObject *py_in_doubt = PyBool_FromLong((long)in_doubt);
    PyObject_SetAttrString(py_batch_record, FIELD_NAME_BATCH_INDOUBT,
                           py_in_doubt);
    Py_DECREF(py_in_doubt);

    if (*result_code == AEROSPIKE_OK) {
        PyObject *rec = NULL;
        if (!checking_if_records_exist) {
            record_to_pyobject(self, err, result_rec, bres->key, &rec);
        }
        else {
            PyObject *py_result_key = NULL;
            PyObject *py_result_meta = NULL;

            key_to_pyobject(err, bres->key, &py_result_key);
            metadata_to_pyobject(err, &(bres->record), &py_result_meta);

            rec = PyTuple_New(2);
            PyTuple_SetItem(rec, 0, py_result_key);
            PyTuple_SetItem(rec, 1, py_result_meta);
        }
        PyObject_SetAttrString(py_batch_record, FIELD_NAME_BATCH_RECORD, rec);
        Py_DECREF(rec);
    }

    return err->code;
}

uint32_t convert_pyobject_to_uint32_t(PyObject *pyobject,
                                      const char *param_name_of_pyobj)
{
    if (!PyLong_Check(pyobject)) {
        PyErr_Format(PyExc_TypeError, "%s must be an integer",
                     param_name_of_pyobj);
        goto error;
    }
    unsigned long long_value = PyLong_AsUnsignedLong(pyobject);
    if (PyErr_Occurred()) {
        goto error;
    }

    if (long_value > UINT32_MAX) {
        PyErr_Format(PyExc_ValueError,
                     "%s is too large for an unsigned 32-bit integer",
                     param_name_of_pyobj);
        goto error;
    }

    uint32_t value = (uint32_t)long_value;
    return value;

error:
    return 0;
}<|MERGE_RESOLUTION|>--- conflicted
+++ resolved
@@ -680,13 +680,9 @@
             break;
         }
         as_val *val = NULL;
-<<<<<<< HEAD
-        pyobject_to_val(self, err, py_val, &val, static_pool, serializer_type);
-        Py_DECREF(py_val);
-=======
         as_val_new_from_pyobject(self, err, py_val, &val, static_pool,
                                  serializer_type);
->>>>>>> d9f93114
+        Py_DECREF(py_val);
         if (err->code != AEROSPIKE_OK) {
             break;
         }
@@ -1051,16 +1047,16 @@
                                       const char *expected_type_name,
                                       bool is_subclass_instance)
 {
-<<<<<<< HEAD
     if (strcmp(Py_TYPE(obj)->tp_name, expected_type_name)) {
         // Expected class name does not match object's class name
-=======
+        return false;
+    }
+
     if (obj->ob_type->tp_dict == NULL) {
         // Unable to get type's __module__ attribute.
         // In Python 3.12+, this would happen if obj was a native Python type
         // https://docs.python.org/3.12/c-api/typeobj.html#c.PyTypeObject.tp_dict
         // so the object would not be the correct type, anyways
->>>>>>> d9f93114
         return false;
     }
 
@@ -1305,19 +1301,12 @@
         const char *name;
 
         as_record_init(rec, size);
-
-<<<<<<< HEAD
         Py_BEGIN_CRITICAL_SECTION(py_rec);
-        while (PyDict_Next(py_rec, &pos, &key, &value)) {
-
-            if (!PyUnicode_Check(key)) {
-                as_error_update(
-=======
+
         while (PyDict_Next(py_bins_dict, &pos, &py_bin_name, &py_bin_value)) {
 
             if (!PyUnicode_Check(py_bin_name)) {
                 return as_error_update(
->>>>>>> d9f93114
                     err, AEROSPIKE_ERR_CLIENT,
                     "A bin name must be a string or unicode string.");
                 break;
@@ -1344,159 +1333,6 @@
                 as_error_update(err, AEROSPIKE_ERR_CLIENT, "record is null");
                 break;
             }
-<<<<<<< HEAD
-            else if (
-                PyBool_Check(
-                    value)) { //TODO Change to true bool support post jump version.
-                bool error_raised = false;
-                switch (self->send_bool_as) {
-                case SEND_BOOL_AS_AS_BOOL:;
-                    bool converted_value = (Py_IsTrue(value));
-                    ret_val = as_record_set_bool(rec, name, converted_value);
-                    break;
-                case SEND_BOOL_AS_INTEGER:;
-                    as_integer *converted_integer = NULL;
-                    if (py_bool_to_as_integer(err, value, &converted_integer) !=
-                        AEROSPIKE_OK) {
-                        error_raised = true;
-                    }
-                    ret_val =
-                        as_record_set_integer(rec, name, converted_integer);
-                    break;
-                default:
-                    as_error_update(err, AEROSPIKE_ERR_CLIENT,
-                                    "Unknown value for send_bool_as.");
-                    error_raised = true;
-                    break;
-                }
-
-                if (error_raised == true) {
-                    break;
-                }
-            }
-            else if (PyLong_Check(value)) {
-                int64_t val = (int64_t)PyLong_AsLong(value);
-                if (val == -1 && PyErr_Occurred()) {
-                    if (PyErr_ExceptionMatches(PyExc_OverflowError)) {
-                        as_error_update(err, AEROSPIKE_ERR_PARAM,
-                                        "integer value exceeds sys.maxsize");
-                        break;
-                    }
-                }
-                ret_val = as_record_set_int64(rec, name, val);
-            }
-            else if (!strcmp(Py_TYPE(value)->tp_name, "aerospike.Geospatial")) {
-                PyObject *py_geo_string = PyUnicode_FromString("geo_data");
-                PyObject *py_data =
-                    PyObject_GenericGetAttr(value, py_geo_string);
-                Py_DECREF(py_geo_string);
-                PyObject *py_dumps = AerospikeGeospatial_DoDumps(py_data, err);
-                PyObject *py_ustr = NULL;
-                char *geo_value = NULL;
-
-                if (PyUnicode_Check(py_dumps)) {
-                    py_ustr = PyUnicode_AsUTF8String(py_dumps);
-                    if (!py_ustr) {
-                        as_error_update(err, AEROSPIKE_ERR_CLIENT,
-                                        "Unicode value not encoded in utf-8.");
-                        break;
-                    }
-                    geo_value = PyBytes_AsString(py_ustr);
-                }
-                else {
-                    geo_value = (char *)PyUnicode_AsUTF8(py_dumps);
-                }
-
-                ret_val = as_record_set_geojson_strp(rec, name,
-                                                     strdup(geo_value), true);
-                if (py_ustr != NULL) {
-                    Py_DECREF(py_ustr);
-                }
-                Py_DECREF(py_data);
-                Py_DECREF(py_dumps);
-            }
-            else if (PyUnicode_Check(value)) {
-                PyObject *py_ustr = PyUnicode_AsUTF8String(value);
-                if (!py_ustr) {
-                    as_error_update(err, AEROSPIKE_ERR_CLIENT,
-                                    "Unicode value not encoded in utf-8.");
-                    break;
-                }
-                char *val = PyBytes_AsString(py_ustr);
-                ret_val = as_record_set_strp(rec, name, strdup(val), true);
-                Py_DECREF(py_ustr);
-            }
-            else if (PyBytes_Check(value)) {
-                Py_ssize_t str_len = PyBytes_Size(value);
-                as_bytes *bytes = as_bytes_new(str_len);
-
-                char *str = PyBytes_AsString(value);
-                as_bytes_set(bytes, 0, (const uint8_t *)str, str_len);
-
-                if (is_pyobj_correct_as_helpers_type(value, NULL,
-                                                     "HyperLogLog")) {
-                    bytes->type = AS_BYTES_HLL;
-                }
-                ret_val = as_record_set_bytes(rec, name, bytes);
-            }
-            else if (PyByteArray_Check(value)) {
-                Py_ssize_t str_len = PyByteArray_Size(value);
-                as_bytes *bytes = as_bytes_new(str_len);
-
-                char *str = PyByteArray_AsString(value);
-                as_bytes_set(bytes, 0, (const uint8_t *)str, str_len);
-
-                ret_val = as_record_set_bytes(rec, name, bytes);
-            }
-            else if (PyList_Check(value)) {
-                // as_list
-                as_list *list = NULL;
-                pyobject_to_list(self, err, value, &list, static_pool,
-                                 serializer_type);
-                if (err->code != AEROSPIKE_OK) {
-                    break;
-                }
-                ret_val = as_record_set_list(rec, name, list);
-            }
-            else if (PyDict_Check(value)) {
-                // as_map
-                as_map *map = NULL;
-                pyobject_to_map(self, err, value, &map, static_pool,
-                                serializer_type);
-                if (err->code != AEROSPIKE_OK) {
-                    break;
-                }
-                ret_val = as_record_set_map(rec, name, map);
-            }
-            else if (!strcmp(Py_TYPE(value)->tp_name, "aerospike.null")) {
-                ret_val = as_record_set_nil(rec, name);
-            }
-            else {
-                if (PyFloat_Check(value)) {
-                    double val = PyFloat_AsDouble(value);
-                    ret_val = as_record_set_double(rec, name, val);
-                }
-                else {
-                    as_bytes *bytes;
-                    GET_BYTES_POOL(bytes, static_pool, err);
-                    if (err->code == AEROSPIKE_OK) {
-                        if (serialize_based_on_serializer_policy(
-                                self, serializer_type, &bytes, value, err) !=
-                            AEROSPIKE_OK) {
-                            break;
-                        }
-                        ret_val = as_record_set_bytes(rec, name, bytes);
-                    }
-                }
-            }
-
-            if (self->strict_types) {
-                if (!ret_val) {
-                    as_error_update(err, AEROSPIKE_ERR_BIN_NAME,
-                                    "Unable to set key-value pair");
-                    break;
-                }
-=======
 
             as_val *val = NULL;
             as_val_new_from_pyobject(self, err, py_bin_value, &val, static_pool,
@@ -1509,7 +1345,6 @@
                 as_val_destroy(val);
                 return as_error_update(err, AEROSPIKE_ERR_BIN_NAME,
                                        "Unable to set key-value pair");
->>>>>>> d9f93114
             }
         }
         Py_END_CRITICAL_SECTION();
@@ -1649,12 +1484,8 @@
 
     as_key *returnResult = key;
 
-<<<<<<< HEAD
     if (py_key && !Py_IsNone(py_key)) {
-=======
-    if (py_key && py_key != Py_None) {
         // TODO: refactor using as_val_new_from_pyobject
->>>>>>> d9f93114
         if (PyUnicode_Check(py_key)) {
             PyObject *py_ustr = PyUnicode_AsUTF8String(py_key);
             char *k = PyBytes_AsString(py_ustr);
@@ -2873,13 +2704,8 @@
                                        "Failed to convert %s", CTX_KEY);
             }
 
-<<<<<<< HEAD
             Py_DECREF(py_val);
-
-            uint64_t item_type = PyLong_AsUnsignedLong(id_temp);
-=======
             uint64_t item_type = PyLong_AsUnsignedLongLong(id_temp);
->>>>>>> d9f93114
             if (PyErr_Occurred()) {
                 as_cdt_ctx_destroy(cdt_ctx);
                 return as_error_update(err, AEROSPIKE_ERR_PARAM,
