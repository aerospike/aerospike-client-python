--- conflicted
+++ resolved
@@ -937,10 +937,6 @@
     int retval = PyObject_SetAttrString(py_obj, "port", py_port);
     Py_DECREF(py_port);
     if (retval == -1) {
-<<<<<<< HEAD
-        goto error;
-    }
-=======
         goto error;
     }
 
@@ -966,7 +962,6 @@
     if (retval == -1) {
         goto error;
     }
->>>>>>> 5a7a7fcd
 
     return true;
 
@@ -974,84 +969,6 @@
     return false;
 }
 
-<<<<<<< HEAD
-// These fields need to be set for both Node and NodeStats class instances
-static inline bool
-py_obj_set_common_attrs_from_as_node_stats(as_error *error_p, PyObject *py_obj,
-                                           as_node_stats *node_stats)
-{
-    const char *const as_node_stats_attr_names[] = {
-        "error_count", "timeout_count", "key_busy_count"};
-    uint64_t as_node_stats_attr_values[] = {
-        node_stats->error_count,
-        node_stats->timeout_count,
-        node_stats->key_busy_count,
-    };
-    int retval = 0;
-    for (unsigned long i = 0; i < sizeof(as_node_stats_attr_values) /
-                                      sizeof(as_node_stats_attr_values[0]);
-         i++) {
-        PyObject *py_attr_value =
-            PyLong_FromUnsignedLongLong(as_node_stats_attr_values[i]);
-        if (!py_attr_value) {
-            goto error;
-        }
-        retval = PyObject_SetAttrString(py_obj, as_node_stats_attr_names[i],
-                                        py_attr_value);
-        Py_DECREF(py_attr_value);
-        if (retval == -1) {
-            goto error;
-        }
-    }
-
-    as_conn_stats *sync = &node_stats->sync;
-    PyObject *py_conn_stats =
-        create_py_conn_stats_from_as_conn_stats(error_p, sync);
-    if (py_conn_stats == NULL) {
-        goto error;
-    }
-    retval = PyObject_SetAttrString(py_obj, "conns", py_conn_stats);
-    Py_DECREF(py_conn_stats);
-    if (retval == -1) {
-        goto error;
-    }
-
-    return true;
-
-error:
-    return false;
-}
-
-// Creates and returns a Python client Node object from a C client's as_node_s struct
-// If an error occurs here, return NULL
-PyObject *create_py_node_from_as_node(as_error *error_p, struct as_node_s *node)
-{
-    PyObject *py_node = create_class_instance_from_module(
-        error_p, "aerospike_helpers.metrics", "Node", NULL);
-    if (!py_node) {
-        return NULL;
-    }
-
-    bool success = py_obj_set_common_attrs_from_as_node(py_node, node);
-    if (!success) {
-        goto error;
-    }
-
-    as_node_stats node_stats;
-    aerospike_node_stats(node, &node_stats);
-
-    // When implementing extended metrics, as_node_stats was not exposed in the Python API at that time.
-    // And the Python client only supports sync connection stats, so we decided to make
-    // the API simpler by creating Node.conns (ConnectionStats) field to represent as_conn_stats as_node_stats.sync,
-    // as well as assign the as_node_stats.*_count fields to the Node class.
-    //
-    // These 4 fields also are exposed in the Python client API via NodeStats
-    // But we added NodeStats after adding extended metrics support
-    // and we don't want to make breaking changes by replacing these fields assigned to Node
-    // with a single NodeStats field.
-    success = py_obj_set_common_attrs_from_as_node_stats(error_p, py_node,
-                                                         &node_stats);
-=======
 // Creates and returns a Python client Node object from a C client's as_node_s struct
 // If an error occurs here, return NULL
 PyObject *create_py_node_from_as_node(as_error *error_p, struct as_node_s *node)
@@ -1073,7 +990,6 @@
     success = py_obj_set_common_attrs_from_as_node_stats(error_p, py_node,
                                                          &node_stats);
     aerospike_node_stats_destroy(&node_stats);
->>>>>>> 5a7a7fcd
     if (!success) {
         goto error;
     }
@@ -3183,8 +3099,6 @@
         goto error;
     }
 
-<<<<<<< HEAD
-=======
     const char *const attr_names[] = {"error_count", "timeout_count",
                                       "key_busy_count"};
     uint64_t attr_values[] = {
@@ -3207,7 +3121,6 @@
         }
     }
 
->>>>>>> 5a7a7fcd
     return py_node_stats;
 
 error:
@@ -3226,29 +3139,16 @@
         goto error;
     }
 
-<<<<<<< HEAD
-    // When implementing extended metrics, we did not add a Python class for as_node_stats
-    // For ClusterStats, we don't want to return a list of Nodes
-=======
->>>>>>> 5a7a7fcd
     PyObject *py_list_of_node_stats = PyList_New(stats->nodes_size);
     if (py_list_of_node_stats == NULL) {
         goto error;
     }
 
     for (unsigned long i = 0; i < stats->nodes_size; i++) {
-<<<<<<< HEAD
-        // TODO: need to reserve as_node_stats?
-        PyObject *py_node_stats =
-            create_py_node_stats_from_as_node_stats(err, &stats->nodes[i]);
-        if (py_node_stats == NULL) {
-            goto error;
-=======
         PyObject *py_node_stats =
             create_py_node_stats_from_as_node_stats(err, &stats->nodes[i]);
         if (py_node_stats == NULL) {
             goto loop_error;
->>>>>>> 5a7a7fcd
         }
 
         int retval = PyList_SetItem(py_list_of_node_stats, i, py_node_stats);
@@ -3269,18 +3169,10 @@
         goto error;
     }
 
-<<<<<<< HEAD
     const char *field_names[] = {"thread_pool_queued_tasks",
                                  "recover_queue_size"};
     uint32_t field_values[] = {stats->thread_pool_queued_tasks,
                                stats->recover_queue_size};
-=======
-    // For timeout delay, we need to add another uint32_t field to ClusterStats
-    const char *field_names[] = {"thread_pool_queued_tasks"};
-    uint32_t field_values[] = {
-        stats->thread_pool_queued_tasks,
-    };
->>>>>>> 5a7a7fcd
     for (unsigned long i = 0; i < sizeof(field_names) / sizeof(field_names[0]);
          i++) {
         PyObject *py_value = PyLong_FromUnsignedLong(field_values[i]);
@@ -3294,10 +3186,6 @@
             PyObject_SetAttrString(py_cluster_stats, field_names[i], py_value);
         Py_DECREF(py_value);
         if (result == -1) {
-<<<<<<< HEAD
-            PyErr_Clear();
-=======
->>>>>>> 5a7a7fcd
             as_error_update(err, AEROSPIKE_ERR,
                             "Unable to set ClusterStats field %s",
                             field_names[i]);
