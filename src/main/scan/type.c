--- conflicted
+++ resolved
@@ -50,8 +50,6 @@
 Buffer the records resulting from the scan, and return them as a list of records.If provided \
 nodename should be the Node ID of a node to limit the scan to.");
 
-<<<<<<< HEAD
-=======
 PyDoc_STRVAR(paginate_doc,
 "paginate()\n\
 \n\
@@ -62,7 +60,6 @@
 \n\
 Gets the status of scan");
 
->>>>>>> 24ebacf3
 /*******************************************************************************
  * PYTHON TYPE METHODS
  ******************************************************************************/
@@ -84,12 +81,9 @@
 	{"apply", (PyCFunction)AerospikeScan_Apply, METH_VARARGS | METH_KEYWORDS,
 	 results_doc},
 
-<<<<<<< HEAD
 	{"add_ops", (PyCFunction)AerospikeScan_Add_Ops,
 	 METH_VARARGS | METH_KEYWORDS, results_doc},
 
-	{NULL}};
-=======
 	{"paginate",	(PyCFunction) AerospikeScan_Paginate,	METH_VARARGS | METH_KEYWORDS,
 				paginate_doc},
 
@@ -97,7 +91,6 @@
 				is_done_doc},
 	{NULL}
 };
->>>>>>> 24ebacf3
 
 /*******************************************************************************
  * PYTHON TYPE HOOKS
