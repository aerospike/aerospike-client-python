/*******************************************************************************
 * Copyright 2013-2021 Aerospike, Inc.
 *
 * Licensed under the Apache License, Version 2.0 (the "License");
 * you may not use this file except in compliance with the License.
 * You may obtain a copy of the License at
 *
 *     http://www.apache.org/licenses/LICENSE-2.0
 *
 * Unless required by applicable law or agreed to in writing, software
 * distributed under the License is distributed on an "AS IS" BASIS,
 * WITHOUT WARRANTIES OR CONDITIONS OF ANY KIND, either express or implied.
 * See the License for the specific language governing permissions and
 * limitations under the License.
 ******************************************************************************/

#include <Python.h>
#include <structmember.h>
#include <stdbool.h>

#include <aerospike/aerospike.h>
#include <aerospike/as_config.h>
#include <aerospike/as_error.h>
#include <aerospike/as_policy.h>
#include <aerospike/as_scan.h>
#include <aerospike/as_log_macros.h>

#include "client.h"
#include "scan.h"
#include "conversions.h"
#include "exceptions.h"
#include "macros.h"

/*******************************************************************************
 * PYTHON DOC METHODS
 ******************************************************************************/

PyDoc_STRVAR(foreach_doc, "foreach(callback[, policy[, options [, nodename]])\n\
\n\
Invoke the callback function for each of the records streaming back from the scan. If provided \
nodename should be the Node ID of a node to limit the scan to.");

PyDoc_STRVAR(select_doc, "select(bin1[, bin2[, bin3..]])\n\
\n\
Set a filter on the record bins resulting from results() or foreach(). \
If a selected bin does not exist in a record it will not appear in the bins portion of that record tuple.");

PyDoc_STRVAR(results_doc,
             "results([policy [, nodename]) -> list of (key, meta, bins)\n\
\n\
Buffer the records resulting from the scan, and return them as a list of records.If provided \
nodename should be the Node ID of a node to limit the scan to.");

PyDoc_STRVAR(paginate_doc, "paginate()\n\
\n\
Set pagination filter to receive records in bunch (max_records or page_size).");

PyDoc_STRVAR(is_done_doc, "is_done() -> bool\n\
\n\
Gets the status of scan");

PyDoc_STRVAR(get_parts_doc,
             "get_parts() -> {int: (int, bool, bool, bytearray[20]), ...}\n\
\n\
Gets the complete partition status of the scan. \
Returns a dictionary of the form {id:(id, init, done, digest), ...}.");

/*******************************************************************************
 * PYTHON TYPE METHODS
 ******************************************************************************/

static PyMethodDef AerospikeScan_Type_Methods[] = {

    {"foreach", (PyCFunction)AerospikeScan_Foreach,
     METH_VARARGS | METH_KEYWORDS, foreach_doc},

    {"select", (PyCFunction)AerospikeScan_Select, METH_VARARGS | METH_KEYWORDS,
     select_doc},

    {"results", (PyCFunction)AerospikeScan_Results,
     METH_VARARGS | METH_KEYWORDS, results_doc},

    {"execute_background", (PyCFunction)AerospikeScan_ExecuteBackground,
     METH_VARARGS | METH_KEYWORDS, results_doc},

    {"apply", (PyCFunction)AerospikeScan_Apply, METH_VARARGS | METH_KEYWORDS,
     results_doc},

    {"add_ops", (PyCFunction)AerospikeScan_Add_Ops,
     METH_VARARGS | METH_KEYWORDS, results_doc},

    {"paginate", (PyCFunction)AerospikeScan_Paginate,
     METH_VARARGS | METH_KEYWORDS, paginate_doc},

    {"is_done", (PyCFunction)AerospikeScan_Is_Done,
     METH_VARARGS | METH_KEYWORDS, is_done_doc},

    {"get_partitions_status", (PyCFunction)AerospikeScan_Get_Partitions_status,
     METH_NOARGS, get_parts_doc},

    {NULL}};

static PyMemberDef AerospikeScan_Type_custom_members[] = {
    {"ttl", T_UINT, offsetof(AerospikeScan, scan) + offsetof(as_scan, ttl), 0,
     "The time-to-live (expiration) of the record in seconds."},
    {NULL} /* Sentinel */
};

/*******************************************************************************
 * PYTHON TYPE HOOKS
 ******************************************************************************/

PyObject *AerospikeScan_Type_New(PyTypeObject *type, PyObject *args,
                                 PyObject *kwds)
{
    AerospikeScan *self = NULL;

    self = (AerospikeScan *)type->tp_alloc(type, 0);

    if (self) {
        self->client = NULL;
    }

    return (PyObject *)self;
}

static int AerospikeScan_Type_Init(AerospikeScan *self, PyObject *args,
                                   PyObject *kwds)
{
    PyObject *py_namespace = NULL;
    PyObject *py_set = NULL;

    static char *kwlist[] = {"namespace", "set", NULL};

    if (PyArg_ParseTupleAndKeywords(args, kwds, "O|O:key", kwlist,
                                    &py_namespace, &py_set) == false) {
        return -1;
    }

    char *namespace = NULL;
    char *set = NULL;
    PyObject *py_ustr = NULL;

    if (py_namespace && PyUnicode_Check(py_namespace)) {
        namespace = (char *)PyUnicode_AsUTF8(py_namespace);
    }
    else {
        return -1;
    }

    if (py_set) {
        if (PyUnicode_Check(py_set)) {
            py_ustr = PyUnicode_AsUTF8String(py_set);
            set = PyBytes_AsString(py_ustr);
        }
        else if (Py_None == py_set) {
            set = NULL;
        }
    }

    self->unicodeStrVector = NULL;
    self->static_pool = NULL;
    as_scan_init(&self->scan, namespace, set);

    if (py_ustr) {
        Py_DECREF(py_ustr);
    }
    return 0;
}

static void AerospikeScan_Type_Dealloc(AerospikeScan *self)
{
    as_scan_destroy(&self->scan);

    if (self->unicodeStrVector != NULL) {
        for (unsigned int i = 0; i < self->unicodeStrVector->size; ++i) {
            free(as_vector_get_ptr(self->unicodeStrVector, i));
        }

        as_vector_destroy(self->unicodeStrVector);
    }

    Py_CLEAR(self->client);
    Py_TYPE(self)->tp_free((PyObject *)self);
}

static PyObject *AerospikeScan_Type_New_With_Warning(PyTypeObject *type,
                                                     PyObject *args,
                                                     PyObject *kwds)
{
    as_log_warn("aerospike.Scan() should not be called directly to create a "
                "Scan instance. Use aerospike.Client.Scan() instead");
    return AerospikeScan_Type_New(type, args, kwds);
}

/*******************************************************************************
 * PYTHON TYPE DESCRIPTOR
 ******************************************************************************/

PyTypeObject AerospikeScan_Type = {
    PyVarObject_HEAD_INIT(NULL, 0) FULLY_QUALIFIED_TYPE_NAME("Scan"), // tp_name
    sizeof(AerospikeScan), // tp_basicsize
    0,                     // tp_itemsize
    (destructor)AerospikeScan_Type_Dealloc,
    // tp_dealloc
    0, // tp_print
    0, // tp_getattr
    0, // tp_setattr
    0, // tp_compare
    0, // tp_repr
    0, // tp_as_number
    0, // tp_as_sequence
    0, // tp_as_mapping
    0, // tp_hash
    0, // tp_call
    0, // tp_str
    0, // tp_getattro
    0, // tp_setattro
    0, // tp_as_buffer
    Py_TPFLAGS_DEFAULT | Py_TPFLAGS_BASETYPE,
    // tp_flags
    "The Scan class assists in populating the parameters of a scan\n"
    "operation. To create a new instance of the Scan class, call the\n"
    "scan() method on an instance of a Client class.\n",
    // tp_doc
    0,                                 // tp_traverse
    0,                                 // tp_clear
    0,                                 // tp_richcompare
    0,                                 // tp_weaklistoffset
    0,                                 // tp_iter
    0,                                 // tp_iternext
    AerospikeScan_Type_Methods,        // tp_methods
    AerospikeScan_Type_custom_members, // tp_members
    0,                                 // tp_getset
    0,                                 // tp_base
    0,                                 // tp_dict
    0,                                 // tp_descr_get
    0,                                 // tp_descr_set
    0,                                 // tp_dictoffset
    (initproc)AerospikeScan_Type_Init,
    // tp_init
<<<<<<< HEAD
    0, // tp_alloc
    0, // tp_new
    0, // tp_free
    0, // tp_is_gc
    0  // tp_bases
=======
    0,                                   // tp_alloc
    AerospikeScan_Type_New_With_Warning, // tp_new
    0,                                   // tp_free
    0,                                   // tp_is_gc
    0                                    // tp_bases
>>>>>>> ee3d8012
};

/*******************************************************************************
 * PUBLIC FUNCTIONS
 ******************************************************************************/

PyTypeObject *AerospikeScan_Ready()
{
    return PyType_Ready(&AerospikeScan_Type) == 0 ? &AerospikeScan_Type : NULL;
<<<<<<< HEAD
}

AerospikeScan *AerospikeScan_New(AerospikeClient *client, PyObject *args,
                                 PyObject *kwds)
{
    AerospikeScan *self = (AerospikeScan *)AerospikeScan_Type_New(
        &AerospikeScan_Type, args, kwds);
    self->client = client;
    Py_INCREF(client);
    if (AerospikeScan_Type.tp_init((PyObject *)self, args, kwds) != -1) {
        return self;
    }
    else {
        Py_XDECREF(self);
        as_error err;
        as_error_init(&err);
        as_error_update(&err, AEROSPIKE_ERR_PARAM, "Parameters are incorrect");
        raise_exception(&err);
        return NULL;
    }
=======
>>>>>>> ee3d8012
}<|MERGE_RESOLUTION|>--- conflicted
+++ resolved
@@ -239,19 +239,11 @@
     0,                                 // tp_dictoffset
     (initproc)AerospikeScan_Type_Init,
     // tp_init
-<<<<<<< HEAD
     0, // tp_alloc
     0, // tp_new
     0, // tp_free
     0, // tp_is_gc
     0  // tp_bases
-=======
-    0,                                   // tp_alloc
-    AerospikeScan_Type_New_With_Warning, // tp_new
-    0,                                   // tp_free
-    0,                                   // tp_is_gc
-    0                                    // tp_bases
->>>>>>> ee3d8012
 };
 
 /*******************************************************************************
@@ -261,27 +253,4 @@
 PyTypeObject *AerospikeScan_Ready()
 {
     return PyType_Ready(&AerospikeScan_Type) == 0 ? &AerospikeScan_Type : NULL;
-<<<<<<< HEAD
-}
-
-AerospikeScan *AerospikeScan_New(AerospikeClient *client, PyObject *args,
-                                 PyObject *kwds)
-{
-    AerospikeScan *self = (AerospikeScan *)AerospikeScan_Type_New(
-        &AerospikeScan_Type, args, kwds);
-    self->client = client;
-    Py_INCREF(client);
-    if (AerospikeScan_Type.tp_init((PyObject *)self, args, kwds) != -1) {
-        return self;
-    }
-    else {
-        Py_XDECREF(self);
-        as_error err;
-        as_error_init(&err);
-        as_error_update(&err, AEROSPIKE_ERR_PARAM, "Parameters are incorrect");
-        raise_exception(&err);
-        return NULL;
-    }
-=======
->>>>>>> ee3d8012
 }