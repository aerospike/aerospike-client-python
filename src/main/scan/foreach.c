/*******************************************************************************
 * Copyright 2013-2014 Aerospike, Inc.
 *
 * Licensed under the Apache License, Version 2.0 (the "License");
 * you may not use this file except in compliance with the License.
 * You may obtain a copy of the License at
 *
 *     http://www.apache.org/licenses/LICENSE-2.0
 *
 * Unless required by applicable law or agreed to in writing, software
 * distributed under the License is distributed on an "AS IS" BASIS,
 * WITHOUT WARRANTIES OR CONDITIONS OF ANY KIND, either express or implied.
 * See the License for the specific language governing permissions and
 * limitations under the License.
 ******************************************************************************/

#include <Python.h>
#include <stdbool.h>

#include <aerospike/aerospike_scan.h>
#include <aerospike/as_error.h>
#include <aerospike/as_scan.h>

#include "client.h"
#include "conversions.h"
#include "scan.h"
#include "policy.h"

// Struct for Python User-Data for the Callback
typedef struct {
	as_error error;
	PyObject * callback;
} LocalData;


static bool each_result(const as_val * val, void * udata)
{
	bool rval = true;

	if ( !val ) {
		return false;
	}

	// Extract callback user-data
	LocalData * data = (LocalData *) udata;
	as_error * err = &data->error;
	PyObject * py_callback = data->callback;

	// Python Function Arguments and Result Value
	PyObject * py_arglist = NULL;
	PyObject * py_result = NULL;
	PyObject * py_return = NULL;

	// Lock Python State
	PyGILState_STATE gstate;
	gstate = PyGILState_Ensure();

	// Convert as_val to a Python Object
	val_to_pyobject(err, val, &py_result);

	// Build Python Function Arguments
	py_arglist = PyTuple_New(1);
	PyTuple_SetItem(py_arglist, 0, py_result);

	// Invoke Python Callback
	py_return = PyEval_CallObject(py_callback, py_arglist);

	// Release Python Function Arguments
	Py_DECREF(py_arglist);

	// handle return value
	if ( py_return == NULL ) {
		// an exception was raised, handle it (someday)
		// for now, we bail from the loop
		as_error_update(err, AEROSPIKE_ERR_PARAM, "Callback function contains an error");
		rval = true;
	}
	else if (  PyBool_Check(py_return) ) {
		if ( Py_False == py_return ) {
			rval = false;
		}
		else {
			rval = true;
		}
		Py_DECREF(py_return);
	}
	else {
		rval = true;
		Py_DECREF(py_return);
	}

	// Release Python State
	PyGILState_Release(gstate);

	return rval;
}

PyObject * AerospikeScan_Foreach(AerospikeScan * self, PyObject * args, PyObject * kwds)
{
	// Python Function Arguments
	PyObject * py_callback = NULL;
	PyObject * py_policy = NULL;
	as_policy_scan scan_policy;
	as_policy_scan * scan_policy_p = NULL;

	// Python Function Keyword Arguments
	static char * kwlist[] = {"callback", "policy", NULL};

	// Python Function Argument Parsing
	if ( PyArg_ParseTupleAndKeywords(args, kwds, "O|O:foreach", kwlist, &py_callback, &py_policy) == false ) {
		return NULL;
	}

	// Create and initialize callback user-data
	LocalData data;
	data.callback = py_callback;
	as_error_init(&data.error);

	// Aerospike Client Arguments
	as_error err;

	// Initialize error
	as_error_init(&err);

	if (!self || !self->client->as) {
		as_error_update(&err, AEROSPIKE_ERR_PARAM, "Invalid aerospike object");
		goto CLEANUP;
	}

	// Convert python policy object to as_policy_exists
	pyobject_to_policy_scan(&err, py_policy, &scan_policy, &scan_policy_p);
	if ( err.code != AEROSPIKE_OK ) {
		goto CLEANUP;
	}

	// We are spawning multiple threads
	PyThreadState * _save = PyEval_SaveThread();

	// Invoke operation
	aerospike_scan_foreach(self->client->as, &err, scan_policy_p, &self->scan, each_result, &data);

	// We are done using multiple threads
	PyEval_RestoreThread(_save);
	if (data.error.code != AEROSPIKE_OK) {
		goto CLEANUP;
	}

CLEANUP:

<<<<<<< HEAD
	if ( err.code != AEROSPIKE_OK || data.error.code != AEROSPIKE_OK) {
=======
	as_scan_destroy(&self->scan);
	if ( err.code != AEROSPIKE_OK ) {
>>>>>>> 04361b03
		PyObject * py_err = NULL;
		if ( err.code != AEROSPIKE_OK ){
			error_to_pyobject(&err, &py_err);
		}
		if ( data.error.code != AEROSPIKE_OK){
			error_to_pyobject(&data.error, &py_err);
		}
		PyErr_SetObject(PyExc_Exception, py_err);
		Py_DECREF(py_err);
		return NULL;
	}

	Py_INCREF(Py_None);
	return Py_None;
}<|MERGE_RESOLUTION|>--- conflicted
+++ resolved
@@ -147,12 +147,8 @@
 
 CLEANUP:
 
-<<<<<<< HEAD
+	as_scan_destroy(&self->scan);
 	if ( err.code != AEROSPIKE_OK || data.error.code != AEROSPIKE_OK) {
-=======
-	as_scan_destroy(&self->scan);
-	if ( err.code != AEROSPIKE_OK ) {
->>>>>>> 04361b03
 		PyObject * py_err = NULL;
 		if ( err.code != AEROSPIKE_OK ){
 			error_to_pyobject(&err, &py_err);
