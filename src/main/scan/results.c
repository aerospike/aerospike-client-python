--- conflicted
+++ resolved
@@ -161,22 +161,12 @@
 
 	Py_BEGIN_ALLOW_THREADS
 
-<<<<<<< HEAD
-	if (nodename) {
-		aerospike_scan_node(self->client->as, &err, scan_policy_p, &self->scan,
-							nodename, each_result, &data);
-	}
-	else {
-		aerospike_scan_foreach(self->client->as, &err, scan_policy_p,
-							   &self->scan, each_result, &data);
-=======
 	if (partition_filter_p) {
 		aerospike_scan_partitions(self->client->as, &err, scan_policy_p, &self->scan, partition_filter_p, each_result, &data);
 	} else if (nodename) {
 		aerospike_scan_node(self->client->as, &err, scan_policy_p, &self->scan, nodename, each_result, &data);
 	} else {
 		aerospike_scan_foreach(self->client->as, &err, scan_policy_p, &self->scan, each_result, &data);
->>>>>>> 24ebacf3
 	}
 
 	Py_END_ALLOW_THREADS
