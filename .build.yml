name: aerospike-client-python

dependency:
  - url: git@github.com:citrusleaf/aerospike-client-c
    dir: client-c
<<<<<<< HEAD
    ref: bool
=======
    ref: 5.2.0
>>>>>>> 43ece743
  - url: git@github.com:citrusleaf/aerospike-lua-core
    dir: lua
    ref: master

container:
  - base:
      - docker.qe.aerospike.com/build/aerospike-client-python:manylinux

build:
  - name: build
    environment:
      DOWNLOAD_C_CLIENT: 0
      AEROSPIKE_C_HOME: /work/source/client-c
      AEROSPIKE_LUA_PATH: /work/source/lua
    script:
      - make -C client-c
      - scripts/manylinuxbuild.sh
    artifact:
      - /work/wheels/*.whl<|MERGE_RESOLUTION|>--- conflicted
+++ resolved
@@ -3,11 +3,7 @@
 dependency:
   - url: git@github.com:citrusleaf/aerospike-client-c
     dir: client-c
-<<<<<<< HEAD
-    ref: bool
-=======
     ref: 5.2.0
->>>>>>> 43ece743
   - url: git@github.com:citrusleaf/aerospike-lua-core
     dir: lua
     ref: master
