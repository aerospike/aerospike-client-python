# -*- coding: utf-8 -*-

import pytest
import sys
import time
from test_base_class import TestBaseClass

aerospike = pytest.importorskip("aerospike")
try:
    from aerospike.exception import *
except:
    print "Please install aerospike python client."
    sys.exit(1)

class TestGrantRoles(TestBaseClass):

    pytestmark = pytest.mark.skipif(
        TestBaseClass().get_hosts()[1] == None,
        reason="No user specified, may be not secured cluster.")

    def setup_method(self, method):
        """
        Setup method
        """
        hostlist, user, password = TestBaseClass().get_hosts()
        config = {"hosts": hostlist}
        TestGrantRoles.Me = self
        self.client = aerospike.client(config).connect(user, password)

        try:
<<<<<<< HEAD
            self.client.admin_drop_user("example")
        except:
            pass # do nothing, EAFP

=======
            self.client.admin_drop_user("example-test")
        except:
            pass
>>>>>>> 5aea0ec8
        policy = {}
        user = "example-test"
        password = "foo2"
        roles = ["read-write"]

        status = self.client.admin_create_user( user, password, roles, policy )

        self.delete_users = []

    def teardown_method(self, method):
        """
        Teardown method
        """

        policy = {}

        self.client.admin_drop_user( "example-test", policy )

        self.client.close()

    def test_grant_roles_without_any_parameters(self):

        with pytest.raises(TypeError) as typeError:
            self.client.admin_grant_roles()

        assert "Required argument 'user' (pos 1) not found" in typeError.value

    def test_grant_roles_with_proper_parameters(self):

        policy = {'timeout': 1000}
        user = "example-test"
        roles = ["read", "read-write", "sys-admin"]

        status = self.client.admin_grant_roles(user, roles, policy)
        assert status == 0
        time.sleep(2)

        user_details = self.client.admin_query_user( user, policy )

        assert user_details == ['read', 'read-write', 'sys-admin']

    def test_grant_roles_with_proper_parameters_without_policy(self):

        policy = {'timeout': 1000}
        user = "example-test"
        roles = ["read", "read-write", "sys-admin"]

        status = self.client.admin_grant_roles(user, roles)
        assert status == 0
        time.sleep(2)

        user_details = self.client.admin_query_user( user, policy )

        assert user_details == ['read', 'read-write', 'sys-admin']

    def test_grant_roles_with_invalid_timeout_policy_value(self):

        policy = {"timeout": 0.1}
        user = "example-test"
        roles = ['sys-admin']

        try:
            status = self.client.admin_grant_roles( user, roles, policy )

        except ParamError as exception:
            assert exception.code == -2
            assert exception.msg == "timeout is invalid"

    def test_grant_roles_with_proper_timeout_policy_value(self):

        policy = {'timeout': 20}
        user = "example-test"
        roles = ["read-write", "sys-admin"]

        status = self.client.admin_grant_roles( user, roles )

        time.sleep(2)

        assert status == 0

        user_details = self.client.admin_query_user( user )

        assert user_details == ['read-write', 'sys-admin']

    def test_grant_roles_with_none_username(self):

        policy = {'timeout': 20}
        user = None
        roles = ["sys-admin"]

        try:
            status = self.client.admin_grant_roles( user, roles, policy )

        except ParamError as exception:
            assert exception.code == -2
            assert exception.msg == "Username should be a string"

    def test_grant_roles_with_empty_username(self):

        policy = {'timeout': 1000}
        user = ""
        roles = ["read-write"]

        try:
            status = self.client.admin_grant_roles( user, roles, policy )

        except InvalidUser as exception:
            assert exception.code == 60
            assert exception.msg == "AEROSPIKE_INVALID_USER"

    def test_grant_roles_with_special_characters_in_username(self):

        policy = {'timeout': 1000}
        user = "!#Q#AEQ@#$%&^*((^&*~~~````["
        password = "abcd"
        roles = ["read-write"]

        status = self.client.admin_create_user( user, password, roles, policy )

        assert status == 0
        roles = ["read"]
        status = self.client.admin_grant_roles( user, roles , policy )

        time.sleep(2)

        assert status == 0

        user_details = self.client.admin_query_user( user )

        assert user_details == ['read', 'read-write']

        status = self.client.admin_drop_user( "!#Q#AEQ@#$%&^*((^&*~~~````[" )
        assert status == 0

    def test_grant_roles_with_empty_roles_list(self):

        policy = {'timeout': 1000}
        user = "example-test"
        roles = []

        try:
            status = self.client.admin_grant_roles( user, roles, policy )

        except InvalidRole as exception:
            assert exception.code == 70
            assert exception.msg == "AEROSPIKE_INVALID_ROLE"<|MERGE_RESOLUTION|>--- conflicted
+++ resolved
@@ -28,16 +28,9 @@
         self.client = aerospike.client(config).connect(user, password)
 
         try:
-<<<<<<< HEAD
-            self.client.admin_drop_user("example")
-        except:
-            pass # do nothing, EAFP
-
-=======
             self.client.admin_drop_user("example-test")
         except:
             pass
->>>>>>> 5aea0ec8
         policy = {}
         user = "example-test"
         password = "foo2"
