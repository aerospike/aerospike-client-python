--- conflicted
+++ resolved
@@ -5,17 +5,12 @@
 import time
 from test_base_class import TestBaseClass
 
-<<<<<<< HEAD
+aerospike = pytest.importorskip("aerospike")
 try:
-    import aerospike
     from aerospike.exception import *
 except:
     print "Please install aerospike python client."
     sys.exit(1)
-=======
-aerospike = pytest.importorskip("aerospike")
-
->>>>>>> 3feb24d2
 
 class TestCreateUser(TestBaseClass):
 
@@ -74,17 +69,7 @@
 
         user_details = self.client.admin_query_user(policy, user)
 
-<<<<<<< HEAD
         assert user_details == [{'roles': ['read', 'read-write', 'sys-admin'], 'roles_size': 3, 'user': 'user1'}]
-=======
-        assert user_details == [{
-            'roles': ['sys-admin',
-                      'read',
-                      'read-write', ],
-            'roles_size': 3,
-            'user': 'user1'
-        }]
->>>>>>> 3feb24d2
 
         self.delete_users.append('user1')
 
@@ -100,14 +85,8 @@
         except:
             pass
 
-<<<<<<< HEAD
-        try:
-            status = self.client.admin_create_user( policy, user, password, roles, len(roles) )
-=======
-        with pytest.raises(Exception) as exception:
-            status = self.client.admin_create_user(policy, user, password,
-                                                   roles, len(roles))
->>>>>>> 3feb24d2
+        try:
+            status = self.client.admin_create_user( policy, user, password, roles, len(roles) )
 
         except ParamError as exception:
             assert exception.code == -2
@@ -147,14 +126,8 @@
         password = "user3"
         roles = ["sys-admin"]
 
-<<<<<<< HEAD
-        try:
-            status = self.client.admin_create_user( policy, user, password, roles, len(roles) )
-=======
-        with pytest.raises(Exception) as exception:
-            status = self.client.admin_create_user(policy, user, password,
-                                                   roles, len(roles))
->>>>>>> 3feb24d2
+        try:
+            status = self.client.admin_create_user( policy, user, password, roles, len(roles) )
 
         except ParamError as exception:
             assert exception.code == -2
@@ -167,14 +140,8 @@
         password = "user3"
         roles = ["read-write"]
 
-<<<<<<< HEAD
-        try:
-            status = self.client.admin_create_user( policy, user, password, roles, len(roles) )
-=======
-        with pytest.raises(Exception) as exception:
-            status = self.client.admin_create_user(policy, user, password,
-                                                   roles, len(roles))
->>>>>>> 3feb24d2
+        try:
+            status = self.client.admin_create_user( policy, user, password, roles, len(roles) )
 
         except InvalidUser as exception:
             assert exception.code == 60
@@ -206,14 +173,8 @@
         password = None
         roles = ["sys-admin"]
 
-<<<<<<< HEAD
-        try:
-            status = self.client.admin_create_user( policy, user, password, roles, len(roles) )
-=======
-        with pytest.raises(Exception) as exception:
-            status = self.client.admin_create_user(policy, user, password,
-                                                   roles, len(roles))
->>>>>>> 3feb24d2
+        try:
+            status = self.client.admin_create_user( policy, user, password, roles, len(roles) )
 
         except ParamError as exception:
             assert exception.code == -2
@@ -269,14 +230,8 @@
         except:
             pass
 
-<<<<<<< HEAD
-        try:
-            status = self.client.admin_create_user( policy, user, password, roles, len(roles) )
-=======
-        with pytest.raises(Exception) as exception:
-            status = self.client.admin_create_user(policy, user, password,
-                                                   roles, len(roles))
->>>>>>> 3feb24d2
+        try:
+            status = self.client.admin_create_user( policy, user, password, roles, len(roles) )
 
         except InvalidUser as exception:
             assert exception.code == 60
@@ -322,14 +277,8 @@
         except:
             pass
 
-<<<<<<< HEAD
-        try:
-            status = self.client.admin_create_user( policy, user, password, roles, len(roles) )
-=======
-        with pytest.raises(Exception) as exception:
-            status = self.client.admin_create_user(policy, user, password,
-                                                   roles, len(roles))
->>>>>>> 3feb24d2
+        try:
+            status = self.client.admin_create_user( policy, user, password, roles, len(roles) )
 
         except InvalidRole as exception:
             assert exception.code == 70
@@ -347,14 +296,8 @@
         except:
             pass
 
-<<<<<<< HEAD
-        try:
-            status = self.client.admin_create_user( policy, user, password, roles, len(roles) )
-=======
-        with pytest.raises(Exception) as exception:
-            status = self.client.admin_create_user(policy, user, password,
-                                                   roles, len(roles))
->>>>>>> 3feb24d2
+        try:
+            status = self.client.admin_create_user( policy, user, password, roles, len(roles) )
 
         except InvalidRole as exception:
             assert exception.code == 70
@@ -372,14 +315,8 @@
         except:
             pass
 
-<<<<<<< HEAD
         try:
             status = self.client.admin_create_user(policy, user, password, roles, 2)
-=======
-        with pytest.raises(Exception) as exception:
-            status = self.client.admin_create_user(policy, user, password,
-                                                   roles, 2)
->>>>>>> 3feb24d2
 
         except InvalidRole as exception:
             assert exception.code == 70
@@ -406,17 +343,9 @@
 
         non_admin_client = None
 
-<<<<<<< HEAD
         try:
             non_admin_client = aerospike.client(config).connect( "non_admin", "non_admin" )
             status = non_admin_client.admin_create_user( policy, "user78", password, roles, len(roles) )
-=======
-        with pytest.raises(Exception) as exception:
-            non_admin_client = aerospike.client(config).connect("non_admin",
-                                                                "non_admin")
-            status = non_admin_client.admin_create_user(
-                policy, "user78", password, roles, len(roles))
->>>>>>> 3feb24d2
 
             if non_admin_client:
                 non_admin_client.close()
