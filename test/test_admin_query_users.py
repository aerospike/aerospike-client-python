--- conflicted
+++ resolved
@@ -5,17 +5,12 @@
 import time
 from test_base_class import TestBaseClass
 
-<<<<<<< HEAD
+aerospike = pytest.importorskip("aerospike")
 try:
-    import aerospike
     from aerospike.exception import *
 except:
     print "Please install aerospike python client."
     sys.exit(1)
-=======
-aerospike = pytest.importorskip("aerospike")
-
->>>>>>> 3feb24d2
 
 class TestQueryUsers(TestBaseClass):
 
@@ -69,29 +64,16 @@
 
         for user in user_details:
             if user['user'] == "example":
-<<<<<<< HEAD
                 assert user == {'roles': ['read', 'read-write', 'sys-admin'], 'roles_size':
 3, 'user': "example"}
-=======
-                assert user == {
-                    'roles': ['sys-admin', 'read', 'read-write'],
-                    'roles_size': 3,
-                    'user': "example"
-                }
->>>>>>> 3feb24d2
 
     def test_query_users_with_invalid_timeout_policy_value(self):
 
         policy = {"timeout": 0.1}
         user = "example"
 
-<<<<<<< HEAD
         try:
             status = self.client.admin_query_users( policy )
-=======
-        with pytest.raises(Exception) as exception:
-            status = self.client.admin_query_users(policy)
->>>>>>> 3feb24d2
 
         except ParamError as exception:
             assert exception.code == -2
@@ -107,16 +89,8 @@
         time.sleep(2)
         for user in user_details:
             if user['user'] == "example":
-<<<<<<< HEAD
                 assert user == {'roles': ['read','read-write', 'sys-admin'],
 'roles_size': 3, 'user': "example"}
-=======
-                assert user == {
-                    'roles': ['sys-admin', 'read', 'read-write'],
-                    'roles_size': 3,
-                    'user': "example"
-                }
->>>>>>> 3feb24d2
 
     def test_query_users_with_no_roles(self):
 
@@ -154,13 +128,8 @@
             Invoke query_users() with policy as string
         """
         policy = ""
-<<<<<<< HEAD
         try:
             self.client.admin_query_users( policy )
-=======
-        with pytest.raises(Exception) as exception:
-            self.client.admin_query_users(policy)
->>>>>>> 3feb24d2
 
         except ParamError as exception:
             assert exception.code == -2L
