# -*- coding: utf-8 -*-

import pytest
import sys
import time
from test_base_class import TestBaseClass
<<<<<<< HEAD
try:
    import aerospike
    from aerospike.exception import *
except:
    print "Please install aerospike python client."
    sys.exit(1)
=======

aerospike = pytest.importorskip("aerospike")

>>>>>>> 3feb24d2

class TestLSet(object):

    lset = None
    client = None
    key = None

    def setup_class(cls):

        print "setup class invoked..."
        hostlist, user, password = TestBaseClass.get_hosts()
        config = {'hosts': hostlist}
        if user == None and password == None:
            TestLSet.client = aerospike.client(config).connect()
        else:
            TestLSet.client = aerospike.client(config).connect(user, password)

        TestLSet.key = ('test', 'demo', 'lset_add_key')

        TestLSet.lset = TestLSet.client.lset(TestLSet.key, 'lset_add_bin')

    def teardown_class(cls):
        print "teardown class invoked..."

        TestLSet.lset.destroy()

        cls.client.close()

    #Add() and Get() - Add and Get an object from the set.
    #Size() - Get the current item count of the set.
    def test_lset_add_get_size_positive(self):
        """
            Invoke add() to add object to the set.
        """

        assert 0 == TestLSet.lset.add(566)
        assert 566 == TestLSet.lset.get(566)

        assert 0 == TestLSet.lset.add("abc")
        assert "abc" == TestLSet.lset.get("abc")

        assert 0 == TestLSet.lset.add('k')
        assert 'k' == TestLSet.lset.get('k')

        assert 3 == TestLSet.lset.size()

    #Add() - Add float type data to the set.
    def test_lset_add_float_positive(self):
        """
            Invoke add() float type data.
        """
        rec = {"pi": 3.14}

        assert 0 == TestLSet.lset.add(rec)
        assert {u"pi": 3.14} == TestLSet.lset.get(rec)

    #Add and Get list from lset.
    def test_lset_add_list_positive(self):
        """
            Invoke add() method for list.
        """
        list = [12, 'a', bytearray("asd;as[d'as;d", "utf-8")]

        assert 0 == TestLSet.lset.add(list)
        assert [12, u'a',
                bytearray("asd;as[d'as;d", "utf-8")] == TestLSet.lset.get(list)

    #Add and Get map from lset.
    def test_lset_add_map_positive(self):
        """
            Invoke add() method for map.
        """
        map = {'a': 12, '!@#@#$QSDAsd;as': bytearray("asd;as[d'as;d", "utf-8")}
        policy = {'timeout': 4000, 'key': aerospike.POLICY_KEY_SEND}

        assert 0 == TestLSet.lset.add(map)
        assert {
            u'a': 12,
            u'!@#@#$QSDAsd;as': bytearray("asd;as[d'as;d", "utf-8")
        } == TestLSet.lset.get(map, policy)

    #Add() - add without any mandatory parameters.
    def test_lset_no_parameter_negative(self):
        """
            Invoke add() without any mandatory parameters.
        """

        with pytest.raises(TypeError) as typeError:
            TestLSet.lset.add()

        assert "Required argument 'value' (pos 1) not found" in typeError.value

    #Add - Add an object to the lset which is already present.
    def test_lset_add_duplicate_element_negative(self):
        """
            Invoke add() duplicate element into the set.
        """

        print TestLSet.key

<<<<<<< HEAD
        try:
=======
        with pytest.raises(Exception) as exception:
>>>>>>> 3feb24d2
            TestLSet.lset.add(566)

        except LDTUniqueKeyError as exception:
            assert exception.code == 1402
            assert exception.msg == "LDT-Unique Key or Value Violation"

    #Add_many() - Add a list of objects to the set.
    def test_lset_add_many_positive(self):
        """
            Invoke add_many() to add a list of objects to the set.
        """

        list = [100, 200, 'z']
        map = {'k78': 66, 'pqr': 202}
        add_many = ['', 12, 56, 'as', bytearray("asd;as[d'as;d", "utf-8"),
                    list, map]
        assert 0 == TestLSet.lset.add_many(add_many)
        assert u'as' == TestLSet.lset.get('as')

    #Get() - Get an object from the lset without any mandatory parameters.
    def test_lset_get_element_negative(self):
        """
            Invoke get() without any mandatory parameters.
        """

        with pytest.raises(TypeError) as typeError:
            TestLSet.lset.get()

    #Get() - Get non-existent element from lset.
    def test_lset_get_non_existent_element_positive(self):
        """
            Invoke get() non-existent element from set.
        """

<<<<<<< HEAD
        try:
=======
        with pytest.raises(Exception) as exception:
>>>>>>> 3feb24d2
            TestLSet.lset.get(1000)

        except UDFError as exception:
            assert exception.code == 100L
        except LargeItemNotFound as exception:
            assert exception.code == 125L

    #Exists() and Remove() - Test existence of an object and remove from the set.
    def test_lset_exists_element_positive(self):
        """
            Invoke exists() on lset.
        """

        assert 0 == TestLSet.lset.add(999)
        assert True == TestLSet.lset.exists(999)
        assert 0 == TestLSet.lset.remove(999)

    def test_lset_exists_random_element_positive(self):
        """
            Invoke exists() on lset where non-existent element is passed.
        """

        assert False == TestLSet.lset.exists(444)

    #Destroy() - Delete the entire set(LDT Remove).
    def test_lset_destroy_positive(self):
        """
            Invoke destroy() to delete entire LDT.
        """
        key = ('test', 'demo', 'remove')

        lset = self.client.lset(key, 'lset_ad')

        lset.add(876)

        assert 0 == lset.destroy()

    def test_lset_ldt_initialize_negative(self):
        """
            Initialize ldt with wrong key.
        """
        key = ('test', 'demo', 12.3)

<<<<<<< HEAD
        try:
=======
        with pytest.raises(Exception) as exception:
>>>>>>> 3feb24d2
            lset = self.client.lset(key, 'ldt_stk')

        except ParamError as exception:
            assert exception.code == -2
            assert exception.msg == "Parameters are incorrect"<|MERGE_RESOLUTION|>--- conflicted
+++ resolved
@@ -4,18 +4,13 @@
 import sys
 import time
 from test_base_class import TestBaseClass
-<<<<<<< HEAD
+
+aerospike = pytest.importorskip("aerospike")
 try:
-    import aerospike
     from aerospike.exception import *
 except:
     print "Please install aerospike python client."
     sys.exit(1)
-=======
-
-aerospike = pytest.importorskip("aerospike")
-
->>>>>>> 3feb24d2
 
 class TestLSet(object):
 
@@ -116,11 +111,7 @@
 
         print TestLSet.key
 
-<<<<<<< HEAD
         try:
-=======
-        with pytest.raises(Exception) as exception:
->>>>>>> 3feb24d2
             TestLSet.lset.add(566)
 
         except LDTUniqueKeyError as exception:
@@ -155,11 +146,7 @@
             Invoke get() non-existent element from set.
         """
 
-<<<<<<< HEAD
         try:
-=======
-        with pytest.raises(Exception) as exception:
->>>>>>> 3feb24d2
             TestLSet.lset.get(1000)
 
         except UDFError as exception:
@@ -203,11 +190,7 @@
         """
         key = ('test', 'demo', 12.3)
 
-<<<<<<< HEAD
         try:
-=======
-        with pytest.raises(Exception) as exception:
->>>>>>> 3feb24d2
             lset = self.client.lset(key, 'ldt_stk')
 
         except ParamError as exception:
