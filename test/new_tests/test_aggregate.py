--- conflicted
+++ resolved
@@ -380,17 +380,11 @@
                 _ = value
 
             query.foreach(user_callback)
-
-<<<<<<< HEAD
         assert excinfo.value.code == -2
-=======
-        except e.ParamError as exception:
-            assert exception.code == -2
 
     # We can't use the inspect library to check the keyword args of a method defined using the C-API
     # It doesn't work, so just check that passing in an invalid arg fails
     def test_signature_invalid_arg(self):
         query: aerospike.Query = self.as_connection.query("test", "demo")
         with pytest.raises(TypeError):
-            query.apply("stream_example", "count", policy=None)
->>>>>>> 318f3fbc
+            query.apply("stream_example", "count", policy=None)