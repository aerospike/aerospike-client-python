import os

try:
    import ConfigParser as configparser
except Exception:
    import configparser
import aerospike


class TestBaseClass(object):
    hostlist = []
    user = None
    password = None
    using_tls = False
    using_auth = False
    should_xfail = False
    using_enterprise = False
    major_ver = 0
    minor_ver = 0

    @staticmethod
    def get_hosts():
        config = configparser.ConfigParser()
        config.read("config.conf")
        if config.has_option("enterprise-edition", "hosts"):
            hosts_str = config.get("enterprise-edition", "hosts")
            if hosts_str != "None":
                TestBaseClass.hostlist = TestBaseClass.parse_hosts(hosts_str)
                if TestBaseClass.hostlist:
                    TestBaseClass.using_enterprise = True
        if len(TestBaseClass.hostlist) > 0:
            if config.has_option("enterprise-edition", "user"):
                TestBaseClass.user = config.get("enterprise-edition", "user")
            if config.has_option("enterprise-edition", "password"):
                TestBaseClass.password = config.get("enterprise-edition", "password")

                # If the password is empty, assume we aren't using authentication
                if not TestBaseClass.password.strip():
                    TestBaseClass.password = None
                    TestBaseClass.user = None
                else:
                    TestBaseClass.using_auth = True
        else:
            TestBaseClass.hostlist = TestBaseClass.parse_hosts(config.get("community-edition", "hosts"))

        return TestBaseClass.hostlist

    @staticmethod
    def temporary_xfail():
        if TestBaseClass.should_xfail:
            return True
        else:
            env_val = os.environ.get("TEMPORARY_XFAIL")
            TestBaseClass.should_xfail = bool(env_val)
        return TestBaseClass.should_xfail

    @staticmethod
    def get_tls_info():
        tls_dict = {}
        config = configparser.ConfigParser()
        config.read("config.conf")

        if config.has_option("tls", "enable") and (
            config.get("tls", "enable") != "" and config.get("tls", "enable") != "0"
        ):
            TestBaseClass.using_tls = True
            tls_dict["enable"] = True

            if config.has_option("tls", "cafile"):
                if config.get("tls", "cafile") != "":
                    tls_dict["cafile"] = config.get("tls", "cafile")

            if config.has_option("tls", "capath"):
                if config.get("tls", "capath") != "":
                    tls_dict["capath"] = config.get("tls", "capath")

            if config.has_option("tls", "protocols"):
                if config.get("tls", "protocols") != "":
                    tls_dict["protocols"] = config.get("tls", "protocols")

            if config.has_option("tls", "cipher_suite"):
                if config.get("tls", "cipher_suite") != "":
                    tls_dict["cipher_suite"] = config.get("tls", "cipher_suite")

            if config.has_option("tls", "keyfile"):
                if config.get("tls", "keyfile") != "":
                    tls_dict["keyfile"] = config.get("tls", "keyfile")

            if config.has_option("tls", "cert_blacklist"):
                if config.get("tls", "cert_blacklist") != "":
                    tls_dict["cert_blacklist"] = config.get("tls", "cert_blacklist")

            if config.has_option("tls", "certfile"):
                if config.get("tls", "certfile") != "":
                    tls_dict["certfile"] = config.get("tls", "certfile")

            if config.has_option("tls", "crl_check"):
                if config.get("tls", "crl_check") == "True":
                    tls_dict["crl_check"] = True

            if config.has_option("tls", "crl_check_all"):
                if config.get("tls", "crl_check_all") == "True":
                    tls_dict["crl_check_all"] = True

            if config.has_option("tls", "log_session_info"):
                if config.get("tls", "log_session_info") == "True":
                    tls_dict["log_session_info"] = True

            if config.has_option("tls", "max_socket_idle"):
                tls_dict["max_socket_idle"] = int(config.get("tls", "max_socket_idle"))
        else:
            return tls_dict
        return tls_dict

    @staticmethod
    def get_policies_info():
        policies_dict = {}
        config = configparser.ConfigParser()
        config.read("config.conf")

        policies_dict["auth_mode"] = int(0)
        if config.has_option("policies", "auth_mode"):
            auth_mode = config.get("policies", "auth_mode")
            if auth_mode != "None" and auth_mode.isdigit():
                policies_dict["auth_mode"] = int(auth_mode)

        return policies_dict

    @staticmethod
    def parse_hosts(host_str):
        hosts = []
        host_str = host_str.strip()

        hlist = host_str.split(";")
        for host in hlist:
            tls_name = None
            if host.rfind("|") != -1:
                index = host.rfind("|")
                tls_name = host[index + 1 :]
                host = host[:index]

            host = host.strip()
            last_colon = host.rfind(":")
            if last_colon != -1:
                host = [host[:last_colon], host[last_colon + 1 :]]
            else:
                host = [host]
            if len(host) == 2:
                host[1] = int(host[1])
                if tls_name:
                    host.append(tls_name)
                hosts.append(tuple(host))
        return hosts

    @staticmethod
    def get_new_connection(add_config=None):
        """
        Merge the add_config dict with that in the default configuration
        and return a newly connected client
        """
        add_config = add_config if add_config else {}
        config = TestBaseClass.get_connection_config()
        for key in add_config:
            config[key] = add_config[key]

        client = aerospike.client(config)
        if config["user"] is None and config["password"] is None:
            client.connect()
        else:
            client.connect(config["user"], config["password"])

        if client is not None:
            build_info = client.info_all("build")
            res = []
            for _, (error, result) in list(build_info.items()):
                res = None if error is not None else result.strip().strip(";").strip(":")
                res = None if res is None or len(res) == 0 else res
                if res is not None:
                    break
            res = res.split(".")
            # major_ver = res[0]
            # minor_ver = res[1]
            # print("major_ver:", major_ver, "minor_ver:", minor_ver)
        return client

    @staticmethod
    def tls_in_use():
        if TestBaseClass.using_tls:
            return True
        else:
            return True

    @staticmethod
    def auth_in_use():
        if TestBaseClass.using_auth:
            return True
        else:
            return False

    @staticmethod
    def enterprise_in_use():
        if TestBaseClass.using_enterprise:
            return True
        else:
            return False

    @staticmethod
    def get_connection_config():
        config = {}
        hosts_conf = TestBaseClass.get_hosts()
        tls_conf = TestBaseClass.get_tls_info()
        policies_conf = TestBaseClass.get_policies_info()
        config["hosts"] = hosts_conf
        config["tls"] = tls_conf
        config["policies"] = policies_conf
        config["user"] = TestBaseClass.user
        config["password"] = TestBaseClass.password

        # Disable total_timeout and timeout
        # config["timeout"] = 0
        # config["total_timeout"] = 0
        # Also have to set for every operation policy since
        # total_timeout at the root level is deprecated
        policy_names = ("read", "write", "apply", "operate", "remove", "query", "scan", "batch")
        for policy_name in policy_names:
            config["policies"][policy_name] = {}
            # 3 minutes
            # Override server's total (transaction) timeout
            config["policies"][policy_name]["total_timeout"] = 180000
            # Must hear back from server after a certain number of seconds
            config["policies"][policy_name]["socket_timeout"] = 180000
        # config["max_socket_idle"] = 60

        config["policies"]["info"] = {}
        config["policies"]["info"]["timeout"] = 180000
<<<<<<< HEAD
        config["validate_keys"] = True

=======
        config["policies"]["admin"] = {}
        config["policies"]["admin"]["timeout"] = 180000
>>>>>>> 306f3a0f
        return config<|MERGE_RESOLUTION|>--- conflicted
+++ resolved
@@ -233,11 +233,8 @@
 
         config["policies"]["info"] = {}
         config["policies"]["info"]["timeout"] = 180000
-<<<<<<< HEAD
         config["validate_keys"] = True
 
-=======
         config["policies"]["admin"] = {}
         config["policies"]["admin"]["timeout"] = 180000
->>>>>>> 306f3a0f
         return config