# -*- coding: utf-8 -*-

import pytest
import time
from .test_base_class import TestBaseClass
from aerospike import exception as e

import aerospike


class TestQueryUserInfo(TestBaseClass):

    pytestmark = pytest.mark.skipif(
        not TestBaseClass.auth_in_use(), reason="No user specified, may not be secured cluster."
    )

    def setup_method(self, method):
        """
        Setup method
        """
        config = TestBaseClass.get_connection_config()
        TestQueryUserInfo.Me = self
        self.user = "example-test"
        self.client = aerospike.client(config).connect(config["user"], config["password"])
        try:
            self.client.admin_drop_user(self.user)
            time.sleep(1)
        except e.InvalidUser:
            pass
        password = "foo2"
        roles = ["read-write", "sys-admin", "read"]

        try:
            self.client.admin_create_user(self.user, password, roles)
            time.sleep(1)
        except e.UserExistsError:
            pass
        self.delete_users = []

    def teardown_method(self, method):
        """
        Teardown method
        """

        try:
            self.client.admin_drop_user(self.user)
            time.sleep(1)
        except e.InvalidUser:
            pass

        self.client.close()

    def test_query_user_info_without_any_parameters(self):

        with pytest.raises(TypeError):
            self.client.admin_query_user_info()

    def test_query_user_info_with_proper_parameters(self):

        time.sleep(2)
        user_details = self.client.admin_query_user_info(self.user)
        assert user_details.get("roles") == [
            "read",
            "read-write",
            "sys-admin"
        ]
        # The user has not read or written anything, so all r/w stats should be 0
        # NOTE: we don't test the scenario where read_info / write_info is not 0
        # because it takes time and a lot of transactions for the server to actually record non-zero values
        assert user_details.get("read_info") == 0
        assert user_details.get("write_info") == 0
        # No clients were logged in as this user
        assert user_details.get("conns_in_use") == 0

    def test_query_user_info_with_invalid_timeout_policy_value(self):
        policy = {"timeout": 0.1}
<<<<<<< HEAD
        user = "example-test"

        with pytest.raises(e.ParamError) as excinfo:
            self.client.admin_query_user_info(user, policy)
        assert excinfo.value.code == -2
        assert excinfo.value.msg == "timeout is invalid"
=======
        try:
            self.client.admin_query_user_info(self.user, policy)

        except e.ParamError as exception:
            assert exception.code == -2
            assert exception.msg == "timeout is invalid"
>>>>>>> 987c9df0

    def test_query_user_info_with_proper_timeout_policy_value(self):

        policy = {"timeout": 180000}
        time.sleep(2)
        user_details = self.client.admin_query_user_info(self.user, policy)

        assert user_details.get("roles") == ["read", "read-write", "sys-admin"]

    def test_query_user_info_with_none_username(self):

        user = None

        with pytest.raises(e.ParamError) as excinfo:
            self.client.admin_query_user_info(user)
        assert excinfo.value.code == -2
        assert excinfo.value.msg == "Username should be a string"

    def test_query_user_info_with_empty_username(self):

        user = ""

        with pytest.raises(e.InvalidUser) as excinfo:
            self.client.admin_query_user_info(user)
        assert excinfo.value.code == 60
        assert excinfo.value.msg == "AEROSPIKE_INVALID_USER"

    def test_query_user_info_with_nonexistent_username(self):

        user = "non-existent"

        with pytest.raises(e.InvalidUser) as excinfo:
            self.client.admin_query_user_info(user)
        assert excinfo.value.code == 60
        assert excinfo.value.msg == "AEROSPIKE_INVALID_USER"

    def test_query_user_info_with_no_roles(self):

        roles = ["sys-admin", "read", "read-write"]

        status = self.client.admin_revoke_roles(self.user, roles)
        assert status == 0
        time.sleep(2)

        user_details = self.client.admin_query_user_info(self.user)

        assert user_details.get("roles") == []

    def test_query_user_info_with_extra_argument(self):
        """
        Invoke query_user() with extra argument.
        """
        with pytest.raises(TypeError) as typeError:
            self.client.admin_query_user_info("foo", None, "")

        assert "admin_query_user_info() takes at most 2 arguments (3 given)" in str(typeError.value)

    def test_query_user_info_with_policy_as_string(self):
        """
        Invoke query_user() with policy as string
        """
        policy = ""
        with pytest.raises(e.AerospikeError) as excinfo:
            self.client.admin_query_user_info("foo", policy)
        assert excinfo.value.code == -2
        assert excinfo.value.msg == "policy must be a dict"<|MERGE_RESOLUTION|>--- conflicted
+++ resolved
@@ -74,21 +74,12 @@
 
     def test_query_user_info_with_invalid_timeout_policy_value(self):
         policy = {"timeout": 0.1}
-<<<<<<< HEAD
-        user = "example-test"
-
-        with pytest.raises(e.ParamError) as excinfo:
-            self.client.admin_query_user_info(user, policy)
-        assert excinfo.value.code == -2
-        assert excinfo.value.msg == "timeout is invalid"
-=======
         try:
             self.client.admin_query_user_info(self.user, policy)
 
         except e.ParamError as exception:
             assert exception.code == -2
             assert exception.msg == "timeout is invalid"
->>>>>>> 987c9df0
 
     def test_query_user_info_with_proper_timeout_policy_value(self):
 
