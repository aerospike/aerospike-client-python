import socket
import time
import os
import sys

import pytest
from . import invalid_data
from .test_base_class import TestBaseClass

import aerospike
from aerospike import exception as e
import logging


# Comment this out because nowhere in the repository is using it
'''
def compare_server_versions(version1, version2):
    """
    Compare two strings version1 and version 2

    Returns:
    -1 if version1 < version2
    0 if version1 == version2
    1 if version1 > version2
    """
    version1_pre = "pre" in version1
    version2_pre = "pre" in version2

    # Remove any suffix and build version of that
    loose_version1 = LooseVersion(version1.split("-")[0])
    loose_version2 = LooseVersion(version2.split("-")[0])

    if loose_version1 < loose_version2:
        return -1
    elif loose_version1 > loose_version2:
        return 1

    # Versions without suffix match

    # Both are preleases or neither is a prelease
    if version1_pre == version2_pre:
        return 0

    # Version 1 is pre release
    if version1_pre:
        return -1

    return 1
'''


def wait_for_port(address, port, interval=0.1, timeout=60):
    """Wait for a TCP / IP port to accept a connection.

    : param port: The port to check.
    : param interval: The interval(seconds) between checks.
    : param timeout: The total time(seconds) to check before quiting.
    """
    start = time.time()
    while True:
        current = time.time()
        if current - start >= timeout:
            break
        try:
            s = socket.socket(socket.AF_INET, socket.SOCK_STREAM)
            s.connect((address, port))
            s.close()
            return True
        except Exception:
            pass
        time.sleep(interval)
    return False


@pytest.fixture(scope="class")
def as_connection(request) -> aerospike.Client:
    config = TestBaseClass.get_connection_config()
    # TODO: remove. this is a duplicate.
    request.cls.config = config
    lua_user_path = os.path.join(sys.exec_prefix, "aerospike", "usr-lua")
    lua_info = {"user_path": lua_user_path}
    config["lua"] = lua_info
    # print(config)
    as_client = None
    if len(config["hosts"]) == 2:
        for (a, p) in config["hosts"]:
            wait_for_port(a, p)
    # We are using tls otherwise, so rely on the server being ready

    if config["user"] is None and config["password"] is None:
        as_client = aerospike.client(config).connect()
    else:
        as_client = aerospike.client(config).connect(config["user"], config["password"])

    # Some tests need to get the client config
    request.cls.config = config

    request.cls.skip_old_server = True
    request.cls.server_version = []
    versioninfo = as_client.info_all("build")
    for keys in versioninfo:
        for value in versioninfo[keys]:
            if value is not None:
                version_str = value.strip()
                versionlist = version_str.split(".")
                request.cls.string_server_version = version_str
                request.cls.server_version = [int(n) for n in versionlist[:2]]
                if (int(versionlist[0]) > 3) or (int(versionlist[0]) == 3 and int(versionlist[1]) >= 7):
                    request.cls.skip_old_server = False
                TestBaseClass.major_ver = int(versionlist[0])
                TestBaseClass.minor_ver = int(versionlist[1])
                TestBaseClass.patch_ver = int(versionlist[2])

    request.cls.as_connection = as_client

    # Check that strong consistency is enabled for all nodes
    if TestBaseClass.enterprise_in_use():
        ns_info = as_client.info_all("get-config:context=namespace;namespace=test")
        are_all_nodes_sc_enabled = False
        for i, (error, result) in enumerate(ns_info.values()):
            if error:
                # If we can't determine SC is enabled, just assume it isn't
                # We don't want to break the tests if this code fails
                print("Node returned error while getting config for namespace test")
                break
            ns_properties = result.split(";")
            ns_properties = filter(lambda prop: "strong-consistency=" in prop, ns_properties)
            ns_properties = list(ns_properties)
            if len(ns_properties) == 0:
                print("Strong consistency not found in node properties, so assuming it's disabled by default")
                break
            elif len(ns_properties) > 1:
                print("Only one strong-consistency property should be present")
                break
            _, sc_enabled = ns_properties[0].split("=")
            if sc_enabled == 'false':
                print("One of the nodes is not SC enabled")
                break
            if i == len(ns_info) - 1:
                are_all_nodes_sc_enabled = True
    TestBaseClass.strong_consistency_enabled = TestBaseClass.enterprise_in_use() and are_all_nodes_sc_enabled

    def close_connection():
        as_client.close()

    request.addfinalizer(close_connection)
    return as_client


@pytest.fixture(scope="class")
def connection_with_udf(request, as_connection):
    """
    Injects an as_client() as a dependency, loads a udf to it,
    and at the end of the test class removes it.
    Note: if the requesting class does not have a class attr:
    `udf_to_load`, this is essentially a noop
    """
    udf_status = {"loaded": False, "name": None}
    # if the class doesn't have the correct information,
    # don't bother loading a UDF
    if hasattr(request.cls, "udf_to_load"):
        udf_status["name"] = request.cls.udf_to_load
        as_connection.udf_put(udf_status["name"], 0, {})
        udf_status["loaded"] = True

    # Yield to the requesting context
    yield as_connection

    # If a UDF has been loaded, remove it
    if udf_status["loaded"]:
        try:
            as_connection.udf_remove(udf_status["name"])
        except Exception:  # If this fails, it has already been removed
            pass


@pytest.fixture(scope="class")
def connection_with_config_funcs(request, as_connection):
    """
    Injects a connected as_client() as a dependency, and runs arbitrary
    setup functions on it, ideally these would be expensive functions
    which should only be run once per test category: indexing
    loading udfs. Then yields the connection back to the requesting context
    """
    setup_status = False
    if hasattr(request.cls, "connection_setup_functions"):
        for func in request.cls.connection_setup_functions:
            func(as_connection)
        setup_status = True

    # Yield to the requesting context
    yield as_connection

    # If any setup was done, run the corresponding teardown functions
    if setup_status and hasattr(request.cls, "connection_teardown_functions"):
        for func in request.cls.connection_teardown_functions:
            func(as_connection)
        setup_status = False


@pytest.fixture()
def put_data(request):
    put_data.key = None
    put_data.keys = []
    put_data.client = None

    def put_key(client, _key, _record, _meta=None, _policy=None):
        put_data.key = _key
        put_data.client = client
        try:
            client.remove(_key)
        except Exception:
            pass
        put_data.keys.append(put_data.key)
        return client.put(_key, _record, _meta, _policy)

    def remove_key():
        try:
            # pytest.set_trace()
            for key in put_data.keys:
                put_data.client.remove(key)
        except Exception:
            pass

    request.addfinalizer(remove_key)
    return put_key


@pytest.fixture(scope="class")
def connection_config(request):
    """
    Sets the class attribute to be the config object passed in
     to create the as_connection
    """
    config = TestBaseClass.get_connection_config()
    request.cls.connection_config = config


@pytest.fixture(params=invalid_data.INVALID_KEYS)
def invalid_key(request):
    yield request.param


# aerospike.set_log_level(aerospike.LOG_LEVEL_DEBUG)
# aerospike.set_log_handler(None)

<<<<<<< HEAD
HARD_LIMIT_SECS = 3
# Server team states that this time interval is a safe amount
POLL_INTERVAL_SECS = 0.1

def poll_until_role_exists(role_name: str, client: aerospike.Client):
    start = time.time()
    while time.time() - start < HARD_LIMIT_SECS:
        try:
            client.admin_query_role(role=role_name)
        except e.InvalidRole:
            time.sleep(POLL_INTERVAL_SECS)
            continue
        logging.debug("Role now exists. Return early")
        return
    logging.debug("poll_until_role_exists timeout")

def poll_until_role_doesnt_exist(role_name: str, client: aerospike.Client):
    start = time.time()
    try:
        while time.time() - start < HARD_LIMIT_SECS:
            client.admin_query_role(role=role_name)
            time.sleep(POLL_INTERVAL_SECS)
    except e.InvalidRole:
        logging.debug("Role no longer exists. Return early")
        return
    logging.debug("poll_until_role_doesnt_exist timeout")

def poll_until_user_exists(username: str, client: aerospike.Client, roles: list[str]):
    start = time.time()
    while time.time() - start < HARD_LIMIT_SECS:
        try:
            user_dict = client.admin_query_user_info(user=username)
            if user_dict["roles"] != roles:
                continue
        except e.InvalidUser:
            time.sleep(POLL_INTERVAL_SECS)
            continue
        logging.debug("User now exists with expected roles.")
        return
    logging.debug("poll_until_user_exists timeout")

def poll_until_user_doesnt_exist(username: str, client: aerospike.Client):
    start = time.time()
    try:
        while time.time() - start < HARD_LIMIT_SECS:
            client.admin_query_user_info(user=username)
            time.sleep(POLL_INTERVAL_SECS)
    except e.InvalidUser:
        logging.debug("User no longer exists. Return early")
        return
    logging.debug("poll_until_user_doesnt_exist timeout")

def wait_for_job_completion(as_connection, job_id, job_module: int = aerospike.JOB_QUERY, time_limit_secs: float = float("inf")):
    """
    Blocks until the job has completed
    """
    start = time.time()
    while time.time() - start < time_limit_secs:
        response = as_connection.job_info(job_id, job_module)
        if response["status"] != aerospike.JOB_STATUS_INPROGRESS:
            break
        time.sleep(0.1)

# Monkeypatching the client class or instance isn't possible since it's immutable

def admin_create_role_and_poll(client: aerospike.Client, role: str, *args, **kwargs):
    retval = client.admin_create_role(role, *args, **kwargs)
    poll_until_role_exists(role, client)
    return retval

def admin_create_user_and_poll(client: aerospike.Client, username: str, password: str, roles: list, *args, **kwargs):
    retval = client.admin_create_user(username, password, roles, *args, **kwargs)

    # The server creates a user and adds roles to it asynchronously, since security is a type of smd operation
    # So client.admin_create_user() can return before all th
    poll_until_user_exists(username, client, roles)

    return retval

def admin_drop_user_and_poll(client: aerospike.Client, username: str, *args, **kwargs):
    retval = client.admin_drop_user(username, *args, **kwargs)
    poll_until_user_doesnt_exist(username, client)
    return retval

def admin_drop_role_and_poll(client: aerospike.Client, role: str, *args, **kwargs):
    retval = client.admin_drop_role(role, *args, **kwargs)
    poll_until_role_doesnt_exist(role, client)
    return retval
=======
def verify_record_ttl(client: aerospike.Client, key, expected_ttl: int):
    _, meta = client.exists(key)
    clock_skew_tolerance_secs = 50
    assert meta["ttl"] in range(expected_ttl - clock_skew_tolerance_secs, expected_ttl + clock_skew_tolerance_secs)
>>>>>>> 1e32e886
<|MERGE_RESOLUTION|>--- conflicted
+++ resolved
@@ -244,7 +244,6 @@
 # aerospike.set_log_level(aerospike.LOG_LEVEL_DEBUG)
 # aerospike.set_log_handler(None)
 
-<<<<<<< HEAD
 HARD_LIMIT_SECS = 3
 # Server team states that this time interval is a safe amount
 POLL_INTERVAL_SECS = 0.1
@@ -333,9 +332,8 @@
     retval = client.admin_drop_role(role, *args, **kwargs)
     poll_until_role_doesnt_exist(role, client)
     return retval
-=======
+
 def verify_record_ttl(client: aerospike.Client, key, expected_ttl: int):
     _, meta = client.exists(key)
     clock_skew_tolerance_secs = 50
-    assert meta["ttl"] in range(expected_ttl - clock_skew_tolerance_secs, expected_ttl + clock_skew_tolerance_secs)
->>>>>>> 1e32e886
+    assert meta["ttl"] in range(expected_ttl - clock_skew_tolerance_secs, expected_ttl + clock_skew_tolerance_secs)