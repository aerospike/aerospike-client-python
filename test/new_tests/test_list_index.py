--- conflicted
+++ resolved
@@ -306,17 +306,11 @@
         """
         policy = {}
 
-        with pytest.raises(e.InvalidRequest) as excinfo:
+        with pytest.raises(e.NamespaceNotFound) as excinfo:
             self.as_connection.index_list_create(
                 "test1", "demo", "numeric_list", aerospike.INDEX_NUMERIC, "test_numeric_list_index", policy
             )
-<<<<<<< HEAD
-        assert excinfo.value.code == 4
-=======
-
-        except e.NamespaceNotFound as exception:
-            assert exception.code == 20
->>>>>>> 987c9df0
+        assert excinfo.code == 20
 
     def test_neg_listindex_with_incorrect_set(self):
         """
