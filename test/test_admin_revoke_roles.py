--- conflicted
+++ resolved
@@ -27,11 +27,7 @@
         TestRevokeRoles.Me = self
         self.client = aerospike.client(config).connect(user, password)
         try:
-<<<<<<< HEAD
-            self.client.admin_drop_user("example")
-=======
             self.client.admin_drop_user("example-test")
->>>>>>> 5aea0ec8
         except:
             pass
         policy = {}
@@ -106,11 +102,7 @@
     def test_revoke_roles_with_proper_timeout_policy_value(self):
 
         policy = {'timeout': 50}
-<<<<<<< HEAD
-        user = "example"
-=======
-        user = "example-test"
->>>>>>> 5aea0ec8
+        user = "example-test"
         roles = ["read-write", "sys-admin"]
 
         status = self.client.admin_revoke_roles( user, roles , policy )
