# -*- coding: utf-8 -*-

import pytest
import sys

try:
    import aerospike
except:
    print "Please install aerospike python client."
    sys.exit(1)

class TestExistsMany(object):
    def setup_class(cls):
        """
        Setup method.
        """
        config = {
                'hosts': [('127.0.0.1', 3000)]
                }
        TestExistsMany.client = aerospike.client(config).connect()

    def teardwon_class(cls):
        TestExistsMany.client.close()

    def setup_method(self, method):

        self.keys = []

        for i in xrange(5):
            key = ('test', 'demo', i)
            rec = {
                    'name' : 'name%s' % (str(i)),
                    'age'  : i
                    }
            TestExistsMany.client.put(key, rec)
            self.keys.append(key)


    def teardown_method(self, method):

        """
        Teardown method.
        """
        for i in xrange(5):
            key = ('test', 'demo', i)
            TestExistsMany.client.remove(key)

    def test_exists_many_without_any_parameter(self):

        with pytest.raises(TypeError) as typeError:
            TestExistsMany.client.exists_many()

        assert "Required argument 'keys' (pos 1) not found" in typeError.value

    def test_exists_many_without_policy(self):

        records = TestExistsMany.client.exists_many( self.keys )

        assert type(records) == dict
        assert len(records.keys()) == 5

    def test_exists_many_with_proper_parameters(self):

        records = TestExistsMany.client.exists_many( self.keys, { 'timeout': 3 } )

        assert type(records) == dict
        assert len(records.keys()) == 5
        assert records.keys() == [0, 1, 2, 3, 4]

    def test_exists_many_with_none_policy(self):

        records = TestExistsMany.client.exists_many( self.keys, None )

        assert type(records) == dict
        assert len(records.keys()) == 5
        assert records.keys() == [0, 1, 2, 3, 4]

    def test_exists_many_with_none_keys(self):

        with pytest.raises(Exception) as exception:
            TestExistsMany.client.exists_many( None, {} )

        assert exception.value[0] == -1
        assert exception.value[1] == "Keys should be specified as a list or tuple."

    def test_exists_many_with_non_existent_keys(self):

        self.keys.append( ('test', 'demo', 10) )

        records = TestExistsMany.client.exists_many( self.keys )

        assert type(records) == dict
        assert len(records.keys()) == 5
        assert records.keys() == [0, 1, 2, 3, 4]

    def test_exists_many_with_all_non_existent_keys(self):

        keys = [( 'test', 'demo', 'key' )]

        records = TestExistsMany.client.exists_many( keys )

        assert len(records.keys()) == 0
        assert records == {}

    def test_exists_many_with_invalid_key(self):

        with pytest.raises(Exception) as exception:
            records = TestExistsMany.client.exists_many( "key" )

        assert exception.value[0] == -1
        assert exception.value[1] == "Keys should be specified as a list or tuple."

    def test_exists_many_with_invalid_timeout(self):

        policies = { 'timeout' : 0.2 }
        with pytest.raises(Exception) as exception:
            records = TestExistsMany.client.exists_many(self.keys, policies)

        assert exception.value[0] == -2
<<<<<<< HEAD
        assert exception.value[1] == "Invalid value(type) for policy key"
=======
        assert exception.value[1] == "timeout is invalid"
>>>>>>> 31879563
    
    def test_exists_many_with_non_existent_keys_in_middle(self):

        self.keys.append( ('test', 'demo', 10) )

        for i in xrange(15,20):
            key = ('test', 'demo', i)
            rec = {
                    'name' : 'name%s' % (str(i)),
                    'age'  : i
                    }
            TestExistsMany.client.put(key, rec)
            self.keys.append(key)

        records = TestExistsMany.client.exists_many( self.keys )

        for i in xrange(15,20):
            key = ('test', 'demo', i)
            TestExistsMany.client.remove(key)

        assert type(records) == dict
        assert len(records.keys()) == 10
<<<<<<< HEAD
=======
        assert records.keys() == [0, 1, 2, 3, 4, 15, 16, 17, 18, 19]
>>>>>>> 31879563
<|MERGE_RESOLUTION|>--- conflicted
+++ resolved
@@ -117,11 +117,7 @@
             records = TestExistsMany.client.exists_many(self.keys, policies)
 
         assert exception.value[0] == -2
-<<<<<<< HEAD
-        assert exception.value[1] == "Invalid value(type) for policy key"
-=======
         assert exception.value[1] == "timeout is invalid"
->>>>>>> 31879563
     
     def test_exists_many_with_non_existent_keys_in_middle(self):
 
@@ -144,7 +140,4 @@
 
         assert type(records) == dict
         assert len(records.keys()) == 10
-<<<<<<< HEAD
-=======
-        assert records.keys() == [0, 1, 2, 3, 4, 15, 16, 17, 18, 19]
->>>>>>> 31879563
+        assert records.keys() == [0, 1, 2, 3, 4, 15, 16, 17, 18, 19]