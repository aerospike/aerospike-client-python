--- conflicted
+++ resolved
@@ -17,7 +17,7 @@
         """
         hostlist, user, password = TestBaseClass.get_hosts()
         config = {
-                'hosts': TestBaseClass.hostlist
+                'hosts': hostlist
                 }
         if user == None and password == None:
             TestExistsMany.client = aerospike.client(config).connect()
@@ -90,11 +90,7 @@
 
     def test_exists_many_with_non_existent_keys(self):
 
-<<<<<<< HEAD
-        self.keys.append( ('test', 'demo', 'non-existent') )
-=======
         self.keys.append( ('test', 'demo', 'some_key') )
->>>>>>> b713b2f2
 
         records = TestExistsMany.client.exists_many( self.keys )
 
@@ -158,11 +154,7 @@
 
     def test_exists_many_with_non_existent_keys_in_middle(self):
 
-<<<<<<< HEAD
-        self.keys.append( ('test', 'demo', 'non-existent') )
-=======
         self.keys.append( ('test', 'demo', 'some_key') )
->>>>>>> b713b2f2
 
         for i in xrange(15,20):
             key = ('test', 'demo', i)
