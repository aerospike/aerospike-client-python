--- conflicted
+++ resolved
@@ -4,18 +4,13 @@
 import sys
 import cPickle as pickle
 from test_base_class import TestBaseClass
-<<<<<<< HEAD
+
+aerospike = pytest.importorskip("aerospike")
 try:
-    import aerospike
     from aerospike.exception import *
 except:
     print "Please install aerospike python client."
     sys.exit(1)
-=======
->>>>>>> 3feb24d2
-
-aerospike = pytest.importorskip("aerospike")
-
 
 class TestScanInfo(object):
     def setup_method(self, method):
@@ -81,15 +76,10 @@
         """
         Invoke scan_info() with incorrect policy
         """
-<<<<<<< HEAD
         policy = {
             'timeout': 0.5
         }
         try:
-=======
-        policy = {'timeout': 0.5}
-        with pytest.raises(Exception) as exception:
->>>>>>> 3feb24d2
             scan_id = self.client.scan_info(self.scan_id, policy)
 
         except ParamError as exception:
