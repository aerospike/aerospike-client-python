--- conflicted
+++ resolved
@@ -415,9 +415,6 @@
 u'age', u'uni_age_index', policy )
 
         assert retobj == 0L
-<<<<<<< HEAD
-        TestIndex.client.index_remove('test', u'age_index', policy);
-=======
         TestIndex.client.index_remove('test', u'age_index', policy);
 
     def test_createindex_with_correct_parameters_without_connection(self):
@@ -434,5 +431,4 @@
             etobj = client1.index_integer_create('test', 'demo', 'age', 'age_index', policy)
 
         assert exception.value[0] == 11L
-        assert exception.value[1] == 'No connection to aerospike cluster'
->>>>>>> 0ee3d34d
+        assert exception.value[1] == 'No connection to aerospike cluster'