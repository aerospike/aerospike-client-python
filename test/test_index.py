--- conflicted
+++ resolved
@@ -136,14 +136,8 @@
             #Invoke createindex() with set is int
         policy = {}
         with pytest.raises(Exception) as exception:
-<<<<<<< HEAD
-            retobj = TestIndex.client.index_integer_create('test', None, 'age',
+            retobj = TestIndex.client.index_integer_create('test', 1, 'age',
                                                            'age_index', policy)
-=======
-            retobj = TestIndex.client.index_integer_create( 'test', 1,
-'age', 'age_index' , policy)
-
->>>>>>> c0e555d3
         assert exception.value[0] == -2
         assert exception.value[1] == 'Set should be string, unicode or None'
 
@@ -316,27 +310,13 @@
     def test_create_string_index_with_set_is_none(self):
             #Invoke create string index() with set is None
         policy = {}
-<<<<<<< HEAD
         with pytest.raises(Exception) as exception:
             retobj = TestIndex.client.index_string_create('test', None, 'name',
                                                           'name_index', policy)
-=======
-        retobj = TestIndex.client.index_string_create('test', None,
-'name', 'name_index', policy)
 
         assert retobj == 0L
         TestIndex.client.index_remove('test', 'name_index', policy);
 
-    def test_create_string_index_with_set_is_int(self):
-            #Invoke create string index() with set is int
-        policy = {}
-
-        with pytest.raises(Exception) as exception:
-            retobj = TestIndex.client.index_string_create('test', 1, 'name', 'name_index', policy)
-
->>>>>>> c0e555d3
-        assert exception.value[0] == -2
-        assert exception.value[1] == 'Set should be string, unicode or None'
 
     def test_create_string_index_with_bin_is_none(self):
         """
