--- conflicted
+++ resolved
@@ -4,18 +4,13 @@
 import sys
 import cPickle as pickle
 from test_base_class import TestBaseClass
-<<<<<<< HEAD
+
+aerospike = pytest.importorskip("aerospike")
 try:
-    import aerospike
     from aerospike.exception import *
 except:
     print "Please install aerospike python client."
     sys.exit(1)
-=======
-
-aerospike = pytest.importorskip("aerospike")
-
->>>>>>> 3feb24d2
 
 class TestMapKeysIndex(object):
     def setup_class(cls):
@@ -115,7 +110,6 @@
             Invoke createindex() with incorrect namespace
         """
         policy = {}
-<<<<<<< HEAD
         try:
             retobj = TestMapKeysIndex.client.index_map_keys_create( 'test1', 'demo',
 'numeric_map', aerospike.INDEX_NUMERIC, 'test_numeric_map_index', policy )
@@ -123,14 +117,6 @@
         except InvalidRequest as exception:
             assert exception.code == 4
             assert exception.msg == 'Namespace Not Found'
-=======
-        with pytest.raises(Exception) as exception:
-            retobj = TestMapKeysIndex.client.index_map_keys_create(
-                'test1', 'demo', 'numeric_map', aerospike.INDEX_NUMERIC,
-                'test_numeric_map_index', policy)
-        assert exception.value[0] == 4
-        assert exception.value[1] == 'Namespace Not Found'
->>>>>>> 3feb24d2
 
     def test_mapkeysindex_with_incorrect_set(self):
         """
@@ -163,7 +149,6 @@
             Invoke createindex() with namespace is None
         """
         policy = {}
-<<<<<<< HEAD
         try:
             retobj = TestMapKeysIndex.client.index_map_keys_create( None, 'demo',
 'string_map', aerospike.INDEX_STRING, 'test_string_map_index', policy )
@@ -171,14 +156,6 @@
         except ParamError as exception:
             assert exception.code == -2
             assert exception.msg == 'Namespace should be a string'
-=======
-        with pytest.raises(Exception) as exception:
-            retobj = TestMapKeysIndex.client.index_map_keys_create(
-                None, 'demo', 'string_map', aerospike.INDEX_STRING,
-                'test_string_map_index', policy)
-        assert exception.value[0] == -2
-        assert exception.value[1] == 'Namespace should be a string'
->>>>>>> 3feb24d2
 
     def test_mapkeysindex_with_set_is_int(self):
         """
@@ -198,7 +175,6 @@
             Invoke createindex() with set is None
         """
         policy = {}
-<<<<<<< HEAD
         try:
             retobj = TestMapKeysIndex.client.index_map_keys_create( 'test', None,
 'string_map', aerospike.INDEX_STRING, 'test_string_map_index' , policy)
@@ -206,30 +182,15 @@
         except ParamError as exception:
             assert exception.code == -2
             assert exception.msg == 'Set should be a string'
-=======
-        retobj = TestMapKeysIndex.client.index_map_keys_create( 'test', None,
-'string_map', aerospike.INDEX_STRING, 'test_string_map_index' , policy)
-
-        assert retobj == 0L
-        TestMapKeysIndex.client.index_remove('test', 'test_string_map_index', policy);
-
->>>>>>> 3feb24d2
 
     def test_mapkeysindex_with_bin_is_none(self):
         """
             Invoke createindex() with bin is None
         """
         policy = {}
-<<<<<<< HEAD
         try:
             retobj = TestMapKeysIndex.client.index_map_keys_create( 'test', 'demo',
 None, aerospike.INDEX_NUMERIC, 'test_numeric_map_index' , policy)
-=======
-        with pytest.raises(Exception) as exception:
-            retobj = TestMapKeysIndex.client.index_map_keys_create(
-                'test', 'demo', None, aerospike.INDEX_NUMERIC,
-                'test_numeric_map_index', policy)
->>>>>>> 3feb24d2
 
         except ParamError as exception:
             assert exception.code == -2
@@ -240,23 +201,13 @@
             Invoke createindex() with index is None
         """
         policy = {}
-<<<<<<< HEAD
         try:
             retobj = TestMapKeysIndex.client.index_map_keys_create( 'test', 'demo',
 'string_map', aerospike.INDEX_STRING,  None, policy )
 
         except ParamError as exception:
             assert exception.code == -2
-            assert exception.msg == 'Index name should be a string'
-=======
-        with pytest.raises(Exception) as exception:
-            retobj = TestMapKeysIndex.client.index_map_keys_create(
-                'test', 'demo', 'string_map', aerospike.INDEX_STRING, None,
-                policy)
-
-        assert exception.value[0] == -2
-        assert exception.value[1] == 'Index name should be string or unicode'
->>>>>>> 3feb24d2
+            assert exception.msg == 'Index name should be string or unicode'
 
     def test_create_same_mapindex_multiple_times(self):
         """
@@ -388,15 +339,8 @@
         config = {'hosts': [('127.0.0.1', 3000)]}
         client1 = aerospike.client(config)
 
-<<<<<<< HEAD
         try:
             retobj = client1.index_map_keys_create('test', 'demo', 'string_map', aerospike.INDEX_STRING, 'test_string_map_index', policy)
-=======
-        with pytest.raises(Exception) as exception:
-            retobj = client1.index_map_keys_create(
-                'test', 'demo', 'string_map', aerospike.INDEX_STRING,
-                'test_string_map_index', policy)
->>>>>>> 3feb24d2
 
         except ClusterError as exception:
             assert exception.code == 11
