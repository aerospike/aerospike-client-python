# -*- coding: utf-8 -*-

import pytest
import sys
import time
import cPickle as pickle
from test_base_class import TestBaseClass

aerospike = pytest.importorskip("aerospike")
try:
    from aerospike.exception import *
except:
    print "Please install aerospike python client."
    sys.exit(1)

class SomeClass(object):

    pass


class TestDropUser(TestBaseClass):

    pytestmark = pytest.mark.skipif(
        TestBaseClass().get_hosts()[1] == None,
        reason="No user specified, may be not secured cluster.")

    def setup_method(self, method):
        """
        Setup method.
        """
        hostlist, user, password = TestBaseClass().get_hosts()
        config = {'hosts': hostlist}
        TestDropUser.Me = self
        self.client = aerospike.client(config).connect(user, password)
        try:
<<<<<<< HEAD
            self.client.admin_drop_user("foo")
=======
            self.client.admin_drop_user("foo-test")
>>>>>>> 5aea0ec8
        except:
            pass

    def teardown_method(self, method):
        """
        Teardoen method.
        """
        self.client.close()

    def test_drop_user_with_no_parameters(self):
        """
            Invoke drop_user() without any mandatory parameters.
        """
        with pytest.raises(TypeError) as typeError:
            self.client.admin_drop_user()

        assert "Required argument 'user' (pos 1) not found" in typeError.value

    def test_drop_user_with_policy_none(self):
        """
            Invoke drop_user() with policy none
        """
        policy = None
        user = "foo-test"
        password = "foo1"
        roles = ["read", "read-write", "sys-admin"]

        status = self.client.admin_create_user( user, password, roles, policy )

        time.sleep(2)

        assert status == 0
        user_details = self.client.admin_query_user( user, policy )

        assert user_details == ['read', 'read-write', 'sys-admin']

        status = self.client.admin_drop_user( user, policy )

        assert status == 0

        try:
            user_details = self.client.admin_query_user( user )

        except InvalidUser as exception:
            assert exception.code == 60L
            assert exception.msg == 'AEROSPIKE_INVALID_USER'

    def test_drop_user_with_user_none(self):
        """
            Invoke drop_user() with policy none
        """
        policy = {'timeout': 1000}
        try:
            self.client.admin_drop_user( None, policy )

        except ParamError as exception:
            assert exception.code == -2L
            assert exception.msg == 'Username should be a string'

    def test_drop_user_positive(self):
        """
            Invoke drop_user() with correct arguments.
        """
        policy = {'timeout': 1000}
        user = "foo-test"
        password = "foo1"
        roles = ["read", "read-write", "sys-admin"]

        status = self.client.admin_create_user( user, password, roles, policy )

        time.sleep(1)

        assert status == 0
        user_details = self.client.admin_query_user( user, policy )

        assert user_details == ['read', 'read-write', 'sys-admin']
        status = self.client.admin_drop_user( user, policy )
        assert status == 0

        time.sleep(1)

        try:
            user_details = self.client.admin_query_user( user, policy )

        except InvalidUser as exception:
            assert exception.code == 60L
            assert exception.msg == 'AEROSPIKE_INVALID_USER'

    def test_drop_user_positive_without_policy(self):

        """
            Invoke drop_user() with correct arguments.
        """
        policy = {
            'timeout': 1000
        }
        user = "foo-test"
        password = "foo1"
        roles = ["read", "read-write", "sys-admin"]

        status = self.client.admin_create_user( user, password, roles, policy )

        time.sleep(1)

        assert status == 0
        user_details = self.client.admin_query_user( user, policy )

        assert user_details == ['read', 'read-write', 'sys-admin']
        status = self.client.admin_drop_user( user )
        assert status == 0

        time.sleep(1)

        try:
            user_details = self.client.admin_query_user( user, policy )

        except InvalidUser as exception:
            assert exception.code == 60L
            assert exception.msg == 'AEROSPIKE_INVALID_USER'

    def test_drop_user_negative(self):
        """
            Invoke drop_user() with non-existent user.
        """
        policy = {}
        user = "foo-test"
        password = "foo1"
        roles = ["read", "read-write", "sys-admin"]
        try:
            user_details = self.client.admin_query_user( user, policy )

        except InvalidUser as exception:
            assert exception.code == 60L
            assert exception.msg == 'AEROSPIKE_INVALID_USER'

        try:
            status = self.client.admin_drop_user( user )

        except InvalidUser as exception:
            assert exception.code == 60L
            assert exception.msg == 'AEROSPIKE_INVALID_USER'

    def test_drop_user_policy_incorrect(self):
        """
            Invoke drop_user() with policy incorrect
        """
        policy = {'timeout': 1000}
        user = "incorrect-policy"
        password = "foo1"
        roles = ["read", "read-write", "sys-admin"]

        status = self.client.admin_create_user( user, password, roles, policy )

        time.sleep(1)

        assert status == 0
        user_details = self.client.admin_query_user( user, policy )

        assert user_details == ['read', 'read-write', 'sys-admin']
        policy = {
            'timeout': 0.2
        }
        try:
            status = self.client.admin_drop_user( user, policy )

        except ParamError as exception:
            assert exception.code == -2L
            assert exception.msg == 'timeout is invalid'

        status = self.client.admin_drop_user( user )

    def test_drop_user_with_extra_argument(self):
        """
            Invoke drop_user() with extra argument.
        """
        policy = {'timeout': 1000}
        with pytest.raises(TypeError) as typeError:
            self.client.admin_drop_user( "foo-test", policy, "" )

        assert "admin_drop_user() takes at most 2 arguments (3 given)" in typeError.value

    def test_drop_user_with_too_long_username(self):

        policy = {}
        user = "user$" * 1000
        password = "user10"
        roles = ["sys-admin"]

        try:
            status = self.client.admin_create_user( user, password, roles, policy )

        except InvalidUser as exception:
            assert exception.code == 60
            assert exception.msg == "AEROSPIKE_INVALID_USER"

        try:
            status = self.client.admin_drop_user( user, policy )

        except InvalidUser as exception:
            assert exception.code == 60
            assert exception.msg == "AEROSPIKE_INVALID_USER"

    def test_drop_user_with_special_characters_in_username(self):

        policy = {}
        user = "!#Q#AEQ@#$%&^*((^&*~~~````"
        password = "user4"
        roles = ["read-write"]

        try:
            status = self.client.admin_create_user( user, password, roles, policy )
            assert status == 0
        except:
            pass

        status = self.client.admin_drop_user( user )

        assert status == 0<|MERGE_RESOLUTION|>--- conflicted
+++ resolved
@@ -33,11 +33,7 @@
         TestDropUser.Me = self
         self.client = aerospike.client(config).connect(user, password)
         try:
-<<<<<<< HEAD
-            self.client.admin_drop_user("foo")
-=======
             self.client.admin_drop_user("foo-test")
->>>>>>> 5aea0ec8
         except:
             pass
 
