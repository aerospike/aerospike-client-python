--- conflicted
+++ resolved
@@ -33,16 +33,10 @@
         TestDropUser.Me = self
         self.client = aerospike.client(config).connect(user, password)
         try:
-<<<<<<< HEAD
-            self.client.admin_drop_user("foo")
-        except:
-            pass
-=======
             self.client.admin_drop_user("foo-test")
         except:
             pass
 
->>>>>>> 5aea0ec8
     def teardown_method(self, method):
         """
         Teardoen method.
