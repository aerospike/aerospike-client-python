--- conflicted
+++ resolved
@@ -42,21 +42,7 @@
         with pytest.raises(TypeError) as typeError:
             self.client.admin_drop_user()
 
-<<<<<<< HEAD
         assert "Required argument 'user' (pos 1) not found" in typeError.value
-=======
-        assert "Required argument 'policy' (pos 1) not found" in typeError.value
-
-    def test_drop_user_with_only_policy(self):
-        """
-            Invoke drop_user() with only policy.
-        """
-        policy = {'timeout': 1000}
-        with pytest.raises(TypeError) as typeError:
-            self.client.admin_drop_user(policy)
-
-        assert "Required argument 'user' (pos 2) not found" in typeError.value
->>>>>>> 3feb24d2
 
     def test_drop_user_with_policy_none(self):
         """
@@ -67,44 +53,21 @@
         password = "foo1"
         roles = ["read", "read-write", "sys-admin"]
 
-<<<<<<< HEAD
-        status = self.client.admin_create_user( user, password, roles, policy )
-=======
-        status = self.client.admin_create_user(policy, user, password, roles,
-                                               len(roles))
->>>>>>> 3feb24d2
-
-        time.sleep(2)
-
-        assert status == 0
-<<<<<<< HEAD
+        status = self.client.admin_create_user( user, password, roles, policy )
+
+        time.sleep(2)
+
+        assert status == 0
         user_details = self.client.admin_query_user( user, policy )
 
         assert user_details == [{'roles': ['read', 'read-write', 'sys-admin'], 'roles_size': 3, 'user': 'foo'}]
 
         status = self.client.admin_drop_user( user, policy )
-=======
-        user_details = self.client.admin_query_user(policy, user)
-
-        assert user_details == [{
-            'roles': ['sys-admin',
-                      'read',
-                      'read-write', ],
-            'roles_size': 3,
-            'user': 'foo'
-        }]
-
-        status = self.client.admin_drop_user(policy, user)
->>>>>>> 3feb24d2
-
-        assert status == 0
-
-        with pytest.raises(Exception) as exception:
-<<<<<<< HEAD
+
+        assert status == 0
+
+        with pytest.raises(Exception) as exception:
             user_details = self.client.admin_query_user( user )
-=======
-            user_details = self.client.admin_query_user(policy, user)
->>>>>>> 3feb24d2
 
         assert exception.value[0] == 60L
         assert exception.value[1] == 'AEROSPIKE_INVALID_USER'
@@ -115,11 +78,7 @@
         """
         policy = {'timeout': 1000}
         with pytest.raises(Exception) as exception:
-<<<<<<< HEAD
             self.client.admin_drop_user( None, policy )
-=======
-            self.client.admin_drop_user(policy, None)
->>>>>>> 3feb24d2
 
         assert exception.value[0] == -2L
         assert exception.value[1] == 'Username should be a string'
@@ -133,43 +92,21 @@
         password = "foo1"
         roles = ["read", "read-write", "sys-admin"]
 
-<<<<<<< HEAD
-        status = self.client.admin_create_user( user, password, roles, policy )
-=======
-        status = self.client.admin_create_user(policy, user, password, roles,
-                                               len(roles))
->>>>>>> 3feb24d2
-
-        time.sleep(2)
-
-        assert status == 0
-<<<<<<< HEAD
+        status = self.client.admin_create_user( user, password, roles, policy )
+
+        time.sleep(2)
+
+        assert status == 0
         user_details = self.client.admin_query_user( user, policy )
 
         assert user_details == [{'roles': ['read', 'read-write', 'sys-admin'], 'roles_size': 3, 'user': 'foo'}]
         status = self.client.admin_drop_user( user, policy )
-=======
-        user_details = self.client.admin_query_user(policy, user)
-
-        assert user_details == [{
-            'roles': ['sys-admin',
-                      'read',
-                      'read-write', ],
-            'roles_size': 3,
-            'user': 'foo'
-        }]
-        status = self.client.admin_drop_user(policy, user)
->>>>>>> 3feb24d2
         assert status == 0
 
         time.sleep(1)
 
         with pytest.raises(Exception) as exception:
-<<<<<<< HEAD
             user_details = self.client.admin_query_user( user, policy )
-=======
-            user_details = self.client.admin_query_user(policy, user)
->>>>>>> 3feb24d2
 
         assert exception.value[0] == 60L
         assert exception.value[1] == 'AEROSPIKE_INVALID_USER'
@@ -213,21 +150,13 @@
         password = "foo1"
         roles = ["read", "read-write", "sys-admin"]
         with pytest.raises(Exception) as exception:
-<<<<<<< HEAD
             user_details = self.client.admin_query_user( user, policy )
-=======
-            user_details = self.client.admin_query_user(policy, user)
->>>>>>> 3feb24d2
-
-        assert exception.value[0] == 60L
-        assert exception.value[1] == 'AEROSPIKE_INVALID_USER'
-
-        with pytest.raises(Exception) as exception:
-<<<<<<< HEAD
+
+        assert exception.value[0] == 60L
+        assert exception.value[1] == 'AEROSPIKE_INVALID_USER'
+
+        with pytest.raises(Exception) as exception:
             status = self.client.admin_drop_user( user )
-=======
-            status = self.client.admin_drop_user(policy, user)
->>>>>>> 3feb24d2
 
         assert exception.value[0] == 60L
         assert exception.value[1] == 'AEROSPIKE_INVALID_USER'
@@ -241,17 +170,11 @@
         password = "foo1"
         roles = ["read", "read-write", "sys-admin"]
 
-<<<<<<< HEAD
-        status = self.client.admin_create_user( user, password, roles, policy )
-=======
-        status = self.client.admin_create_user(policy, user, password, roles,
-                                               len(roles))
->>>>>>> 3feb24d2
-
-        time.sleep(2)
-
-        assert status == 0
-<<<<<<< HEAD
+        status = self.client.admin_create_user( user, password, roles, policy )
+
+        time.sleep(2)
+
+        assert status == 0
         user_details = self.client.admin_query_user( user, policy )
 
         assert user_details == [{'roles': ['read', 'read-write', 'sys-admin'
@@ -261,29 +184,11 @@
         }
         with pytest.raises(Exception) as exception:
             status = self.client.admin_drop_user( user, policy )
-=======
-        user_details = self.client.admin_query_user(policy, user)
-
-        assert user_details == [{
-            'roles': ['sys-admin',
-                      'read',
-                      'read-write', ],
-            'roles_size': 3,
-            'user': 'incorrect-policy'
-        }]
-        policy = {'timeout': 0.2}
-        with pytest.raises(Exception) as exception:
-            status = self.client.admin_drop_user(policy, user)
->>>>>>> 3feb24d2
 
         assert exception.value[0] == -2L
         assert exception.value[1] == 'timeout is invalid'
 
-<<<<<<< HEAD
         status = self.client.admin_drop_user( user )
-=======
-        status = self.client.admin_drop_user({}, user)
->>>>>>> 3feb24d2
 
     def test_drop_user_with_extra_argument(self):
         """
@@ -291,11 +196,7 @@
         """
         policy = {'timeout': 1000}
         with pytest.raises(TypeError) as typeError:
-<<<<<<< HEAD
             self.client.admin_drop_user( "foo", policy, "" )
-=======
-            self.client.admin_drop_user(policy, "foo", "")
->>>>>>> 3feb24d2
 
         assert "admin_drop_user() takes at most 2 arguments (3 given)" in typeError.value
 
@@ -307,22 +208,13 @@
         roles = ["sys-admin"]
 
         with pytest.raises(Exception) as exception:
-<<<<<<< HEAD
             status = self.client.admin_create_user( user, password, roles, policy )
-=======
-            status = self.client.admin_create_user(policy, user, password,
-                                                   roles, len(roles))
->>>>>>> 3feb24d2
 
         assert exception.value[0] == 60
         assert exception.value[1] == "AEROSPIKE_INVALID_USER"
 
         with pytest.raises(Exception) as exception:
-<<<<<<< HEAD
             status = self.client.admin_drop_user( user, policy )
-=======
-            status = self.client.admin_drop_user(policy, user)
->>>>>>> 3feb24d2
 
         assert exception.value[0] == 60
         assert exception.value[1] == "AEROSPIKE_INVALID_USER"
@@ -335,20 +227,11 @@
         roles = ["read-write"]
 
         try:
-<<<<<<< HEAD
             status = self.client.admin_create_user( user, password, roles, policy )
-=======
-            status = self.client.admin_create_user(policy, user, password,
-                                                   roles, len(roles))
->>>>>>> 3feb24d2
             assert status == 0
         except:
             pass
 
-<<<<<<< HEAD
         status = self.client.admin_drop_user( user )
-=======
-        status = self.client.admin_drop_user(policy, user)
->>>>>>> 3feb24d2
 
         assert status == 0