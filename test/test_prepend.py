# -*- coding: utf-8 -*-
import pytest
import time
import sys
import cPickle as pickle
from test_base_class import TestBaseClass
<<<<<<< HEAD
try:
    import aerospike
    from aerospike.exception import *
except:
    print "Please install aerospike python client."
    sys.exit(1)
=======

aerospike = pytest.importorskip("aerospike")

>>>>>>> 3feb24d2

class TestPrepend(object):
    def setup_class(cls):
        """
        Setup method.
        """
        hostlist, user, password = TestBaseClass.get_hosts()
        config = {'hosts': hostlist}
        if user == None and password == None:
            TestPrepend.client = aerospike.client(config).connect()
        else:
            TestPrepend.client = aerospike.client(config).connect(user,
                                                                  password)

    def teardown_class(cls):
        TestPrepend.client.close()

    def setup_method(self, method):
        for i in xrange(5):
            key = ('test', 'demo', i)
            rec = {'name': 'name%s' % (str(i)), 'age': i, 'nolist': [1, 2, 3]}
            TestPrepend.client.put(key, rec)

    def teardown_method(self, method):
        """
        Teardoen method.
        """
        for i in xrange(5):
            key = ('test', 'demo', i)
            TestPrepend.client.remove(key)

    def test_prepend_with_no_parameters(self):
        """
        Invoke prepend() without any mandatory parameters.
        """
        with pytest.raises(TypeError) as typeError:
            TestPrepend.client.prepend()
        assert "Required argument 'key' (pos 1) not found" in typeError.value

    def test_prepend_with_correct_paramters(self):
        """
        Invoke prepend() with correct parameters
        """
        key = ('test', 'demo', 1)
        TestPrepend.client.prepend(key, "name", "str")

        (key, meta, bins) = TestPrepend.client.get(key)

        assert bins == {'age': 1, 'name': 'strname1', 'nolist': [1, 2, 3]}

    def test_prepend_with_correct_policy(self):
        """
        Invoke prepend() with correct policy
        """
        key = ('test', 'demo', 1)
        policy = {
            'timeout': 1000,
            'key': aerospike.POLICY_KEY_SEND,
            'commit_level': aerospike.POLICY_COMMIT_LEVEL_ALL
        }

        TestPrepend.client.prepend(key, "name", "str", {}, policy)

        (key, meta, bins) = TestPrepend.client.get(key)

        assert bins == {'age': 1, 'name': 'strname1', 'nolist': [1, 2, 3]}

    def test_prepend_with_policy_key_send(self):
        """
        Invoke prepend() with policy key send
        """
        key = ('test', 'demo', 1)
        policy = {
            'timeout': 1000,
            'key': aerospike.POLICY_KEY_SEND,
            'retry': aerospike.POLICY_RETRY_ONCE,
            'commit_level': aerospike.POLICY_COMMIT_LEVEL_MASTER
        }
        TestPrepend.client.prepend(key, "name", "str", {}, policy)

        (key, meta, bins) = TestPrepend.client.get(key)

        assert bins == {'age': 1, 'name': 'strname1', 'nolist': [1, 2, 3]}
        assert key == ('test', 'demo', None, bytearray(
            b'\xb7\xf4\xb88\x89\xe2\xdag\xdeh>\x1d\xf6\x91\x9a\x1e\xac\xc4F\xc8')
                      )

    def test_prepend_with_policy_key_gen_EQ_ignore(self):
        """
        Invoke prepend() with gen eq positive
        """
        key = ('test', 'demo', 1)
        policy = {
            'timeout': 1000,
            'key': aerospike.POLICY_KEY_SEND,
            'retry': aerospike.POLICY_RETRY_ONCE,
            'gen': aerospike.POLICY_GEN_IGNORE
        }

        meta = {'gen': 10, 'ttl': 1200}
        TestPrepend.client.prepend(key, "name", "str", meta, policy)

        (key, meta, bins) = TestPrepend.client.get(key)

        assert bins == {'age': 1, 'name': 'strname1', 'nolist': [1, 2, 3]}
        assert key == ('test', 'demo', None, bytearray(
            b'\xb7\xf4\xb88\x89\xe2\xdag\xdeh>\x1d\xf6\x91\x9a\x1e\xac\xc4F\xc8')
                      )

    def test_prepend_with_policy_key_gen_EQ_positive(self):
        """
        Invoke prepend() with gen eq positive
        """
        key = ('test', 'demo', 1)
        policy = {
            'timeout': 1000,
            'key': aerospike.POLICY_KEY_SEND,
            'retry': aerospike.POLICY_RETRY_ONCE,
            'gen': aerospike.POLICY_GEN_EQ
        }
        (key, meta) = TestPrepend.client.exists(key)

        gen = meta['gen']
        meta = {'gen': gen, 'ttl': 1200}
        TestPrepend.client.prepend(key, "name", "str", meta, policy)

        (key, meta, bins) = TestPrepend.client.get(key)

        assert bins == {'age': 1, 'name': 'strname1', 'nolist': [1, 2, 3]}
        assert key == ('test', 'demo', None, bytearray(
            b'\xb7\xf4\xb88\x89\xe2\xdag\xdeh>\x1d\xf6\x91\x9a\x1e\xac\xc4F\xc8')
                      )

    def test_prepend_with_policy_key_gen_EQ_not_equal(self):
        """
        Invoke prepend() with policy key GEN_EQ not equal
        """
        key = ('test', 'demo', 1)
        policy = {
            'timeout': 1000,
            'key': aerospike.POLICY_KEY_SEND,
            'retry': aerospike.POLICY_RETRY_ONCE,
            'gen': aerospike.POLICY_GEN_EQ
        }
        (key, meta) = TestPrepend.client.exists(key)
        gen = meta['gen']
<<<<<<< HEAD
        
        meta = {
            'gen': gen + 5,
            'ttl': 1200
        }
        try:
=======

        meta = {'gen': gen + 5, 'ttl': 1200}
        with pytest.raises(Exception) as exception:
>>>>>>> 3feb24d2
            TestPrepend.client.prepend(key, "name", "str", meta, policy)

        except RecordGenerationError as exception:
            assert exception.code == 3
            assert exception.msg == "AEROSPIKE_ERR_RECORD_GENERATION"
            assert exception.bin == 'name'

        (key, meta, bins) = TestPrepend.client.get(key)

        assert bins == {'age': 1, 'name': 'name1', 'nolist': [1, 2, 3]}
        assert key == ('test', 'demo', None, bytearray(
            b'\xb7\xf4\xb88\x89\xe2\xdag\xdeh>\x1d\xf6\x91\x9a\x1e\xac\xc4F\xc8')
                      )

    def test_prepend_with_policy_key_gen_GT_lesser(self):
        """
        Invoke prepend() with gen GT positive lesser
        """
        key = ('test', 'demo', 1)
        policy = {
            'timeout': 1000,
            'key': aerospike.POLICY_KEY_SEND,
            'retry': aerospike.POLICY_RETRY_ONCE,
            'gen': aerospike.POLICY_GEN_GT
        }
        (key, meta) = TestPrepend.client.exists(key)

        gen = meta['gen']
<<<<<<< HEAD
        meta = {
            'gen': gen,
            'ttl': 1200
        }
        try:
=======
        meta = {'gen': gen, 'ttl': 1200}
        with pytest.raises(Exception) as exception:
>>>>>>> 3feb24d2
            TestPrepend.client.prepend(key, "name", "str", meta, policy)

        except RecordGenerationError as exception:
            assert exception.code == 3
            assert exception.msg == "AEROSPIKE_ERR_RECORD_GENERATION"
            assert exception.bin == "name"

        (key, meta, bins) = TestPrepend.client.get(key)

        assert bins == {'age': 1, 'name': 'name1', 'nolist': [1, 2, 3]}
        assert key == ('test', 'demo', None, bytearray(
            b'\xb7\xf4\xb88\x89\xe2\xdag\xdeh>\x1d\xf6\x91\x9a\x1e\xac\xc4F\xc8')
                      )

    def test_prepend_with_policy_key_gen_GT_positive(self):
        """
        Invoke prepend() with gen GT positive
        """
        key = ('test', 'demo', 1)
        policy = {
            'timeout': 1000,
            'key': aerospike.POLICY_KEY_SEND,
            'retry': aerospike.POLICY_RETRY_ONCE,
            'gen': aerospike.POLICY_GEN_GT
        }
        (key, meta) = TestPrepend.client.exists(key)

        gen = meta['gen']
        meta = {'gen': gen + 2, 'ttl': 1200}
        TestPrepend.client.prepend(key, "name", "str", meta, policy)

        (key, meta, bins) = TestPrepend.client.get(key)

        assert bins == {'age': 1, 'name': 'strname1', 'nolist': [1, 2, 3]}
        assert key == ('test', 'demo', None, bytearray(
            b'\xb7\xf4\xb88\x89\xe2\xdag\xdeh>\x1d\xf6\x91\x9a\x1e\xac\xc4F\xc8')
                      )

    def test_prepend_with_policy_key_digest(self):
        """
        Invoke prepend() with policy key digest
        """
        key = ('test', 'demo', None, bytearray("asd;as[d'as;djk;uyfl",
                                               "utf-8"))
        rec = {'name': 'name%s' % (str(1)), 'age': 1, 'nolist': [1, 2, 3]}
        TestPrepend.client.put(key, rec)

        policy = {
            'timeout': 1000,
            'key': aerospike.POLICY_KEY_DIGEST,
            'retry': aerospike.POLICY_RETRY_NONE
        }
        TestPrepend.client.prepend(key, "name", "str", {}, policy)

        (key, meta, bins) = TestPrepend.client.get(key)

        assert bins == {'age': 1, 'name': 'strname1', 'nolist': [1, 2, 3]}
        assert key == ('test', 'demo', None,
                       bytearray(b"asd;as[d\'as;djk;uyfl"))

        TestPrepend.client.remove(key)

    """
    def test_prepend_with_correct_policyandlist(self):
        #Invoke prepend() with correct policy
        key = ('test', 'demo', 1)
        policy = {
            'timeout': 1000,
            'key' : aerospike.POLICY_KEY_SEND
        }
        TestPrepend.client.prepend(key, "age", "str", policy)


        (key , meta, bins) = TestPrepend.client.get(key)

        assert bins == { 'age': 1, 'name': 'strname1', 'nolist': [1, 2, 3]}
    """

    def test_prepend_with_incorrect_policy(self):
        """
        Invoke prepend() with incorrect policy
        """
        key = ('test', 'demo', 1)
<<<<<<< HEAD
        policy = {
            'timeout': 0.5
        }
        try:
=======
        policy = {'timeout': 0.5}
        with pytest.raises(Exception) as exception:
>>>>>>> 3feb24d2
            TestPrepend.client.prepend(key, "name", "str", {}, policy)

        except ParamError as exception:
            assert exception.code == -2
            assert exception.msg == "timeout is invalid"

    def test_prepend_with_nonexistent_key(self):
        """
        Invoke prepend() with non-existent key
        """
        key = ('test', 'demo', 1000)
        status = TestPrepend.client.prepend(key, "name", "str")

        assert status == 0L
        TestPrepend.client.remove(key)

    def test_prepend_with_nonexistent_bin(self):
        """
        Invoke prepend() with non-existent bin
        """
        key = ('test', 'demo', 1)
        status = TestPrepend.client.prepend(key, "name1", "str")

        assert status == 0L

    def test_prepend_value_not_string(self):
        """
        Invoke prepend() not a string
        """
        key = ('test', 'demo', 1)
        with pytest.raises(TypeError) as typeError:
            TestPrepend.client.prepend(key, "name", 2)

        assert "Cannot concatenate 'str' and 'int' objects" in typeError.value

    def test_prepend_with_extra_parameter(self):
        """
        Invoke prepend() with extra parameter.
        """
        key = ('test', 'demo', 1)
        policy = {'timeout': 1000}
        with pytest.raises(TypeError) as typeError:
            TestPrepend.client.prepend(key, "name", "str", {}, policy, "")

        assert "prepend() takes at most 5 arguments (6 given)" in typeError.value

    def test_prepend_policy_is_string(self):
        """
        Invoke prepend() with policy is string
        """
        key = ('test', 'demo', 1)
        try:
            TestPrepend.client.prepend(key, "name", "abc", {}, "")

        except ParamError as exception:
            assert exception.code == -2
            assert exception.msg == "policy must be a dict"

    def test_prepend_key_is_none(self):
        """
        Invoke prepend() with key is none
        """
        try:
            TestPrepend.client.prepend(None, "name", "str")

        except ParamError as exception:
            assert exception.code == -2
            assert exception.msg == "key is invalid"

    def test_prepend_bin_is_none(self):
        """
        Invoke prepend() with bin is none
        """
        key = ('test', 'demo', 1)
        try:
            TestPrepend.client.prepend(key, None, "str")

<<<<<<< HEAD
        except ParamError as exception:
            assert exception.code == -2
            assert exception.msg == "Bin name should be of type string"
    
=======
        assert exception.value[0] == -2
        assert exception.value[1] == "Bin name should be of type string"

>>>>>>> 3feb24d2
    def test_prepend_unicode_string(self):
        """
        Invoke prepend() with unicode string
        """
        key = ('test', 'demo', 1)
        res = TestPrepend.client.prepend(key, "name", u"age")

        key, meta, bins = TestPrepend.client.get(key)
        assert bins['name'] == 'agename1'

    def test_prepend_unicode_bin_name(self):
        """
        Invoke prepend() with unicode string
        """
        key = ('test', 'demo', 1)
        res = TestPrepend.client.prepend(key, u"add", u"address")

        key, meta, bins = TestPrepend.client.get(key)
        assert bins['add'] == 'address'

    def test_prepend_with_correct_parameters_without_connection(self):
        """
        Invoke prepend() with correct parameters without connection
        """
        config = {'hosts': [('127.0.0.1', 3000)]}
        client1 = aerospike.client(config)
        key = ('test', 'demo', 1)

        try:
            client1.prepend(key, "name", "str")

        except ClusterError as exception:
            assert exception.code == 11L
            assert exception.msg == 'No connection to aerospike cluster'<|MERGE_RESOLUTION|>--- conflicted
+++ resolved
@@ -4,18 +4,13 @@
 import sys
 import cPickle as pickle
 from test_base_class import TestBaseClass
-<<<<<<< HEAD
+
+aerospike = pytest.importorskip("aerospike")
 try:
-    import aerospike
     from aerospike.exception import *
 except:
     print "Please install aerospike python client."
     sys.exit(1)
-=======
-
-aerospike = pytest.importorskip("aerospike")
-
->>>>>>> 3feb24d2
 
 class TestPrepend(object):
     def setup_class(cls):
@@ -162,18 +157,12 @@
         }
         (key, meta) = TestPrepend.client.exists(key)
         gen = meta['gen']
-<<<<<<< HEAD
         
         meta = {
             'gen': gen + 5,
             'ttl': 1200
         }
         try:
-=======
-
-        meta = {'gen': gen + 5, 'ttl': 1200}
-        with pytest.raises(Exception) as exception:
->>>>>>> 3feb24d2
             TestPrepend.client.prepend(key, "name", "str", meta, policy)
 
         except RecordGenerationError as exception:
@@ -202,16 +191,11 @@
         (key, meta) = TestPrepend.client.exists(key)
 
         gen = meta['gen']
-<<<<<<< HEAD
         meta = {
             'gen': gen,
             'ttl': 1200
         }
         try:
-=======
-        meta = {'gen': gen, 'ttl': 1200}
-        with pytest.raises(Exception) as exception:
->>>>>>> 3feb24d2
             TestPrepend.client.prepend(key, "name", "str", meta, policy)
 
         except RecordGenerationError as exception:
@@ -295,15 +279,10 @@
         Invoke prepend() with incorrect policy
         """
         key = ('test', 'demo', 1)
-<<<<<<< HEAD
         policy = {
             'timeout': 0.5
         }
         try:
-=======
-        policy = {'timeout': 0.5}
-        with pytest.raises(Exception) as exception:
->>>>>>> 3feb24d2
             TestPrepend.client.prepend(key, "name", "str", {}, policy)
 
         except ParamError as exception:
@@ -381,16 +360,10 @@
         try:
             TestPrepend.client.prepend(key, None, "str")
 
-<<<<<<< HEAD
         except ParamError as exception:
             assert exception.code == -2
             assert exception.msg == "Bin name should be of type string"
     
-=======
-        assert exception.value[0] == -2
-        assert exception.value[1] == "Bin name should be of type string"
-
->>>>>>> 3feb24d2
     def test_prepend_unicode_string(self):
         """
         Invoke prepend() with unicode string
