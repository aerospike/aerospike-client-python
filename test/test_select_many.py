--- conflicted
+++ resolved
@@ -78,20 +78,12 @@
         records = TestSelectMany.client.select_many(self.keys, filter_bins,
                                                     {'timeout': 20})
 
-<<<<<<< HEAD
-        assert type(records) == dict
-        assert len(records.keys()) == 5
-        assert records.keys() == [0, 1, 2, 3, 4]
-        for k in records.keys():
-            bins = records[k][2].keys()
-=======
         assert type(records) == list
         assert len(records) == 5
         assert Counter([x[0][2] for x in records]) == Counter([0, 1, 2, 3,
             4])
         for k in records:
             bins = k[2].keys()
->>>>>>> 5aea0ec8
             assert set(bins).intersection(set(filter_bins)) == set(bins)
 
     def test_select_many_with_none_policy(self):
