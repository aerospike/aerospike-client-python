--- conflicted
+++ resolved
@@ -21,19 +21,15 @@
             Invoke connect() with positive parameters.
         """
         config = {
-                'hosts': TestBaseClass.hostlist
+                'hosts': TestConnect.hostlist
                 }
-<<<<<<< HEAD
-        if TestBaseClass.user == None and TestBaseClass.password == None:
+        if TestConnect.user == None and TestConnect.password == None:
             self.client = aerospike.client(config).connect()
         else:
-            self.client = aerospike.client(config).connect(TestBaseClass.user, TestBaseClass.password)
+            self.client = aerospike.client(config).connect(TestConnect.user, TestConnect.password)
 
         assert self.client != None
-=======
-        self.client = aerospike.client(config).connect()
         assert self.client.isConnected() == True
->>>>>>> b713b2f2
         self.client.close()
 
     def test_connect_positive_with_policy(self):
@@ -41,16 +37,17 @@
             Invoke connect() with positive parameters and policy.
         """
         config = {
-                'hosts': TestBaseClass.hostlist,
+                'hosts': TestConnect.hostlist,
                 'policies': {
                    'timeout': 10000
                 }
                 }
-        if TestBaseClass.user == None and TestBaseClass.password == None:
+        if TestConnect.user == None and TestConnect.password == None:
             self.client = aerospike.client(config).connect()
         else:
-            self.client = aerospike.client(config).connect(TestBaseClass.user, TestBaseClass.password)
+            self.client = aerospike.client(config).connect(TestConnect.user, TestConnect.password)
        
+        assert self.client.isConnected() == True
         assert self.client.isConnected() == True
         self.client.close()
 
@@ -59,19 +56,14 @@
             Invoke connect() with multiple hosts.
         """
         config = {
-                'hosts': TestBaseClass.hostlist
+                'hosts': TestConnect.hostlist
                 }
-<<<<<<< HEAD
-        if TestBaseClass.user == None and TestBaseClass.password == None:
+        if TestConnect.user == None and TestConnect.password == None:
             self.client = aerospike.client(config).connect()
         else:
-            self.client = aerospike.client(config).connect(TestBaseClass.user, TestBaseClass.password)
+            self.client = aerospike.client(config).connect(TestConnect.user, TestConnect.password)
 
         assert self.client != None
-=======
-        self.client = aerospike.client(config).connect()
-        assert self.client.isConnected() == True
->>>>>>> b713b2f2
         self.client.close()
 
     def test_connect_config_not_dict(self):
