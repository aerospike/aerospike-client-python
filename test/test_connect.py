# -*- coding: utf-8 -*-

import pytest
import sys
import json
import cPickle as pickle
from test_base_class import TestBaseClass

aerospike = pytest.importorskip("aerospike")
try:
    from aerospike.exception import *
except:
    print "Please install aerospike python client."
    sys.exit(1)

class TestConnect(TestBaseClass):
    def setup_class(cls):
        hostlist, user, password = TestBaseClass.get_hosts()
        config = {'hosts': hostlist}
        TestConnect.config = config

    def test_version(self):
        """
            Check for aerospike vrsion
        """
<<<<<<< HEAD
        assert aerospike.__version__ == "1.0.56"
=======
        assert aerospike.__version__ != None
>>>>>>> 7019e159

    def test_connect_positive(self):
        """
            Invoke connect() with positive parameters.
        """
        config = {'hosts': TestConnect.hostlist}
        if TestConnect.user == None and TestConnect.password == None:
            self.client = aerospike.client(config).connect()
        else:
            self.client = aerospike.client(config).connect(
                TestConnect.user, TestConnect.password)

        assert self.client != None
        assert self.client.is_connected() == True
        self.client.close()

    def test_connect_positive_with_policy(self):
        """
            Invoke connect() with positive parameters and policy.
        """
        config = {
            'hosts': TestConnect.hostlist,
            'policies': {'timeout': 10000}
        }
        if TestConnect.user == None and TestConnect.password == None:
            self.client = aerospike.client(config).connect()
        else:
            self.client = aerospike.client(config).connect(
                TestConnect.user, TestConnect.password)

        assert self.client.is_connected() == True
        assert self.client.is_connected() == True
        self.client.close()

    def test_connect_positive_with_multiple_hosts(self):
        """
            Invoke connect() with multiple hosts.
        """
        config = {'hosts': TestConnect.hostlist}
        if TestConnect.user == None and TestConnect.password == None:
            self.client = aerospike.client(config).connect()
        else:
            self.client = aerospike.client(config).connect(
                TestConnect.user, TestConnect.password)

        assert self.client != None
        self.client.close()

    def test_connect_positive_unicode_hosts(self):
        """
            Invoke connect() with unicode hosts.
        """
        uni = json.dumps(TestConnect.hostlist[0])
        hostlist = json.loads(uni)
        config = {'hosts': [(hostlist[0], hostlist[1])],
                'policies': {'use_batch_direct': True}
                }
        if TestConnect.user == None and TestConnect.password == None:
            self.client = aerospike.client(config).connect()
        else:
            self.client = aerospike.client(config).connect(
                TestConnect.user, TestConnect.password)

        assert self.client != None
        assert self.client.is_connected() == True
        self.client.close()

    def test_connect_config_not_dict(self):
        """
            Invoke connect with config as Integer (non-dict)
        """
        config = 1
        try:
            self.client = aerospike.client(config).connect()
        except ParamError as exception:
            assert exception.code == -2
            assert exception.msg == "Parameters are incorrect"
    
    def test_connect_config_empty_dict(self):
        """
            Invoke connect() with config as empty dict.
        """
        config = {
                }
        try:
            self.client = aerospike.client(config).connect()

        except ParamError as exception:
            assert exception.code == -2L
            assert exception.msg == 'No hosts provided'

    def test_connect_missing_hosts_key(self):
        """
            Invoke connect() with host key missing in config dict.
        """
        config = {
                '': [('127.0.0.1', 3000)]
                }
        try:
            self.client = aerospike.client(config).connect()

        except ParamError as exception:
            assert exception.code == -2L
            assert exception.msg == 'No hosts provided'

    def test_connect_missing_address(self):
        """
            Invoke connect() with missing address in config dict.
        """
        config = {
                'hosts': [3000]
                }
        try:
            self.client = aerospike.client(config).connect()

        except ParamError as exception:
            assert exception.code == -2L

    def test_connect_missing_port(self):
        """
            Invoke connect() with missing port in config dict.
        """
        config = {
                'hosts': ['127.0.0.1']
                }
        self.client = aerospike.client(config).connect()
        assert self.client.is_connected() == True
        self.client.close()

    def test_connect_incorrect_port(self):
        """
            Invoke connect() with incorrect port in config dict.
        """
        config = {
                'hosts': [('127.0.0.1', 2000)]
                }
        try:
            self.client = aerospike.client(config).connect()

        except ClientError as exception:
            assert exception.code == -1
            assert exception.msg == 'Failed to seed cluster'

    def test_connect_port_is_string(self):
        """
            Invoke connect() with port as string in config dict.
        """
        config = {
                'hosts': [('127.0.0.1', '3000')]
                }
        try:
            self.client = aerospike.client(config).connect()

        except ClientError as exception:
            assert exception.code == -1
            assert exception.msg == 'Failed to seed cluster'<|MERGE_RESOLUTION|>--- conflicted
+++ resolved
@@ -23,11 +23,7 @@
         """
             Check for aerospike vrsion
         """
-<<<<<<< HEAD
-        assert aerospike.__version__ == "1.0.56"
-=======
         assert aerospike.__version__ != None
->>>>>>> 7019e159
 
     def test_connect_positive(self):
         """
