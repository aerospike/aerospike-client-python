# -*- coding: utf-8 -*-

import pytest
import sys
import cPickle as pickle
from test_base_class import TestBaseClass
<<<<<<< HEAD
try:
    import aerospike
    from aerospike.exception import *
except:
    print "Please install aerospike python client."
    sys.exit(1)
=======
>>>>>>> 3feb24d2

aerospike = pytest.importorskip("aerospike")


class TestConnect(TestBaseClass):
    def setup_class(cls):
        hostlist, user, password = TestBaseClass.get_hosts()
        config = {'hosts': hostlist}
        TestConnect.config = config

    def test_connect_positive(self):
        """
            Invoke connect() with positive parameters.
        """
        config = {'hosts': TestConnect.hostlist}
        if TestConnect.user == None and TestConnect.password == None:
            self.client = aerospike.client(config).connect()
        else:
            self.client = aerospike.client(config).connect(
                TestConnect.user, TestConnect.password)

        assert self.client != None
        assert self.client.isConnected() == True
        self.client.close()

    def test_connect_positive_with_policy(self):
        """
            Invoke connect() with positive parameters and policy.
        """
        config = {
            'hosts': TestConnect.hostlist,
            'policies': {'timeout': 10000}
        }
        if TestConnect.user == None and TestConnect.password == None:
            self.client = aerospike.client(config).connect()
        else:
            self.client = aerospike.client(config).connect(
                TestConnect.user, TestConnect.password)

        assert self.client.isConnected() == True
        assert self.client.isConnected() == True
        self.client.close()

    def test_connect_positive_with_multiple_hosts(self):
        """
            Invoke connect() with multiple hosts.
        """
        config = {'hosts': TestConnect.hostlist}
        if TestConnect.user == None and TestConnect.password == None:
            self.client = aerospike.client(config).connect()
        else:
            self.client = aerospike.client(config).connect(
                TestConnect.user, TestConnect.password)

        assert self.client != None
        self.client.close()

    def test_connect_config_not_dict(self):
        """
            Invoke connect with config as Integer (non-dict)
        """
        config = 1
        try:
            self.client = aerospike.client(config).connect()
<<<<<<< HEAD
        except ParamError as exception:
            assert exception.code == -2
            assert exception.msg == "Parameters are incorrect"
    
=======
        assert exception.value[0] == -1
        assert exception.value[1] == "Parameters are incorrect"

>>>>>>> 3feb24d2
    def test_connect_config_empty_dict(self):
        """
            Invoke connect() with config as empty dict.
        """
<<<<<<< HEAD
        config = {
                }
        try:
=======
        config = {}
        with pytest.raises(Exception) as exception:
>>>>>>> 3feb24d2
            self.client = aerospike.client(config).connect()

        except ParamError as exception:
            assert exception.code == -2L
            assert exception.msg == 'No hosts provided'

    def test_connect_missing_hosts_key(self):
        """
            Invoke connect() with host key missing in config dict.
        """
<<<<<<< HEAD
        config = {
                '': [('127.0.0.1', 3000)]
                }
        try:
=======
        config = {'': TestConnect.config['hosts']}
        with pytest.raises(Exception) as exception:
>>>>>>> 3feb24d2
            self.client = aerospike.client(config).connect()

        except ParamError as exception:
            assert exception.code == -2L
            assert exception.msg == 'No hosts provided'

    def test_connect_missing_address(self):
        """
            Invoke connect() with missing address in config dict.
        """
<<<<<<< HEAD
        config = {
                'hosts': [3000]
                }
        try:
=======
        config = {'hosts': [3000]}
        with pytest.raises(Exception) as exception:
>>>>>>> 3feb24d2
            self.client = aerospike.client(config).connect()

        except ParamError as exception:
            assert exception.code == -2L
            assert exception.msg == 'No hosts provided'

    def test_connect_missing_port(self):
        """
            Invoke connect() with missing port in config dict.
        """
<<<<<<< HEAD
        config = {
                'hosts': ['127.0.0.1']
                }
        try:
            self.client = aerospike.client(config).connect()
=======
        config = {'hosts': [TestConnect.config['hosts'][0]]}
        self.client = aerospike.client(config).connect()
>>>>>>> 3feb24d2

        except ClientError as exception:
            assert exception.code == -1
            assert exception.msg == 'Failed to seed cluster'

    def test_connect_incorrect_port(self):
        """
            Invoke connect() with incorrect port in config dict.
        """
<<<<<<< HEAD
        config = {
                'hosts': [('127.0.0.1', 2000)]
                }
        try:
=======
        config = {'hosts': [(TestConnect.config['hosts'][0][0], 12)]}
        with pytest.raises(Exception) as exception:
>>>>>>> 3feb24d2
            self.client = aerospike.client(config).connect()

        except ClientError as exception:
            assert exception.code == -1
            assert exception.msg == 'Failed to seed cluster'

    def test_connect_port_is_string(self):
        """
            Invoke connect() with port as string in config dict.
        """
<<<<<<< HEAD
        config = {
                'hosts': [('127.0.0.1', '3000')]
                }
        try:
=======
        config = {'hosts': TestConnect.config['hosts']}
        with pytest.raises(Exception) as exception:
>>>>>>> 3feb24d2
            self.client = aerospike.client(config).connect()

        except ClientError as exception:
            assert exception.code == -1
            assert exception.msg == 'Failed to seed cluster'<|MERGE_RESOLUTION|>--- conflicted
+++ resolved
@@ -4,18 +4,13 @@
 import sys
 import cPickle as pickle
 from test_base_class import TestBaseClass
-<<<<<<< HEAD
+
+aerospike = pytest.importorskip("aerospike")
 try:
-    import aerospike
     from aerospike.exception import *
 except:
     print "Please install aerospike python client."
     sys.exit(1)
-=======
->>>>>>> 3feb24d2
-
-aerospike = pytest.importorskip("aerospike")
-
 
 class TestConnect(TestBaseClass):
     def setup_class(cls):
@@ -77,28 +72,17 @@
         config = 1
         try:
             self.client = aerospike.client(config).connect()
-<<<<<<< HEAD
         except ParamError as exception:
             assert exception.code == -2
             assert exception.msg == "Parameters are incorrect"
     
-=======
-        assert exception.value[0] == -1
-        assert exception.value[1] == "Parameters are incorrect"
-
->>>>>>> 3feb24d2
     def test_connect_config_empty_dict(self):
         """
             Invoke connect() with config as empty dict.
         """
-<<<<<<< HEAD
         config = {
                 }
         try:
-=======
-        config = {}
-        with pytest.raises(Exception) as exception:
->>>>>>> 3feb24d2
             self.client = aerospike.client(config).connect()
 
         except ParamError as exception:
@@ -109,15 +93,10 @@
         """
             Invoke connect() with host key missing in config dict.
         """
-<<<<<<< HEAD
         config = {
                 '': [('127.0.0.1', 3000)]
                 }
         try:
-=======
-        config = {'': TestConnect.config['hosts']}
-        with pytest.raises(Exception) as exception:
->>>>>>> 3feb24d2
             self.client = aerospike.client(config).connect()
 
         except ParamError as exception:
@@ -128,15 +107,10 @@
         """
             Invoke connect() with missing address in config dict.
         """
-<<<<<<< HEAD
         config = {
                 'hosts': [3000]
                 }
         try:
-=======
-        config = {'hosts': [3000]}
-        with pytest.raises(Exception) as exception:
->>>>>>> 3feb24d2
             self.client = aerospike.client(config).connect()
 
         except ParamError as exception:
@@ -147,16 +121,11 @@
         """
             Invoke connect() with missing port in config dict.
         """
-<<<<<<< HEAD
         config = {
                 'hosts': ['127.0.0.1']
                 }
         try:
             self.client = aerospike.client(config).connect()
-=======
-        config = {'hosts': [TestConnect.config['hosts'][0]]}
-        self.client = aerospike.client(config).connect()
->>>>>>> 3feb24d2
 
         except ClientError as exception:
             assert exception.code == -1
@@ -166,15 +135,10 @@
         """
             Invoke connect() with incorrect port in config dict.
         """
-<<<<<<< HEAD
         config = {
                 'hosts': [('127.0.0.1', 2000)]
                 }
         try:
-=======
-        config = {'hosts': [(TestConnect.config['hosts'][0][0], 12)]}
-        with pytest.raises(Exception) as exception:
->>>>>>> 3feb24d2
             self.client = aerospike.client(config).connect()
 
         except ClientError as exception:
@@ -185,15 +149,10 @@
         """
             Invoke connect() with port as string in config dict.
         """
-<<<<<<< HEAD
         config = {
                 'hosts': [('127.0.0.1', '3000')]
                 }
         try:
-=======
-        config = {'hosts': TestConnect.config['hosts']}
-        with pytest.raises(Exception) as exception:
->>>>>>> 3feb24d2
             self.client = aerospike.client(config).connect()
 
         except ClientError as exception:
