# -*- coding: utf-8 -*-

import pytest
import sys
import time
from test_base_class import TestBaseClass
<<<<<<< HEAD
try:
    import aerospike
    from aerospike.exception import *
except:
    print "Please install aerospike python client."
    sys.exit(1)
=======

aerospike = pytest.importorskip("aerospike")

>>>>>>> 3feb24d2

class TestLMap(object):

    lmap = None
    client = None
    key = None

    def setup_class(cls):

        print "setup class invoked..."
        hostlist, user, password = TestBaseClass.get_hosts()
        config = {'hosts': hostlist}
        if user == None and password == None:
            TestLMap.client = aerospike.client(config).connect()
        else:
            TestLMap.client = aerospike.client(config).connect(user, password)

        TestLMap.key = ('test', 'demo', 'lmap_add_key')

        TestLMap.lmap = TestLMap.client.lmap(TestLMap.key, 'lmap_add_bin')

    def teardown_class(cls):
        print "teardown class invoked..."

        TestLMap.lmap.destroy()

        cls.client.close()

    #Put() - put an object to the map.
    #Get() - Get an object to the map.
    #Size() - Get the current item count of the set.
    def test_lmap_put_get_size_positive(self):
        """
            Invoke put() integer type data.
        """

        assert 0 == TestLMap.lmap.put('k1', 8)
        assert {u'k1': 8} == TestLMap.lmap.get('k1')

        assert 0 == TestLMap.lmap.put('k2', 86)
        assert {u'k2': 86} == TestLMap.lmap.get('k2')

        assert 0 == TestLMap.lmap.put(12, 'a')
        assert {12: u'a'} == TestLMap.lmap.get(12)

        assert 0 == TestLMap.lmap.put('k', 'a')
        assert {u'k': u'a'} == TestLMap.lmap.get('k')

        policy = {'key': aerospike.POLICY_KEY_SEND}

        rec = {"pi": 3.14}

        assert 0 == TestLMap.lmap.put('k11', rec)
        assert {u'k11': {u'pi': 3.14}} == TestLMap.lmap.get('k11')
        assert 5 == TestLMap.lmap.size(policy)

    #put() and Get() - put list to lmap.
    def test_lmap_put_get_list_positive(self):
        """
            Invoke put() method for list.
        """
        list = [12, 'a', bytearray("asd;as[d'as;d", "utf-8")]

        assert 0 == TestLMap.lmap.put('list', list)
        assert {
            u'list': [12, 'a', bytearray("asd;as[d'as;d", "utf-8")]
        } == TestLMap.lmap.get('list')

    #put() and Get() - put map to lmap.
    def test_lmap_put_map_positive(self):
        """
            Invoke put() method for map.
        """
        map = {
            'a': 12,
            '!@#@#$QSDAsd;as': bytearray("asd;as[d'as;d", "utf-8"),
        }

        assert 0 == TestLMap.lmap.put('', map)
        assert {
            u'':
            {'a': 12,
             '!@#@#$QSDAsd;as': bytearray("asd;as[d'as;d", "utf-8")}
        } == TestLMap.lmap.get('')

    #put() - LMap put duplicate key parameter.
    def test_lmap_put_duplicate_key(self):
        """
            Invoke put() method with duplicate key.
        """
        assert 0 == TestLMap.lmap.put('name', 'aa')
        assert 0 == TestLMap.lmap.put('name', 'bb')
        assert {u'name': u'bb'} == TestLMap.lmap.get('name')

    #put() - put() without any mandatory parameters.
    def test_lmap_no_parameter_negative(self):
        """
            Invoke put() without any mandatory parameters.
        """

        with pytest.raises(TypeError) as typeError:
            TestLMap.lmap.put()

        assert "Required argument 'key' (pos 1) not found" in typeError.value

    #Put_many() - put a map containing the entries to put to the lmap.
    def test_lmap_put_many_positive(self):
        """
            Invoke put_many() to put a map of objects to the set.
        """

        map1 = {'k76': 662, 'pq': 2022}

        map2 = {53: bytearray("aassd;as[d'as;d", "utf-8"), 'k98': map1}
        assert 0 == TestLMap.lmap.put_many(map2)

#Get() - Get() without any mandatory parameters.

    def test_lmap_get_element_negative(self):
        """
            Invoke get() without any mandatory parameters.
        """

        with pytest.raises(TypeError) as typeError:
            TestLMap.lmap.get()

    #Get() - Get() on non-existent key.
    def test_lmap_get_non_existent_element_positive(self):
        """
            Invoke get() non-existent element from set.
        """

        assert {} == TestLMap.lmap.get(1000)

    #Remove() - Remove an object from the set.
    def test_lmap_remove_element_positive(self):
        """
            Invoke remove() to remove element.
        """

        assert 0 == TestLMap.lmap.put('k47', 'aa')
        assert 0 == TestLMap.lmap.remove('k47')

    #Destroy() - Delete the entire lmap(LDT Remove).
    def test_lmap_destroy_positive(self):
        """
            Invoke destroy() to delete entire LDT.
        """
        key = ('test', 'demo', 'remove')

        lmap = self.client.lmap(key, 'lmap_put')

        lmap.put('k67', 876)

        assert 0 == lmap.destroy()

    def test_lmap_ldt_initialize_negative(self):
        """
            Initialize ldt with wrong key.
        """
        key = ('test', 'demo', 12.3)

<<<<<<< HEAD
        try:
=======
        with pytest.raises(Exception) as exception:
>>>>>>> 3feb24d2
            lmap = self.client.lmap(key, 'ldt_stk')

        except ParamError as exception:
            assert exception.code == -2
            assert exception.msg == "Parameters are incorrect"<|MERGE_RESOLUTION|>--- conflicted
+++ resolved
@@ -4,18 +4,13 @@
 import sys
 import time
 from test_base_class import TestBaseClass
-<<<<<<< HEAD
+
+aerospike = pytest.importorskip("aerospike")
 try:
-    import aerospike
     from aerospike.exception import *
 except:
     print "Please install aerospike python client."
     sys.exit(1)
-=======
-
-aerospike = pytest.importorskip("aerospike")
-
->>>>>>> 3feb24d2
 
 class TestLMap(object):
 
@@ -178,11 +173,7 @@
         """
         key = ('test', 'demo', 12.3)
 
-<<<<<<< HEAD
         try:
-=======
-        with pytest.raises(Exception) as exception:
->>>>>>> 3feb24d2
             lmap = self.client.lmap(key, 'ldt_stk')
 
         except ParamError as exception:
