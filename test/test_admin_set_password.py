# -*- coding: utf-8 -*-

import pytest
import sys
import time
from test_base_class import TestBaseClass

aerospike = pytest.importorskip("aerospike")


class TestSetPassword(TestBaseClass):

    pytestmark = pytest.mark.skipif(
        TestBaseClass().get_hosts()[1] == None,
        reason="No user specified, may be not secured cluster.")

    def setup_method(self, method):
        """
        Setup method
        """
        hostlist, user, password = TestBaseClass().get_hosts()
        config = {"hosts": hostlist}
        TestSetPassword.Me = self
        self.client = aerospike.client(config).connect(user, password)

<<<<<<< HEAD
        self.client.admin_create_user( "testsetpassworduser", "aerospike", ["read"], {})
=======
        self.client.admin_create_user({}, "testsetpassworduser", "aerospike",
                                      ["read"], 1)
>>>>>>> 3feb24d2

        self.delete_users = []

    def teardown_method(self, method):
        """
        Teardown method
        """

<<<<<<< HEAD
        self.client.admin_drop_user( "testsetpassworduser" )
=======
        self.client.admin_drop_user({}, "testsetpassworduser")
>>>>>>> 3feb24d2

        self.client.close()

    def test_set_password_without_any_parameters(self):

        with pytest.raises(TypeError) as typeError:
            status = self.client.admin_set_password()

        assert "Required argument 'user' (pos 1) not found" in typeError.value

    def test_set_password_with_proper_parameters(self):

        policy = {'timeout': 0}
        user = "testsetpassworduser"
        password = "newpassword"

<<<<<<< HEAD
        status = self.client.admin_set_password( user, password )
=======
        status = self.client.admin_set_password(policy, user, password)
>>>>>>> 3feb24d2

        assert status == 0

    def test_set_password_with_invalid_timeout_policy_value(self):

        policy = {'timeout': 0.1}
        user = "testsetpassworduser"
        password = "newpassword"

        with pytest.raises(Exception) as exception:
<<<<<<< HEAD
            status = self.client.admin_set_password( user, password, policy )
=======
            status = self.client.admin_set_password(policy, user, password)
>>>>>>> 3feb24d2

        assert exception.value[0] == -2
        assert exception.value[1] == "timeout is invalid"

    def test_set_password_with_proper_timeout_policy_value(self):

        policy = {'timeout': 4}
        user = "testsetpassworduser"
        password = "newpassword"

<<<<<<< HEAD
        status = self.client.admin_set_password( user, password, policy )
=======
        status = self.client.admin_set_password(policy, user, password)
>>>>>>> 3feb24d2

        assert status == 0

    def test_set_password_with_none_username(self):

        policy = {}
        user = None
        password = "newpassword"

<<<<<<< HEAD
        with pytest.raises(Exception) as exception :
            status = self.client.admin_set_password( user, password )
=======
        with pytest.raises(Exception) as exception:
            status = self.client.admin_set_password(policy, user, password)
>>>>>>> 3feb24d2

        assert exception.value[0] == -2
        assert exception.value[1] == "Username should be a string"

    def test_set_password_with_none_password(self):

        policy = {}
        user = "testsetpassworduser"
        password = None

        with pytest.raises(Exception) as exception:
<<<<<<< HEAD
            status = self.client.admin_set_password( user, password )
=======
            status = self.client.admin_set_password(policy, user, password)
>>>>>>> 3feb24d2

        assert exception.value[0] == -2
        assert exception.value[1] == "Password should be a string"

    def test_set_password_with_non_existent_user(self):

        policy = {}
        user = "new_user"
        password = "newpassword"

        with pytest.raises(Exception) as exception:
<<<<<<< HEAD
            status = self.client.admin_set_password( user, password, policy )
=======
            status = self.client.admin_set_password(policy, user, password)
>>>>>>> 3feb24d2

        assert exception.value[0] == 60
        assert exception.value[1] == "AEROSPIKE_INVALID_USER"

    def test_set_password_with_too_long_password(self):

        policy = {}
        user = "testsetpassworduser"
        password = "newpassword$" * 1000

<<<<<<< HEAD
        status = self.client.admin_set_password( user, password, policy )
=======
        status = self.client.admin_set_password(policy, user, password)
>>>>>>> 3feb24d2

        assert status == 0<|MERGE_RESOLUTION|>--- conflicted
+++ resolved
@@ -23,12 +23,7 @@
         TestSetPassword.Me = self
         self.client = aerospike.client(config).connect(user, password)
 
-<<<<<<< HEAD
         self.client.admin_create_user( "testsetpassworduser", "aerospike", ["read"], {})
-=======
-        self.client.admin_create_user({}, "testsetpassworduser", "aerospike",
-                                      ["read"], 1)
->>>>>>> 3feb24d2
 
         self.delete_users = []
 
@@ -37,11 +32,7 @@
         Teardown method
         """
 
-<<<<<<< HEAD
         self.client.admin_drop_user( "testsetpassworduser" )
-=======
-        self.client.admin_drop_user({}, "testsetpassworduser")
->>>>>>> 3feb24d2
 
         self.client.close()
 
@@ -58,11 +49,7 @@
         user = "testsetpassworduser"
         password = "newpassword"
 
-<<<<<<< HEAD
         status = self.client.admin_set_password( user, password )
-=======
-        status = self.client.admin_set_password(policy, user, password)
->>>>>>> 3feb24d2
 
         assert status == 0
 
@@ -73,11 +60,7 @@
         password = "newpassword"
 
         with pytest.raises(Exception) as exception:
-<<<<<<< HEAD
             status = self.client.admin_set_password( user, password, policy )
-=======
-            status = self.client.admin_set_password(policy, user, password)
->>>>>>> 3feb24d2
 
         assert exception.value[0] == -2
         assert exception.value[1] == "timeout is invalid"
@@ -88,11 +71,7 @@
         user = "testsetpassworduser"
         password = "newpassword"
 
-<<<<<<< HEAD
         status = self.client.admin_set_password( user, password, policy )
-=======
-        status = self.client.admin_set_password(policy, user, password)
->>>>>>> 3feb24d2
 
         assert status == 0
 
@@ -102,13 +81,8 @@
         user = None
         password = "newpassword"
 
-<<<<<<< HEAD
         with pytest.raises(Exception) as exception :
             status = self.client.admin_set_password( user, password )
-=======
-        with pytest.raises(Exception) as exception:
-            status = self.client.admin_set_password(policy, user, password)
->>>>>>> 3feb24d2
 
         assert exception.value[0] == -2
         assert exception.value[1] == "Username should be a string"
@@ -120,11 +94,7 @@
         password = None
 
         with pytest.raises(Exception) as exception:
-<<<<<<< HEAD
             status = self.client.admin_set_password( user, password )
-=======
-            status = self.client.admin_set_password(policy, user, password)
->>>>>>> 3feb24d2
 
         assert exception.value[0] == -2
         assert exception.value[1] == "Password should be a string"
@@ -136,11 +106,7 @@
         password = "newpassword"
 
         with pytest.raises(Exception) as exception:
-<<<<<<< HEAD
             status = self.client.admin_set_password( user, password, policy )
-=======
-            status = self.client.admin_set_password(policy, user, password)
->>>>>>> 3feb24d2
 
         assert exception.value[0] == 60
         assert exception.value[1] == "AEROSPIKE_INVALID_USER"
@@ -151,10 +117,6 @@
         user = "testsetpassworduser"
         password = "newpassword$" * 1000
 
-<<<<<<< HEAD
         status = self.client.admin_set_password( user, password, policy )
-=======
-        status = self.client.admin_set_password(policy, user, password)
->>>>>>> 3feb24d2
 
         assert status == 0