--- conflicted
+++ resolved
@@ -83,15 +83,6 @@
                     pass
 
         request.addfinalizer(teardown)
-
-    def test_neg_operate_with_no_parameters(self):
-        """
-        Invoke opearte() without any mandatory parameters.
-        """
-        with pytest.raises(TypeError) as typeError:
-            self.as_connection.operate()
-        assert "Required argument 'key' (pos 1) not found" in str(
-            typeError.value)
 
     @pytest.mark.parametrize("key, llist, expected", [
         (('test', 'demo', 1), 
@@ -255,8 +246,8 @@
                   "bin": "age",
                   "val": 3}, {"op": aerospike.OPERATOR_READ,
                               "bin": "name"}]),
-    ])
-    def test_operate_with_policy_gen_ignore(self, key, policy, meta, llist):
+        ])
+    def test_pos_operate_with_policy_gen_ignore(self, key, policy, meta, llist):
         """
         Invoke operate() with gen ignore.
         """
@@ -268,7 +259,7 @@
             b'\xb7\xf4\xb88\x89\xe2\xdag\xdeh>\x1d\xf6\x91\x9a\x1e\xac\xc4F\xc8')
         )
     
-    def test_operate_with_policy_gen_EQ_positive(self):
+    def test_pos_operate_with_policy_gen_EQ(self):
         """
         Invoke operate() with gen EQ positive.
         """
@@ -313,7 +304,7 @@
             [{"op": aerospike.OPERATOR_TOUCH}]),
 
         ])
-    def test_operate_touch_operation_with_bin_and_value_combination(self, key, llist):
+    def test_pos_operate_touch_operation_with_bin_and_value_combination(self, key, llist):
         """
         Invoke operate() with touch value with bin and value combination.
         """
@@ -324,7 +315,7 @@
 
         assert meta['ttl'] != None
     
-    def test_operate_with_policy_gen_EQ_not_equal(self):
+    def test_pos_operate_with_policy_gen_EQ_not_equal(self):
         """
         Invoke operate() with gen not equal.
         """
@@ -368,7 +359,7 @@
         assert key == ('test', 'demo', None,
                        bytearray(b'\xb7\xf4\xb88\x89\xe2\xdag\xdeh>\x1d\xf6\x91\x9a\x1e\xac\xc4F\xc8'))
 
-    def test_operate_with_policy_gen_GT_lesser(self):
+    def test_pos_operate_with_policy_gen_GT_lesser(self):
         """
         Invoke operate() with gen GT lesser.
         """
@@ -432,54 +423,6 @@
             b'\xb7\xf4\xb88\x89\xe2\xdag\xdeh>\x1d\xf6\x91\x9a\x1e\xac\xc4F\xc8')
         )
 
-    def test_neg_opearte_with_incorrect_polic(self):
-        """
-        Invoke operate() with incorrect policy
-        """
-        key = ('test', 'demo', 1)
-        policy = {'timeout': 0.5}
-        llist = [
-            {"op": aerospike.OPERATOR_PREPEND,
-             "bin": "name",
-             "val": "ram"},
-            {"op": aerospike.OPERATOR_INCR,
-             "bin": "age",
-             "val": 3}, {"op": aerospike.OPERATOR_READ,
-                         "bin": "name"}
-        ]
-
-        try:
-            self.as_connection.operate(key, llist, {}, policy)
-
-        except e.ParamError as exception:
-            assert exception.code == -2
-            assert exception.msg == "timeout is invalid"
-
-    def test_neg_opearte_on_same_bin(self):
-        """
-        Invoke operate() on same bin
-        """
-        key = ('test', 'demo', 1)
-        policy = {'timeout': 5000}
-        llist = [
-            {"op": aerospike.OPERATOR_PREPEND,
-             "bin": "name",
-             "val": "ram"},
-            {"op": aerospike.OPERATOR_APPEND,
-             "bin": "name",
-             "val": "aa"},
-            {"op": aerospike.OPERATOR_INCR,
-             "bin": "age",
-             "val": 3}, {"op": aerospike.OPERATOR_READ,
-                         "bin": "name"}
-        ]
-
-        try:
-            self.as_connection.operate(key, llist, {}, policy)
-
-        except e.InvalidRequest as exception:
-            assert exception.code == 4
-
     def test_pos_operate_with_nonexistent_key(self):
         """
         Invoke operate() with non-existent key
@@ -511,6 +454,640 @@
         key, _, bins = self.as_connection.operate(key, llist)
 
         assert bins == {'addr': 'pune'}
+
+    def test_pos_operate_increment_nonexistent_key(self):
+        """
+        Invoke operate() with increment with nonexistent_key
+        """
+        key = ('test', 'demo', "non_existentkey")
+        llist = [{"op": aerospike.OPERATOR_INCR, "bin": "age", "val": 5}]
+
+        self.as_connection.operate(key, llist)
+
+        (key, _, bins) = self.as_connection.get(key)
+
+        assert bins == {"age": 5}
+
+        self.as_connection.remove(key)
+
+    def test_pos_operate_increment_nonexistent_bin(self):
+        """
+        Invoke operate() with increment with nonexistent_bin
+        """
+        key = ('test', 'demo', 1)
+        llist = [{"op": aerospike.OPERATOR_INCR, "bin": "my_age", "val": 5}]
+
+        self.as_connection.operate(key, llist)
+
+        (key, _, bins) = self.as_connection.get(key)
+
+        assert bins == {"my_age": 5, "age": 1, "name": "name1"}
+
+    def test_pos_operate_with_correct_paramters_without_connection(self):
+        """
+        Invoke operate() with correct parameters without connection
+        """
+        key = ('test', 'demo', 1)
+        config = {'hosts': [('127.0.0.1', 3000)]}
+        client1 = aerospike.client(config)
+        llist = [
+            {"op": aerospike.OPERATOR_PREPEND,
+             "bin": "name",
+             "val": u"ram"},
+            {"op": aerospike.OPERATOR_INCR,
+             "bin": "age",
+             "val": 3}, {"op": aerospike.OPERATOR_READ,
+                         "bin": "name"}
+        ]
+
+        try:
+            key, _, _ = client1.operate(key, llist)
+
+        except e.ClusterError as exception:
+            assert exception.code == 11
+
+    def test_pos_operate_write_set_to_aerospike_null(self):
+        """
+        Invoke operate() with write command with bin set to aerospike_null
+        """
+        key = ('test', 'demo', 'null_record')
+
+        bins = {"name": "John", "no": 3}
+
+        assert 0 == self.as_connection.put(key, bins)
+
+        (key, _, bins) = self.as_connection.get(key)
+
+        assert {"name": "John", "no": 3} == bins
+
+        llist = [
+            {
+                "op": aerospike.OPERATOR_WRITE,
+                "bin": "no",
+                "val": aerospike.null
+            },
+            {
+                "op": aerospike.OPERATOR_READ,
+                "bin": "no"
+            }
+        ]
+
+        (key, _, bins) = self.as_connection.operate(key, llist)
+
+        assert {} == bins
+
+        self.as_connection.remove(key)
+
+    @pytest.mark.parametrize("key, llist, expected", [
+        (('test', 'demo', 'prepend_int'),                   # prepend_with_int
+            [{
+                "op": aerospike.OPERATOR_PREPEND,
+                "bin": "age",
+                "val": 4},
+            {
+                "op": aerospike.OPERATOR_READ,
+                "bin": "age"
+            }],
+            {'age': 4}),
+        (('test', 'demo', 'append_dict'),                  # append_with_dict        
+            [{
+                "op": aerospike.OPERATOR_APPEND,
+                "bin": "dict",
+                "val": {"a": 1, "b": 2}},
+            {
+                "op": aerospike.OPERATOR_READ,
+                "bin": "dict"
+            }],
+            {'dict': {"a": 1, "b": 2}}),
+        (('test', 'demo', 'incr_string'),               # incr_with_string
+          [{
+                "op": aerospike.OPERATOR_INCR,
+                "bin": "name",
+                "val": "aerospike"},
+            {
+                "op": aerospike.OPERATOR_READ,
+                "bin": "name"
+            }],
+            {'name': 'aerospike'}),
+        ])
+    def test_pos_operate_new_record(self, key, llist, expected):
+        """
+        Invoke operate() with prepend command on a new record
+        """
+        (key, _, bins) = TestOperate.client_no_typechecks.operate(key, llist)
+        assert expected == bins
+        TestOperate.client_no_typechecks.remove(key)
+
+    @pytest.mark.parametrize("key, llist", [
+        (('test', 'demo', 1), 
+            [{                                          # int
+                "op": aerospike.OPERATOR_PREPEND,
+                "bin": "age",
+                "val": 4},
+            {
+                "op": aerospike.OPERATOR_READ,
+                "bin": "age"
+            }]), 
+        (('test', 'demo', 'existing_key'),                             # Existing list
+            [{
+                "op": aerospike.OPERATOR_PREPEND,
+                "bin": "list",
+                "val": ['c']},
+            {
+                "op": aerospike.OPERATOR_READ,
+                "bin": "list"
+            }]),
+        (('test', 'demo', 'existing_key'),                            # Existing dict
+            [{
+                "op": aerospike.OPERATOR_APPEND,
+                "bin": "dict",
+                "val": {"c": 2}},
+            {
+                "op": aerospike.OPERATOR_READ,
+                "bin": "dict"
+            }]),
+        (('test', 'demo', 'existing_key'),                          # Exiting float
+            [{
+                "op": aerospike.OPERATOR_APPEND,
+                "bin": "float",
+                "val": 3.4},
+            {
+                "op": aerospike.OPERATOR_READ,
+                "bin": "float"
+            }]),
+        (('test', 'demo', 1),                                       # Existing string
+            [{
+                "op": aerospike.OPERATOR_INCR,
+                "bin": "name",
+                "val": "aerospike"},
+            {
+                "op": aerospike.OPERATOR_READ,
+                "bin": "name"
+            }]),
+        (('test', 'demo', 'existing_key'),                          # Existing Bytearray
+            [{
+                "op": aerospike.OPERATOR_INCR,
+                "bin": "bytearray",
+                "val": bytearray("abc", "utf-8")},
+            {
+                "op": aerospike.OPERATOR_READ,
+                "bin": "bytearray"
+            }]),
+        ])
+    def test_pos_operate_prepend_with_existing_record(self, key, llist):
+        """
+        Invoke operate() with prepend command on a existing record
+        """
+        try:
+            (key, _, _) = TestOperate.client_no_typechecks.operate(key, llist)
+
+        except e.BinIncompatibleType as exception:
+            assert exception.code == 12
+
+        TestOperate.client_no_typechecks.remove(key)
+
+    def test_pos_operate_incr_with_geospatial_new_record(self):
+        """
+        Invoke operate() with incr command on a new record
+        """
+        key = ('test', 'demo', 'geospatial_key')
+
+        llist = [
+            {
+                "op": aerospike.OPERATOR_INCR,
+                "bin": "geospatial",
+                "val": aerospike.GeoJSON({"type": "Point", "coordinates":
+                                          [42.34, 58.62]})
+            },
+            {
+                "op": aerospike.OPERATOR_READ,
+                "bin": "geospatial"
+            }
+        ]
+
+        (key, _, bins) = TestOperate.client_no_typechecks.operate(key, llist)
+
+        assert bins['geospatial'].unwrap() == {
+            'coordinates': [42.34, 58.62], 'type': 'Point'}
+        TestOperate.client_no_typechecks.remove(key)
+
+    def test_pos_operate_with_bin_length_extra_nostricttypes(self):
+        """
+        Invoke operate() with bin length extra. Strict types disabled
+        """
+        key = ('test', 'demo', 1)
+
+        max_length = 'a'
+        for _ in range(20):
+            max_length = max_length + 'a'
+
+        llist = [
+            {"op": aerospike.OPERATOR_PREPEND,
+             "bin": "name",
+             "val": u"ram"},
+            {"op": aerospike.OPERATOR_INCR,
+             "bin": max_length,
+             "val": 3}
+        ]
+
+        TestOperate.client_no_typechecks.operate(key, llist)
+
+        (key, _, bins) = TestOperate.client_no_typechecks.get(key)
+
+        assert bins == {"name": "ramname1", "age": 1}
+
+    def test_pos_operate_with_command_invalid_nostricttypes(self):
+        """
+        Invoke operate() with an invalid command. Strict types disabled
+        """
+        key = ('test', 'demo', 1)
+
+        llist = [
+            {"op": aerospike.OPERATOR_PREPEND,
+             "bin": "name",
+             "val": u"ram"},
+            {"op": 3,
+             "bin": "age",
+             "val": 3}, {"op": aerospike.OPERATOR_READ,
+                         "bin": "name"}
+        ]
+
+        key, _, bins = TestOperate.client_no_typechecks.operate(key, llist)
+
+        assert bins == {'name': 'ramname1'}
+
+    def test_pos_operate_prepend_set_to_aerospike_null(self):
+        """
+        Invoke operate() with prepend command with bin set to aerospike_null
+        """
+        key = ('test', 'demo', 'null_record')
+
+        bins = {"name": "John", "no": 3}
+
+        assert 0 == self.as_connection.put(key, bins)
+
+        (key, _, bins) = self.as_connection.get(key)
+
+        assert {"name": "John", "no": 3} == bins
+
+        llist = [
+            {
+                "op": aerospike.OPERATOR_PREPEND,
+                "bin": "no",
+                "val": aerospike.null
+            },
+            {
+                "op": aerospike.OPERATOR_READ,
+                "bin": "no"
+            }
+        ]
+
+        try:
+            (key, _, bins) = self.as_connection.operate(key, llist)
+
+        except e.InvalidRequest as exception:
+            assert exception.code == 4
+        self.as_connection.remove(key)
+
+    @pytest.mark.parametrize("list, result, bin, expected", [
+        ([
+            {"op": aerospike.OP_LIST_APPEND,
+             "bin": "int_bin",
+             "val": 7},
+            {"op": aerospike.OP_LIST_GET,
+             "bin": "int_bin",
+             "index": 4},
+            ], {"int_bin": 7}, "int_bin", [1, 2, 3, 4, 7]),
+        ([
+            {"op": aerospike.OP_LIST_APPEND_ITEMS,
+             "bin": "int_bin",
+             "val": [7, 9]},
+            {"op": aerospike.OP_LIST_GET_RANGE,
+             "bin": "int_bin",
+             "index": 3,
+             "val": 3},
+            ], {'int_bin': [4, 7, 9]}, "int_bin", [1, 2, 3, 4, 7,9]),
+        ([
+            {"op": aerospike.OP_LIST_INSERT,
+             "bin": "int_bin",
+             "val": 7,
+             "index": 2},
+            {"op": aerospike.OP_LIST_POP,
+             "bin": "int_bin",
+             "index": 2}
+        ], {'int_bin': 7}, "int_bin", [1, 2, 3, 4]),
+        ([
+            {"op": aerospike.OP_LIST_INSERT_ITEMS,
+             "bin": "int_bin",
+             "val": [7, 9],
+             "index": 2},
+            {"op": aerospike.OP_LIST_POP_RANGE,
+             "bin": "int_bin",
+             "index": 2,
+             "val": 2}
+        ], {'int_bin': [7, 9]}, "int_bin", [1, 2, 3, 4]),
+        ([
+            {"op": aerospike.OP_LIST_SET,
+             "bin": "int_bin",
+             "index": 2,
+             "val": 18},
+            {"op": aerospike.OP_LIST_GET,
+             "bin": "int_bin",
+             "index": 2}
+        ], {'int_bin': 18}, "int_bin", [1, 2, 18, 4]),
+        ([
+            {"op": aerospike.OP_LIST_SET,
+             "bin": "int_bin",
+             "index": 6,
+             "val": 10},
+            {"op": aerospike.OP_LIST_GET,
+             "bin": "int_bin",
+             "index": 6}
+        ], {'int_bin': 10}, "int_bin", [1, 2, 3, 4, None, None, 10])
+        ])
+    def test_pos_operate_with_list_addition_operations(self, list, result, bin,
+            expected):
+        """
+        Invoke operate() with list addition operations
+        """
+        key = ('test', 'demo', 'list_key')
+
+        key, _, bins = self.as_connection.operate(key, list)
+
+        assert bins == result
+        
+        key, _, bins = self.as_connection.get(key)
+
+        assert bins[bin] == expected
+
+    @pytest.mark.parametrize("list, bin, expected", [
+        ([
+            {"op": aerospike.OP_LIST_REMOVE,
+             "bin": "int_bin",
+             "index": 2},
+            ], "int_bin", [1, 2, 4]),
+        ([
+            {"op": aerospike.OP_LIST_REMOVE_RANGE,
+             "bin": "int_bin",
+             "index": 2,
+             "val": 2},
+            ], "int_bin", [1, 2]),
+        ([
+            {"op": aerospike.OP_LIST_TRIM,
+             "bin": "int_bin",
+             "index": 2,
+             "val": 2},
+            ], "int_bin", [3, 4]),
+        ([
+            {"op": aerospike.OP_LIST_CLEAR,
+             "bin": "int_bin"}
+            ], "int_bin", [])
+        ])
+    def test_pos_operate_with_list_remove_operations(self, list, bin,
+            expected):
+        """
+        Invoke operate() with list remove operations
+        """
+        key = ('test', 'demo', 'list_key')
+
+        self.as_connection.operate(key, list)
+
+        key, _, bins = self.as_connection.get(key)
+
+        assert bins[bin] == expected
+
+    def test_pos_operate_with_list_size(self):
+        """
+        Invoke operate() with list_size operation
+        """
+        key = ('test', 'demo', 'list_key')
+        list = [
+            {"op": aerospike.OP_LIST_SIZE,
+             "bin": "int_bin"}
+        ]
+
+        key, _, bins = self.as_connection.operate(key, list)
+
+        assert bins == {'int_bin': 4}
+
+    def test_pos_operate_with_list_get_range_val_out_of_bounds(self):
+        """
+        Invoke operate() with list_get_range operation and value out of bounds
+        """
+        key = ('test', 'demo', 'list_key')
+        list = [{"op": aerospike.OP_LIST_GET_RANGE,
+             "bin": "int_bin",
+             "index": 2,
+             "val": 9}] 
+
+        (key, meta, bins) = self.as_connection.operate(key, list)
+
+        assert bins == {'int_bin': [3, 4]}
+
+    def test_pos_operate_with_list_trim_val_with_negative_value(self):
+        """
+        Invoke operate() with list_trimoperation and value is negative
+        """
+        key = ('test', 'demo', 'list_key')
+        list = [{"op": aerospike.OP_LIST_TRIM,
+             "bin": "int_bin",
+             "index": 1,
+             "val": -9}] 
+
+        (key, meta, bins) = self.as_connection.operate(key, list)
+        
+        (key, meta, bins) = self.as_connection.get(key)
+
+        assert bins['int_bin'] == [2, 3, 4]
+
+    def test_pos_operate_with_list_insert_index_negative(self):
+        """
+        Invoke operate() with list_insert and item index is a negative value
+        """
+        key = ('test', 'demo', 'list_key')
+        list = [{"op": aerospike.OP_LIST_INSERT,
+             "bin": "int_bin",
+             "index": -2,
+             "val": 9}] 
+
+        (key, meta, bins) = self.as_connection.operate(key, list)
+
+        (key, meta, bins) = self.as_connection.get(key)
+
+        assert bins['int_bin'] == [1, 2, 9, 3, 4]
+
+    @pytest.mark.parametrize("list, result, bin, expected", [
+        ([
+            {"op": aerospike.OP_LIST_APPEND,
+             "bin": "string_bin",
+             "val": {"new_val": 1}},
+            {"op": aerospike.OP_LIST_GET,
+             "bin": "string_bin",
+             "index": 4}
+            ], {"string_bin": {"new_val": 1}}, "string_bin", ['a', 'b', 'c',
+                'd', {'new_val': 1}]),
+        ([
+            {"op": aerospike.OP_LIST_APPEND_ITEMS,
+             "bin": "string_bin",
+             "val": [['z', 'x'], ('y', 'w')]},
+            {"op": aerospike.OP_LIST_GET_RANGE,
+             "bin": "string_bin",
+             "index": 3,
+             "val": 3}
+            ], {"string_bin": ['d', ['z', 'x'], ('y', 'w')]}, "string_bin", ['a', 'b', 'c',
+                'd', ['z', 'x'], ('y', 'w')]),
+        ([
+            {"op": aerospike.OP_LIST_INSERT,
+             "bin": "string_bin",
+             "val": True,
+             "index": 2},
+            {"op": aerospike.OP_LIST_POP,
+             "bin": "string_bin",
+             "index": 2}
+        ], {'string_bin': True}, "string_bin", ['a', 'b', 'c', 'd']),
+        ([
+            {"op": aerospike.OP_LIST_INSERT_ITEMS,
+             "bin": "string_bin",
+             "val": [bytearray("abc"), u"xyz"],
+             "index": 2},
+            {"op": aerospike.OP_LIST_POP_RANGE,
+             "bin": "string_bin",
+             "index": 2,
+             "val": 2}
+        ], {'string_bin': [bytearray(b'abc'), 'xyz']}, "string_bin", ['a', 'b',
+            'c', 'd']),
+        ])
+    def test_pos_operate_with_list_operations_different_datatypes(self, list, result, bin,
+            expected):
+        """
+        Invoke operate() with list operations using different datatypes
+        """
+        key = ('test', 'demo', 'list_key')
+
+        key, _, bins = self.as_connection.operate(key, list)
+
+        assert bins == result
+        
+        key, _, bins = self.as_connection.get(key)
+
+        assert bins[bin] == expected
+
+    # Negative Tests
+    def test_neg_operate_with_no_parameters(self):
+        """
+        Invoke opearte() without any mandatory parameters.
+        """
+        with pytest.raises(TypeError) as typeError:
+            self.as_connection.operate()
+        assert "Required argument 'key' (pos 1) not found" in str(
+            typeError.value)
+
+    def test_neg_operate_list_operation_bin_notlist(self):
+        """
+        Invoke operate() with a list operation and bin does not contain list
+        """
+        key = ('test', 'demo', 1)
+        list = [{"op": aerospike.OP_LIST_INSERT,
+             "bin": "age",
+             "index": 2,
+             "val": 9}] 
+
+        try:
+            (key, meta, bins) = self.as_connection.operate(key, list)
+
+        except e.BinIncompatibleType as exception:
+            assert exception.code == 12
+
+    def test_neg_operate_append_items_not_a_list(self):
+        """
+        Invoke operate() with list addition operations negative
+        """
+        key = ('test', 'demo', 'list_key')
+
+        list = [
+            {"op": aerospike.OP_LIST_APPEND_ITEMS,
+             "bin": "int_bin",
+             "val": 7},
+        ]
+
+        try:
+            key, _, bins = self.as_connection.operate(key, list)
+        except e.ParamError as exception:
+            assert exception.code == -2
+            assert exception.msg == "Value of list_append_items should be of type list"
+
+    @pytest.mark.parametrize("list", [
+        ([{"op": aerospike.OP_LIST_GET,
+             "bin": "int_bin",
+             "index": 7}]), 
+        ([  {"op": aerospike.OP_LIST_CLEAR,
+            "bin": "int_bin"},
+            {"op": aerospike.OP_LIST_POP,
+             "bin": "int_bin",
+             "index": 2}]),
+        ([  {"op": aerospike.OP_LIST_CLEAR,
+            "bin": "int_bin"},
+            {"op": aerospike.OP_LIST_REMOVE,
+             "bin": "int_bin",
+             "index": 2}])
+        ])
+    def test_neg_operate_list_invalid_requests(self, list):
+        """
+        Invoke operate() with list addition operations negative
+        """
+        key = ('test', 'demo', 'list_key')
+        try:
+            key, _, bins = self.as_connection.operate(key, list)
+        except e.InvalidRequest as exception:
+            assert exception.code == 4
+
+    def test_neg_operate_with_command_invalid(self):
+        """
+        Invoke operate() with an invalid command. Strict types enabled
+        """
+        key = ('test', 'demo', 1)
+
+        llist = [
+            {"op": aerospike.OPERATOR_PREPEND,
+             "bin": "name",
+             "val": u"ram"},
+            {"op": 3,
+             "bin": "age",
+             "val": 3}, {"op": aerospike.OPERATOR_READ,
+                         "bin": "name"}
+        ]
+
+        try:
+            key, _, _ = self.as_connection.operate(key, llist)
+
+        except e.ParamError as exception:
+            assert exception.code == -2
+
+    def test_neg_operate_with_bin_length_extra(self):
+        """
+        Invoke operate() with bin length extra. Strict types enabled
+        """
+        key = ('test', 'demo', 1)
+
+        max_length = 'a'
+        for _ in range(20):
+            max_length = max_length + 'a'
+
+        llist = [
+            {"op": aerospike.OPERATOR_PREPEND,
+             "bin": "name",
+             "val": u"ram"},
+            {"op": aerospike.OPERATOR_INCR,
+             "bin": max_length,
+             "val": 3}, {"op": aerospike.OPERATOR_READ,
+                         "bin": "name"}
+        ]
+
+        try:
+            key, _, _ = self.as_connection.operate(key, llist)
+
+        except e.BinNameError as exception:
+            assert exception.code == 21
 
     def test_neg_operate_empty_string_key(self):
         """
@@ -601,7 +1178,7 @@
                 "val": 3,
                 "aa": 89},],
             -2,
-            "operation can contain only op, bin and val keys"),
+            "operation can contain only op, bin, index and val keys"),
         ( ('test', 'demo', 1),                  # with_incr_value_string
             {   'timeout': 1000,
                 'key': aerospike.POLICY_KEY_SEND,
@@ -622,13 +1199,8 @@
             self.as_connection.operate(key, llist, {}, policy)
 
         except e.ParamError as exception:
-<<<<<<< HEAD
             assert exception.code == ex_code
             assert exception.msg == ex_msg
-=======
-            assert exception.code == -2
-            assert exception.msg == "operation can contain only op, bin, index and val keys"
->>>>>>> b0ce955e
 
     def test_neg_operate_append_value_integer(self):
         """
@@ -649,45 +1221,16 @@
             assert exception.code == -2
             assert exception.msg == "Cannot concatenate 'str' and 'non-str' objects"
 
-    def test_pos_operate_increment_nonexistent_key(self):
-        """
-        Invoke operate() with increment with nonexistent_key
-        """
-        key = ('test', 'demo', "non_existentkey")
-        llist = [{"op": aerospike.OPERATOR_INCR, "bin": "age", "val": 5}]
-
-        self.as_connection.operate(key, llist)
-
-        (key, _, bins) = self.as_connection.get(key)
-
-        assert bins == {"age": 5}
-
-        self.as_connection.remove(key)
-
-    def test_pos_operate_increment_nonexistent_bin(self):
-        """
-        Invoke operate() with increment with nonexistent_bin
-        """
-        key = ('test', 'demo', 1)
-        llist = [{"op": aerospike.OPERATOR_INCR, "bin": "my_age", "val": 5}]
-
-        self.as_connection.operate(key, llist)
-
-        (key, _, bins) = self.as_connection.get(key)
-
-        assert bins == {"my_age": 5, "age": 1, "name": "name1"}
-
-    def test_pos_operate_with_correct_paramters_without_connection(self):
-        """
-        Invoke operate() with correct parameters without connection
-        """
-        key = ('test', 'demo', 1)
-        config = {'hosts': [('127.0.0.1', 3000)]}
-        client1 = aerospike.client(config)
+    def test_neg_opearte_with_incorrect_polic(self):
+        """
+        Invoke operate() with incorrect policy
+        """
+        key = ('test', 'demo', 1)
+        policy = {'timeout': 0.5}
         llist = [
             {"op": aerospike.OPERATOR_PREPEND,
              "bin": "name",
-             "val": u"ram"},
+             "val": "ram"},
             {"op": aerospike.OPERATOR_INCR,
              "bin": "age",
              "val": 3}, {"op": aerospike.OPERATOR_READ,
@@ -695,580 +1238,33 @@
         ]
 
         try:
-            key, _, _ = client1.operate(key, llist)
-
-        except e.ClusterError as exception:
-            assert exception.code == 11
-
-    def test_pos_operate_write_set_to_aerospike_null(self):
-        """
-        Invoke operate() with write command with bin set to aerospike_null
-        """
-        key = ('test', 'demo', 'null_record')
-
-        bins = {"name": "John", "no": 3}
-
-        assert 0 == self.as_connection.put(key, bins)
-
-        (key, _, bins) = self.as_connection.get(key)
-
-        assert {"name": "John", "no": 3} == bins
-
-        llist = [
-            {
-                "op": aerospike.OPERATOR_WRITE,
-                "bin": "no",
-                "val": aerospike.null
-            },
-            {
-                "op": aerospike.OPERATOR_READ,
-                "bin": "no"
-            }
-        ]
-
-        (key, _, bins) = self.as_connection.operate(key, llist)
-
-        assert {} == bins
-
-        self.as_connection.remove(key)
-
-    @pytest.mark.parametrize("key, llist, expected", [
-        (('test', 'demo', 'prepend_int'),                   # prepend_with_int
-            [{
-                "op": aerospike.OPERATOR_PREPEND,
-                "bin": "age",
-                "val": 4},
-            {
-                "op": aerospike.OPERATOR_READ,
-                "bin": "age"
-            }],
-            {'age': 4}),
-        (('test', 'demo', 'append_dict'),                  # append_with_dict        
-            [{
-                "op": aerospike.OPERATOR_APPEND,
-                "bin": "dict",
-                "val": {"a": 1, "b": 2}},
-            {
-                "op": aerospike.OPERATOR_READ,
-                "bin": "dict"
-            }],
-            {'dict': {"a": 1, "b": 2}}),
-        (('test', 'demo', 'incr_string'),               # incr_with_string
-          [{
-                "op": aerospike.OPERATOR_INCR,
-                "bin": "name",
-                "val": "aerospike"},
-            {
-                "op": aerospike.OPERATOR_READ,
-                "bin": "name"
-            }],
-            {'name': 'aerospike'}),
-        ])
-    def test_pos_operate_new_record(self, key, llist, expected):
-        """
-        Invoke operate() with prepend command on a new record
-        """
-        (key, _, bins) = TestOperate.client_no_typechecks.operate(key, llist)
-        assert expected == bins
-        TestOperate.client_no_typechecks.remove(key)
-
-    @pytest.mark.parametrize("key, llist", [
-        (('test', 'demo', 1), 
-            [{                                          # int
-                "op": aerospike.OPERATOR_PREPEND,
-                "bin": "age",
-                "val": 4},
-            {
-                "op": aerospike.OPERATOR_READ,
-                "bin": "age"
-            }]), 
-        (('test', 'demo', 'existing_key'),                             # Existing list
-            [{
-                "op": aerospike.OPERATOR_PREPEND,
-                "bin": "list",
-                "val": ['c']},
-            {
-                "op": aerospike.OPERATOR_READ,
-                "bin": "list"
-            }]),
-        (('test', 'demo', 'existing_key'),                            # Existing dict
-            [{
-                "op": aerospike.OPERATOR_APPEND,
-                "bin": "dict",
-                "val": {"c": 2}},
-            {
-                "op": aerospike.OPERATOR_READ,
-                "bin": "dict"
-            }]),
-        (('test', 'demo', 'existing_key'),                          # Exiting float
-            [{
-                "op": aerospike.OPERATOR_APPEND,
-                "bin": "float",
-                "val": 3.4},
-            {
-                "op": aerospike.OPERATOR_READ,
-                "bin": "float"
-            }]),
-        (('test', 'demo', 1),                                       # Existing string
-            [{
-                "op": aerospike.OPERATOR_INCR,
-                "bin": "name",
-                "val": "aerospike"},
-            {
-                "op": aerospike.OPERATOR_READ,
-                "bin": "name"
-            }]),
-        (('test', 'demo', 'existing_key'),                          # Existing Bytearray
-            [{
-                "op": aerospike.OPERATOR_INCR,
-                "bin": "bytearray",
-                "val": bytearray("abc", "utf-8")},
-            {
-                "op": aerospike.OPERATOR_READ,
-                "bin": "bytearray"
-            }]),
-        ])
-    def test_pos_operate_prepend_with_existing_record(self, key, llist):
-        """
-        Invoke operate() with prepend command on a existing record
-        """
-        try:
-            (key, _, _) = TestOperate.client_no_typechecks.operate(key, llist)
-
-        except e.BinIncompatibleType as exception:
-            assert exception.code == 12
-
-        TestOperate.client_no_typechecks.remove(key)
-
-    def test_operate_incr_with_geospatial_new_record(self):
-        """
-        Invoke operate() with incr command on a new record
-        """
-        key = ('test', 'demo', 'geospatial_key')
-
-        llist = [
-            {
-                "op": aerospike.OPERATOR_INCR,
-                "bin": "geospatial",
-                "val": aerospike.GeoJSON({"type": "Point", "coordinates":
-                                          [42.34, 58.62]})
-            },
-            {
-                "op": aerospike.OPERATOR_READ,
-                "bin": "geospatial"
-            }
-        ]
-
-        (key, _, bins) = TestOperate.client_no_typechecks.operate(key, llist)
-
-        assert bins['geospatial'].unwrap() == {
-            'coordinates': [42.34, 58.62], 'type': 'Point'}
-        TestOperate.client_no_typechecks.remove(key)
-
-    def test_neg_operate_with_bin_length_extra(self):
-        """
-        Invoke operate() with bin length extra. Strict types enabled
-        """
-        key = ('test', 'demo', 1)
-
-        max_length = 'a'
-        for _ in range(20):
-            max_length = max_length + 'a'
-
+            self.as_connection.operate(key, llist, {}, policy)
+
+        except e.ParamError as exception:
+            assert exception.code == -2
+            assert exception.msg == "timeout is invalid"
+
+    def test_neg_opearte_on_same_bin(self):
+        """
+        Invoke operate() on same bin
+        """
+        key = ('test', 'demo', 1)
+        policy = {'timeout': 5000}
         llist = [
             {"op": aerospike.OPERATOR_PREPEND,
              "bin": "name",
-             "val": u"ram"},
+             "val": "ram"},
+            {"op": aerospike.OPERATOR_APPEND,
+             "bin": "name",
+             "val": "aa"},
             {"op": aerospike.OPERATOR_INCR,
-             "bin": max_length,
-             "val": 3}, {"op": aerospike.OPERATOR_READ,
-                         "bin": "name"}
-        ]
-
-        try:
-            key, _, _ = self.as_connection.operate(key, llist)
-
-        except e.BinNameError as exception:
-            assert exception.code == 21
-
-    def test_pos_operate_with_bin_length_extra_nostricttypes(self):
-        """
-        Invoke operate() with bin length extra. Strict types disabled
-        """
-        key = ('test', 'demo', 1)
-
-        max_length = 'a'
-        for _ in range(20):
-            max_length = max_length + 'a'
-
-        llist = [
-            {"op": aerospike.OPERATOR_PREPEND,
-             "bin": "name",
-             "val": u"ram"},
-            {"op": aerospike.OPERATOR_INCR,
-             "bin": max_length,
-             "val": 3}
-        ]
-
-        TestOperate.client_no_typechecks.operate(key, llist)
-
-        (key, _, bins) = TestOperate.client_no_typechecks.get(key)
-
-        assert bins == {"name": "ramname1", "age": 1}
-
-    def test_neg_operate_with_command_invalid(self):
-        """
-        Invoke operate() with an invalid command. Strict types enabled
-        """
-        key = ('test', 'demo', 1)
-
-        llist = [
-            {"op": aerospike.OPERATOR_PREPEND,
-             "bin": "name",
-             "val": u"ram"},
-            {"op": 3,
              "bin": "age",
              "val": 3}, {"op": aerospike.OPERATOR_READ,
                          "bin": "name"}
         ]
 
         try:
-            key, _, _ = self.as_connection.operate(key, llist)
-
-        except e.ParamError as exception:
-            assert exception.code == -2
-
-    def test_pos_operate_with_command_invalid_nostricttypes(self):
-        """
-        Invoke operate() with an invalid command. Strict types disabled
-        """
-        key = ('test', 'demo', 1)
-
-        llist = [
-            {"op": aerospike.OPERATOR_PREPEND,
-             "bin": "name",
-             "val": u"ram"},
-            {"op": 3,
-             "bin": "age",
-             "val": 3}, {"op": aerospike.OPERATOR_READ,
-                         "bin": "name"}
-        ]
-
-        key, _, bins = TestOperate.client_no_typechecks.operate(key, llist)
-
-        assert bins == {'name': 'ramname1'}
-
-    def test_pos_operate_prepend_set_to_aerospike_null(self):
-        """
-        Invoke operate() with prepend command with bin set to aerospike_null
-        """
-        key = ('test', 'demo', 'null_record')
-
-        bins = {"name": "John", "no": 3}
-
-        assert 0 == self.as_connection.put(key, bins)
-
-        (key, _, bins) = self.as_connection.get(key)
-
-        assert {"name": "John", "no": 3} == bins
-
-        llist = [
-            {
-                "op": aerospike.OPERATOR_PREPEND,
-                "bin": "no",
-                "val": aerospike.null
-            },
-            {
-                "op": aerospike.OPERATOR_READ,
-                "bin": "no"
-            }
-        ]
-
-        try:
-            (key, _, bins) = self.as_connection.operate(key, llist)
+            self.as_connection.operate(key, llist, {}, policy)
 
         except e.InvalidRequest as exception:
-            assert exception.code == 4
-        self.as_connection.remove(key)
-
-    @pytest.mark.parametrize("list, result, bin, expected", [
-        ([
-            {"op": aerospike.OP_LIST_APPEND,
-             "bin": "int_bin",
-             "val": 7},
-            {"op": aerospike.OP_LIST_GET,
-             "bin": "int_bin",
-             "index": 4},
-            ], {"int_bin": 7}, "int_bin", [1, 2, 3, 4, 7]),
-        ([
-            {"op": aerospike.OP_LIST_APPEND_ITEMS,
-             "bin": "int_bin",
-             "val": [7, 9]},
-            {"op": aerospike.OP_LIST_GET_RANGE,
-             "bin": "int_bin",
-             "index": 3,
-             "val": 3},
-            ], {'int_bin': [4, 7, 9]}, "int_bin", [1, 2, 3, 4, 7,9]),
-        ([
-            {"op": aerospike.OP_LIST_INSERT,
-             "bin": "int_bin",
-             "val": 7,
-             "index": 2},
-            {"op": aerospike.OP_LIST_POP,
-             "bin": "int_bin",
-             "index": 2}
-        ], {'int_bin': 7}, "int_bin", [1, 2, 3, 4]),
-        ([
-            {"op": aerospike.OP_LIST_INSERT_ITEMS,
-             "bin": "int_bin",
-             "val": [7, 9],
-             "index": 2},
-            {"op": aerospike.OP_LIST_POP_RANGE,
-             "bin": "int_bin",
-             "index": 2,
-             "val": 2}
-        ], {'int_bin': [7, 9]}, "int_bin", [1, 2, 3, 4]),
-        ([
-            {"op": aerospike.OP_LIST_SET,
-             "bin": "int_bin",
-             "index": 2,
-             "val": 18},
-            {"op": aerospike.OP_LIST_GET,
-             "bin": "int_bin",
-             "index": 2}
-        ], {'int_bin': 18}, "int_bin", [1, 2, 18, 4]),
-        ([
-            {"op": aerospike.OP_LIST_SET,
-             "bin": "int_bin",
-             "index": 6,
-             "val": 10},
-            {"op": aerospike.OP_LIST_GET,
-             "bin": "int_bin",
-             "index": 6}
-        ], {'int_bin': 10}, "int_bin", [1, 2, 3, 4, None, None, 10])
-        ])
-    def test_pos_operate_with_list_addition_operations(self, list, result, bin,
-            expected):
-        """
-        Invoke operate() with list addition operations
-        """
-        key = ('test', 'demo', 'list_key')
-
-        key, _, bins = self.as_connection.operate(key, list)
-
-        assert bins == result
-        
-        key, _, bins = self.as_connection.get(key)
-
-        assert bins[bin] == expected
-
-    @pytest.mark.parametrize("list, bin, expected", [
-        ([
-            {"op": aerospike.OP_LIST_REMOVE,
-             "bin": "int_bin",
-             "index": 2},
-            ], "int_bin", [1, 2, 4]),
-        ([
-            {"op": aerospike.OP_LIST_REMOVE_RANGE,
-             "bin": "int_bin",
-             "index": 2,
-             "val": 2},
-            ], "int_bin", [1, 2]),
-        ([
-            {"op": aerospike.OP_LIST_TRIM,
-             "bin": "int_bin",
-             "index": 2,
-             "val": 2},
-            ], "int_bin", [3, 4]),
-        ([
-            {"op": aerospike.OP_LIST_CLEAR,
-             "bin": "int_bin"}
-            ], "int_bin", [])
-        ])
-    def test_pos_operate_with_list_remove_operations(self, list, bin,
-            expected):
-        """
-        Invoke operate() with list remove operations
-        """
-        key = ('test', 'demo', 'list_key')
-
-        self.as_connection.operate(key, list)
-
-        key, _, bins = self.as_connection.get(key)
-
-        assert bins[bin] == expected
-
-    def test_pos_operate_with_list_size(self):
-        """
-        Invoke operate() with list_size operation
-        """
-        key = ('test', 'demo', 'list_key')
-        list = [
-            {"op": aerospike.OP_LIST_SIZE,
-             "bin": "int_bin"}
-        ]
-
-        key, _, bins = self.as_connection.operate(key, list)
-
-        assert bins == {'int_bin': 4}
-
-    def test_neg_operate_append_items_not_a_list(self):
-        """
-        Invoke operate() with list addition operations negative
-        """
-        key = ('test', 'demo', 'list_key')
-
-        list = [
-            {"op": aerospike.OP_LIST_APPEND_ITEMS,
-             "bin": "int_bin",
-             "val": 7},
-        ]
-
-        try:
-            key, _, bins = self.as_connection.operate(key, list)
-        except e.ParamError as exception:
-            assert exception.code == -2
-            assert exception.msg == "Value of list_append_items should be of type list"
-
-    @pytest.mark.parametrize("list", [
-        ([{"op": aerospike.OP_LIST_GET,
-             "bin": "int_bin",
-             "index": 7}]), 
-        ([  {"op": aerospike.OP_LIST_CLEAR,
-            "bin": "int_bin"},
-            {"op": aerospike.OP_LIST_POP,
-             "bin": "int_bin",
-             "index": 2}]),
-        ([  {"op": aerospike.OP_LIST_CLEAR,
-            "bin": "int_bin"},
-            {"op": aerospike.OP_LIST_REMOVE,
-             "bin": "int_bin",
-             "index": 2}])
-        ])
-    def test_neg_operate_list_invalid_requests(self, list):
-        """
-        Invoke operate() with list addition operations negative
-        """
-        key = ('test', 'demo', 'list_key')
-        try:
-            key, _, bins = self.as_connection.operate(key, list)
-        except e.InvalidRequest as exception:
-            assert exception.code == 4
-
-    def test_pos_operate_with_list_get_range_val_out_of_bounds(self):
-        """
-        Invoke operate() with list_get_range operation and value out of bounds
-        """
-        key = ('test', 'demo', 'list_key')
-        list = [{"op": aerospike.OP_LIST_GET_RANGE,
-             "bin": "int_bin",
-             "index": 2,
-             "val": 9}] 
-
-        (key, meta, bins) = self.as_connection.operate(key, list)
-
-        assert bins == {'int_bin': [3, 4]}
-
-    def test_pos_operate_with_list_trim_val_negative(self):
-        """
-        Invoke operate() with list_trimoperation and value is negative
-        """
-        key = ('test', 'demo', 'list_key')
-        list = [{"op": aerospike.OP_LIST_TRIM,
-             "bin": "int_bin",
-             "index": 1,
-             "val": -9}] 
-
-        (key, meta, bins) = self.as_connection.operate(key, list)
-        
-        (key, meta, bins) = self.as_connection.get(key)
-
-        assert bins['int_bin'] == [2, 3, 4]
-
-    def test_neg_operate_list_operation_bin_notlist(self):
-        """
-        Invoke operate() with a list operation and bin does not contain list
-        """
-        key = ('test', 'demo', 1)
-        list = [{"op": aerospike.OP_LIST_INSERT,
-             "bin": "age",
-             "index": 2,
-             "val": 9}] 
-
-        try:
-            (key, meta, bins) = self.as_connection.operate(key, list)
-
-        except e.BinIncompatibleType as exception:
-            assert exception.code == 12
-
-    def test_pos_operate_with_list_insert_index_negative(self):
-        """
-        Invoke operate() with list_insert and item index is a negative value
-        """
-        key = ('test', 'demo', 'list_key')
-        list = [{"op": aerospike.OP_LIST_INSERT,
-             "bin": "int_bin",
-             "index": -2,
-             "val": 9}] 
-
-        (key, meta, bins) = self.as_connection.operate(key, list)
-
-        (key, meta, bins) = self.as_connection.get(key)
-
-        assert bins['int_bin'] == [1, 2, 9, 3, 4]
-
-    @pytest.mark.parametrize("list, result, bin, expected", [
-        ([
-            {"op": aerospike.OP_LIST_APPEND,
-             "bin": "string_bin",
-             "val": {"new_val": 1}},
-            {"op": aerospike.OP_LIST_GET,
-             "bin": "string_bin",
-             "index": 4}
-            ], {"string_bin": {"new_val": 1}}, "string_bin", ['a', 'b', 'c',
-                'd', {'new_val': 1}]),
-        ([
-            {"op": aerospike.OP_LIST_APPEND_ITEMS,
-             "bin": "string_bin",
-             "val": [['z', 'x'], ('y', 'w')]},
-            {"op": aerospike.OP_LIST_GET_RANGE,
-             "bin": "string_bin",
-             "index": 3,
-             "val": 3}
-            ], {"string_bin": ['d', ['z', 'x'], ('y', 'w')]}, "string_bin", ['a', 'b', 'c',
-                'd', ['z', 'x'], ('y', 'w')]),
-        ([
-            {"op": aerospike.OP_LIST_INSERT,
-             "bin": "string_bin",
-             "val": True,
-             "index": 2},
-            {"op": aerospike.OP_LIST_POP,
-             "bin": "string_bin",
-             "index": 2}
-        ], {'string_bin': True}, "string_bin", ['a', 'b', 'c', 'd']),
-        ([
-            {"op": aerospike.OP_LIST_INSERT_ITEMS,
-             "bin": "string_bin",
-             "val": [bytearray("abc"), u"xyz"],
-             "index": 2},
-            {"op": aerospike.OP_LIST_POP_RANGE,
-             "bin": "string_bin",
-             "index": 2,
-             "val": 2}
-        ], {'string_bin': [bytearray(b'abc'), 'xyz']}, "string_bin", ['a', 'b',
-            'c', 'd']),
-        ])
-    def test_pos_operate_with_list_operations_different_datatypes(self, list, result, bin,
-            expected):
-        """
-        Invoke operate() with list operations using different datatypes
-        """
-        key = ('test', 'demo', 'list_key')
-
-        key, _, bins = self.as_connection.operate(key, list)
-
-        assert bins == result
-        
-        key, _, bins = self.as_connection.get(key)
-
-        assert bins[bin] == expected+            assert exception.code == 4