--- conflicted
+++ resolved
@@ -115,10 +115,7 @@
             status = TestUdfRemove.client.udf_remove( policy, module )
 
         assert exception.value[0] == 100
-<<<<<<< HEAD
         assert exception.value[1] == "error=file_not_found\n"
-=======
-        assert exception.value[1] == "AEROSPIKE_ERR_UDF"
 
     def test_udf_remove_with_unicode_filename(self):
 
@@ -136,5 +133,4 @@
             if 'example.lua' == udf['name']:
                 present = True
 
-        assert False if present else True
->>>>>>> 04361b03
+        assert False if present else True