# -*- coding: utf-8 -*-

import pytest
import sys
import time
from test_base_class import TestBaseClass
<<<<<<< HEAD
try:
    import aerospike
    from aerospike.exception import *
except:
    print "Please install aerospike python client."
    sys.exit(1)
=======

aerospike = pytest.importorskip("aerospike")

>>>>>>> 3feb24d2

class TestLStack(object):

    lstack = None
    client = None
    key = None

    def setup_class(cls):

        print "setup class invoked..."
        hostlist, user, password = TestBaseClass.get_hosts()
        config = {'hosts': hostlist}
        if user == None and password == None:
            TestLStack.client = aerospike.client(config).connect()
        else:
            TestLStack.client = aerospike.client(config).connect(user, password)

        TestLStack.key = ('test', 'demo', 'lstack_push_key')

        TestLStack.lstack = TestLStack.client.lstack(TestLStack.key,
                                                     'lstack_push')

    def teardown_class(cls):
        print "teardown class invoked..."

        TestLStack.lstack.destroy()

        cls.client.close()

    #Peek - Peek element from empty stack.
    def test_lstack_peek_from_empty_stack_positive(self):
        """
            Invoke peek() from empty stack.
        """

<<<<<<< HEAD
        try:
            TestLStack.lstack.peek(10)

        except RecordNotFound as exception:
            assert exception.code == 2L
            assert exception.msg == "AEROSPIKE_ERR_RECORD_NOT_FOUND"
=======
        with pytest.raises(Exception) as exception:
            TestLStack.lstack.peek(10)

        assert exception.value[0] == 100L
>>>>>>> 3feb24d2

    #Push() - push an object(integer, string, byte, map) onto the stack.
    #Size() - Get the current item count of the stack.
    #Peek - Peek element from empty stack.
    def test_lstack_push_peek_size_positive(self):
        """
            Invoke push() data onto the stack.
        """

        #assert 0 == TestLStack.lstack.push('')
        assert 0 == TestLStack.lstack.push(566)
        map = {'a': 12, '!@#@#$QSDAsd;as': bytearray("asd;as[d'as;d", "utf-8")}
        assert 0 == TestLStack.lstack.push(map)

        policy = {'timeout': 9000, 'key': aerospike.POLICY_KEY_SEND}
        assert 2 == TestLStack.lstack.size(policy)

        assert [
            {'a': 12,
             '!@#@#$QSDAsd;as': bytearray("asd;as[d'as;d", "utf-8")}, 566
        ] == TestLStack.lstack.peek(3)

    #Push() - Push an object(float) onto the stack.
    def test_lstack_push_float_positive(self):
        """
            Invoke push() float type data.
        """
        rec = {"pi": 3.14}

        assert 0 == TestLStack.lstack.push(rec)
        assert [{"pi": 3.14}] == TestLStack.lstack.peek(1)

    #Push - Push without any mandatory parameters.
    def test_lstack_push_no_parameter_negative(self):
        """
            Invoke push() without any mandatory parameters.
        """

        with pytest.raises(TypeError) as typeError:
            TestLStack.lstack.push()

        assert "Required argument 'value' (pos 1) not found" in typeError.value

    #Push_many() - List of objects to the stack.
    def test_lstack_push_many_positive(self):
        """
            Invoke push_many() to add a list of objects to the stack.
        """

        list = [100, 200, 'z']
        map = {'k78': 66, 'pqr': 202}
        policy = {'timeout': 8000}
        assert 0 == TestLStack.lstack.push_many([12, 56, 'as', bytearray(
            "asd;as[d'as;d", "utf-8"), list, map], policy)

        assert [{u'k78': 66,
                 u'pqr': 202}, [100, 200, u'z'], bytearray(b"asd;as[d\'as;d"),
                u'as', 56, 12] == TestLStack.lstack.peek(6)

    #Set_capacity() - Set the capacity of the stack.
    def test_lstack_set_and_get_capacity_positive(self):
        """
            Invoke set_capacity() of lstack.
        """
        assert 0 == TestLStack.lstack.set_capacity(10)
        assert 10 == TestLStack.lstack.get_capacity()

    #Set_capacity() - Set the capacity of the stack to 0.
    def test_lstack_set_capacity_with_zero_positive(self):
        """
            Invoke set_capacity() of lstack with zero value.
        """
<<<<<<< HEAD
        try:
            TestLStack.lstack.set_capacity(0)

        except ParamError as exception:
            assert exception.code == -2
            assert exception.msg == "invalid parameter. as/key/ldt/capacity cannot be null"
    
=======
        with pytest.raises(Exception) as exception:
            TestLStack.lstack.set_capacity(0)

        assert exception.value[0] == -2
        assert exception.value[1] == "invalid parameter. as/key/ldt/capacity cannot be null"

>>>>>>> 3feb24d2
    #Destroy() - Delete the entire set(LDT Remove).
    def test_lstack_destroy_positive(self):
        """
            Invoke destroy() to delete entire LDT.
        """
        key = ('test', 'demo', 'remove')

        lstack = self.client.lstack(key, 'lstack_rem')

        lstack.push(876)

        assert 0 == lstack.destroy()

    def test_lstack_ldt_initialize_negative(self):
        """
            Initialize ldt with wrong key.
        """
        key = ('test', 'demo', 12.3)

<<<<<<< HEAD
        try:
            lstack = self.client.lstack(key, 'ldt_stk')

        except ParamError as exception:
            assert exception.code == -2
            assert exception.msg == "Parameters are incorrect"
=======
        with pytest.raises(Exception) as exception:
            lstack = self.client.lstack(key, 'ldt_stk')

        assert exception.value[0] == -1
        assert exception.value[1] == "Parameters are incorrect"
>>>>>>> 3feb24d2
<|MERGE_RESOLUTION|>--- conflicted
+++ resolved
@@ -4,18 +4,13 @@
 import sys
 import time
 from test_base_class import TestBaseClass
-<<<<<<< HEAD
+
+aerospike = pytest.importorskip("aerospike")
 try:
-    import aerospike
     from aerospike.exception import *
 except:
     print "Please install aerospike python client."
     sys.exit(1)
-=======
-
-aerospike = pytest.importorskip("aerospike")
-
->>>>>>> 3feb24d2
 
 class TestLStack(object):
 
@@ -51,19 +46,12 @@
             Invoke peek() from empty stack.
         """
 
-<<<<<<< HEAD
         try:
             TestLStack.lstack.peek(10)
 
         except RecordNotFound as exception:
             assert exception.code == 2L
             assert exception.msg == "AEROSPIKE_ERR_RECORD_NOT_FOUND"
-=======
-        with pytest.raises(Exception) as exception:
-            TestLStack.lstack.peek(10)
-
-        assert exception.value[0] == 100L
->>>>>>> 3feb24d2
 
     #Push() - push an object(integer, string, byte, map) onto the stack.
     #Size() - Get the current item count of the stack.
@@ -136,7 +124,6 @@
         """
             Invoke set_capacity() of lstack with zero value.
         """
-<<<<<<< HEAD
         try:
             TestLStack.lstack.set_capacity(0)
 
@@ -144,14 +131,6 @@
             assert exception.code == -2
             assert exception.msg == "invalid parameter. as/key/ldt/capacity cannot be null"
     
-=======
-        with pytest.raises(Exception) as exception:
-            TestLStack.lstack.set_capacity(0)
-
-        assert exception.value[0] == -2
-        assert exception.value[1] == "invalid parameter. as/key/ldt/capacity cannot be null"
-
->>>>>>> 3feb24d2
     #Destroy() - Delete the entire set(LDT Remove).
     def test_lstack_destroy_positive(self):
         """
@@ -171,17 +150,9 @@
         """
         key = ('test', 'demo', 12.3)
 
-<<<<<<< HEAD
         try:
             lstack = self.client.lstack(key, 'ldt_stk')
 
         except ParamError as exception:
             assert exception.code == -2
-            assert exception.msg == "Parameters are incorrect"
-=======
-        with pytest.raises(Exception) as exception:
-            lstack = self.client.lstack(key, 'ldt_stk')
-
-        assert exception.value[0] == -1
-        assert exception.value[1] == "Parameters are incorrect"
->>>>>>> 3feb24d2
+            assert exception.msg == "Parameters are incorrect"